--- conflicted
+++ resolved
@@ -8,14 +8,10 @@
 import pandas as pd
 from sklearn.utils import check_random_state
 
-<<<<<<< HEAD
-from evalml.exceptions import EnsembleMissingPipelinesError, MissingComponentError
-=======
 from evalml.exceptions import (
     EnsembleMissingPipelinesError,
     MissingComponentError,
 )
->>>>>>> 9b8b4a6c
 from evalml.utils import get_logger
 
 logger = get_logger(__file__)
