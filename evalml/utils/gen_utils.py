--- conflicted
+++ resolved
@@ -181,11 +181,7 @@
     "KNeighborsClassifier",
     "SVMClassifier",
     "SVMRegressor",
-<<<<<<< HEAD
-=======
-    "ProphetRegressor",
     "LinearRegressor",
->>>>>>> eb6af1bd
 }
 
 
