--- conflicted
+++ resolved
@@ -15,10 +15,7 @@
     pad_with_nans,
     infer_feature_types,
     _get_rows_without_nans,
-<<<<<<< HEAD
     suppress_stdout_stderr
-=======
     save_plot
->>>>>>> 4ff4aae3
 )
 from .cli_utils import print_info, get_evalml_root, get_installed_packages, get_sys_info, print_sys_info, print_deps