
import numpy as np
import pandas as pd
import woodwork as ww

from evalml import Boolean, Integer
from evalml.utils.gen_utils import is_all_numeric

numeric_and_boolean_ww = [Integer, ww.logical_types.Double, Boolean]


def _numpy_to_pandas(array):
    if len(array.shape) == 1:
        data = pd.Series(array)
    else:
        data = pd.DataFrame(array)
    return data


def _list_to_pandas(list):
    return _numpy_to_pandas(np.array(list))


def infer_feature_types(data, feature_types=None):
    """Create a Woodwork structure from the given list, pandas, or numpy input, with specified types for columns.
        If a column's type is not specified, it will be inferred by Woodwork.

    Arguments:
        data (pd.DataFrame, pd.Series): Input data to convert to a Woodwork data structure.
        feature_types (string, ww.logical_type obj, dict, optional): If data is a 2D structure, feature_types must be a dictionary
            mapping column names to the type of data represented in the column. If data is a 1D structure, then feature_types must be
            a Woodwork logical type or a string representing a Woodwork logical type ("Double", "Integer", "Boolean", "Categorical", "Datetime", "NaturalLanguage")

    Returns:
        A Woodwork data structure where the data type of each column was either specified or inferred.
    """
    if isinstance(data, list):
<<<<<<< HEAD
        data = _list_to_pandas(data)
    elif isinstance(data, np.ndarray):
        data = _numpy_to_pandas(data)

    ww_data = data.copy()

    if isinstance(data, pd.Series):
        if data.ww._schema is not None:
            ww_data = ww.init_series(ww_data, logical_type=data.ww.logical_type)
        else:
            ww_data = ww.init_series(ww_data, logical_type=feature_types)
    else:
        if data.ww.schema is not None:
            nullable_types = {ww.logical_types.BooleanNullable, ww.logical_types.IntegerNullable}
            if set(data.ww.logical_types.values()).intersection(nullable_types):
                raise ValueError()
            ww_data.ww.init(logical_types=data.ww.logical_types,
                            semantic_tags=data.ww.semantic_tags)
        else:
            ww_data.ww.init(logical_types=feature_types)

    return ww_data


def _retain_custom_types_and_initalize_woodwork(old_logical_types, new_dataframe, ltypes_to_ignore=None):
=======
        ww_data = np.array(data)

    ww_data = ww_data.copy()
    if len(ww_data.shape) == 1:
        name = ww_data.name if isinstance(ww_data, pd.Series) else None
        return ww.DataColumn(ww_data, name=name, logical_type=feature_types)
    return ww.DataTable(ww_data, logical_types=feature_types)


def _convert_woodwork_types_wrapper(pd_data):
    """
    Converts a pandas data structure that may have extension or nullable dtypes to dtypes that numpy can understand and handle.

    Arguments:
        pd_data (pd.Series, pd.DataFrame, pd.ExtensionArray): Pandas data structure

    Returns:
        Modified pandas data structure (pd.DataFrame or pd.Series) with original data and dtypes that can be handled by numpy
    """
    nullable_to_numpy_mapping = {pd.Int64Dtype: 'int64',
                                 pd.BooleanDtype: 'bool',
                                 pd.StringDtype: 'object'}
    nullable_to_numpy_mapping_nan = {pd.Int64Dtype: 'float64',
                                     pd.BooleanDtype: 'object',
                                     pd.StringDtype: 'object'}

    if isinstance(pd_data, pd.api.extensions.ExtensionArray):
        if pd.isna(pd_data).any():
            return pd.Series(pd_data.to_numpy(na_value=np.nan), dtype=nullable_to_numpy_mapping_nan[type(pd_data.dtype)])
        return pd.Series(pd_data.to_numpy(na_value=np.nan), dtype=nullable_to_numpy_mapping[type(pd_data.dtype)])
    if (isinstance(pd_data, pd.Series) and type(pd_data.dtype) in nullable_to_numpy_mapping):
        if pd.isna(pd_data).any():
            return pd.Series(pd_data.to_numpy(na_value=np.nan), dtype=nullable_to_numpy_mapping_nan[type(pd_data.dtype)], index=pd_data.index, name=pd_data.name)
        return pd.Series(pd_data.to_numpy(na_value=np.nan), dtype=nullable_to_numpy_mapping[type(pd_data.dtype)], index=pd_data.index, name=pd_data.name)
    if isinstance(pd_data, pd.DataFrame):
        for col_name, col in pd_data.iteritems():
            if type(col.dtype) in nullable_to_numpy_mapping:
                if pd.isna(pd_data[col_name]).any():
                    pd_data[col_name] = pd.Series(pd_data[col_name].to_numpy(na_value=np.nan), dtype=nullable_to_numpy_mapping_nan[type(pd_data[col_name].dtype)])
                else:
                    pd_data[col_name] = pd_data[col_name].astype(nullable_to_numpy_mapping[type(col.dtype)])
    return pd_data


def _retain_custom_types_and_initalize_woodwork(old_woodwork_data, new_pandas_data, ltypes_to_ignore=None):
>>>>>>> 66cb6a02
    """
    Helper method which will take an old Woodwork data structure and a new pandas data structure and return a
    new data structure that will try to retain as many logical types from the old data structure that exist in the new
    pandas data structure as possible.

    Arguments:
        old_woodwork_data (ww.DataTable): Woodwork data structure to use
        new_pandas_data (pd.DataFrame): Pandas data structure
        ltypes_to_ignore (list): List of Woodwork logical types to ignore. Columns from the old DataTable that have a logical type
        specified in this list will not have their logical types carried over to the new DataTable returned

    Returns:
        A new DataTable where any of the columns that exist in the old input DataTable and the new DataFrame try to retain
        the original logical type, if possible and not specified to be ignored.
    """
<<<<<<< HEAD
    if ltypes_to_ignore is None:
        ltypes_to_ignore = []
    col_intersection = set(old_logical_types.keys()).intersection(set(new_dataframe.columns))
    retained_logical_types = {col: ltype for col, ltype in old_logical_types.items() if col in col_intersection and ltype not in ltypes_to_ignore}
    new_dataframe.ww.init(logical_types=retained_logical_types)
    return new_dataframe
=======
    if isinstance(old_woodwork_data, ww.DataColumn):
        if str(new_pandas_data.dtype) != old_woodwork_data.logical_type.pandas_dtype:
            try:
                return ww.DataColumn(new_pandas_data, logical_type=old_woodwork_data.logical_type)
            except (ValueError, TypeError):
                pass
        return ww.DataColumn(new_pandas_data)

    retained_logical_types = {}
    if ltypes_to_ignore is None:
        ltypes_to_ignore = []
    col_intersection = set(old_woodwork_data.columns).intersection(set(new_pandas_data.columns))
    logical_types = old_woodwork_data.logical_types
    for col in col_intersection:
        if logical_types[col] in ltypes_to_ignore:
            continue
        if str(new_pandas_data[col].dtype) != logical_types[col].pandas_dtype:
            try:
                new_pandas_data[col].astype(logical_types[col].pandas_dtype)
                retained_logical_types[col] = old_woodwork_data[col].logical_type
            except (ValueError, TypeError):
                pass
    return ww.DataTable(new_pandas_data, logical_types=retained_logical_types)
>>>>>>> 66cb6a02


def _convert_numeric_dataset_pandas(X, y):
    """Convert numeric and non-null data to pandas datatype. Raises ValueError if there is null or non-numeric data.
    Used with data sampler strategies.

    Arguments:
        X (pd.DataFrame, np.ndarray, ww.DataTable): Data to transform
        y (pd.Series, np.ndarray, ww.DataColumn): Target data

    Returns:
        Tuple(pd.DataFrame, pd.Series): Transformed X and y"""
    X_ww = infer_feature_types(X)
    if not is_all_numeric(X_ww):
        raise ValueError('Values not all numeric or there are null values provided in the dataset')
    y_ww = infer_feature_types(y)
    return X_ww, y_ww<|MERGE_RESOLUTION|>--- conflicted
+++ resolved
@@ -35,7 +35,6 @@
         A Woodwork data structure where the data type of each column was either specified or inferred.
     """
     if isinstance(data, list):
-<<<<<<< HEAD
         data = _list_to_pandas(data)
     elif isinstance(data, np.ndarray):
         data = _numpy_to_pandas(data)
@@ -61,53 +60,6 @@
 
 
 def _retain_custom_types_and_initalize_woodwork(old_logical_types, new_dataframe, ltypes_to_ignore=None):
-=======
-        ww_data = np.array(data)
-
-    ww_data = ww_data.copy()
-    if len(ww_data.shape) == 1:
-        name = ww_data.name if isinstance(ww_data, pd.Series) else None
-        return ww.DataColumn(ww_data, name=name, logical_type=feature_types)
-    return ww.DataTable(ww_data, logical_types=feature_types)
-
-
-def _convert_woodwork_types_wrapper(pd_data):
-    """
-    Converts a pandas data structure that may have extension or nullable dtypes to dtypes that numpy can understand and handle.
-
-    Arguments:
-        pd_data (pd.Series, pd.DataFrame, pd.ExtensionArray): Pandas data structure
-
-    Returns:
-        Modified pandas data structure (pd.DataFrame or pd.Series) with original data and dtypes that can be handled by numpy
-    """
-    nullable_to_numpy_mapping = {pd.Int64Dtype: 'int64',
-                                 pd.BooleanDtype: 'bool',
-                                 pd.StringDtype: 'object'}
-    nullable_to_numpy_mapping_nan = {pd.Int64Dtype: 'float64',
-                                     pd.BooleanDtype: 'object',
-                                     pd.StringDtype: 'object'}
-
-    if isinstance(pd_data, pd.api.extensions.ExtensionArray):
-        if pd.isna(pd_data).any():
-            return pd.Series(pd_data.to_numpy(na_value=np.nan), dtype=nullable_to_numpy_mapping_nan[type(pd_data.dtype)])
-        return pd.Series(pd_data.to_numpy(na_value=np.nan), dtype=nullable_to_numpy_mapping[type(pd_data.dtype)])
-    if (isinstance(pd_data, pd.Series) and type(pd_data.dtype) in nullable_to_numpy_mapping):
-        if pd.isna(pd_data).any():
-            return pd.Series(pd_data.to_numpy(na_value=np.nan), dtype=nullable_to_numpy_mapping_nan[type(pd_data.dtype)], index=pd_data.index, name=pd_data.name)
-        return pd.Series(pd_data.to_numpy(na_value=np.nan), dtype=nullable_to_numpy_mapping[type(pd_data.dtype)], index=pd_data.index, name=pd_data.name)
-    if isinstance(pd_data, pd.DataFrame):
-        for col_name, col in pd_data.iteritems():
-            if type(col.dtype) in nullable_to_numpy_mapping:
-                if pd.isna(pd_data[col_name]).any():
-                    pd_data[col_name] = pd.Series(pd_data[col_name].to_numpy(na_value=np.nan), dtype=nullable_to_numpy_mapping_nan[type(pd_data[col_name].dtype)])
-                else:
-                    pd_data[col_name] = pd_data[col_name].astype(nullable_to_numpy_mapping[type(col.dtype)])
-    return pd_data
-
-
-def _retain_custom_types_and_initalize_woodwork(old_woodwork_data, new_pandas_data, ltypes_to_ignore=None):
->>>>>>> 66cb6a02
     """
     Helper method which will take an old Woodwork data structure and a new pandas data structure and return a
     new data structure that will try to retain as many logical types from the old data structure that exist in the new
@@ -123,38 +75,14 @@
         A new DataTable where any of the columns that exist in the old input DataTable and the new DataFrame try to retain
         the original logical type, if possible and not specified to be ignored.
     """
-<<<<<<< HEAD
+    if isinstance(new_dataframe, pd.Series):
+        return ww.init_series(new_dataframe, old_logical_types)
     if ltypes_to_ignore is None:
         ltypes_to_ignore = []
     col_intersection = set(old_logical_types.keys()).intersection(set(new_dataframe.columns))
     retained_logical_types = {col: ltype for col, ltype in old_logical_types.items() if col in col_intersection and ltype not in ltypes_to_ignore}
     new_dataframe.ww.init(logical_types=retained_logical_types)
     return new_dataframe
-=======
-    if isinstance(old_woodwork_data, ww.DataColumn):
-        if str(new_pandas_data.dtype) != old_woodwork_data.logical_type.pandas_dtype:
-            try:
-                return ww.DataColumn(new_pandas_data, logical_type=old_woodwork_data.logical_type)
-            except (ValueError, TypeError):
-                pass
-        return ww.DataColumn(new_pandas_data)
-
-    retained_logical_types = {}
-    if ltypes_to_ignore is None:
-        ltypes_to_ignore = []
-    col_intersection = set(old_woodwork_data.columns).intersection(set(new_pandas_data.columns))
-    logical_types = old_woodwork_data.logical_types
-    for col in col_intersection:
-        if logical_types[col] in ltypes_to_ignore:
-            continue
-        if str(new_pandas_data[col].dtype) != logical_types[col].pandas_dtype:
-            try:
-                new_pandas_data[col].astype(logical_types[col].pandas_dtype)
-                retained_logical_types[col] = old_woodwork_data[col].logical_type
-            except (ValueError, TypeError):
-                pass
-    return ww.DataTable(new_pandas_data, logical_types=retained_logical_types)
->>>>>>> 66cb6a02
 
 
 def _convert_numeric_dataset_pandas(X, y):
