"""Utility methods for EvalML pipelines."""
import logging

from woodwork import logical_types

from . import (
    TimeSeriesBinaryClassificationPipeline,
    TimeSeriesMulticlassClassificationPipeline,
    TimeSeriesRegressionPipeline,
)
from .binary_classification_pipeline import BinaryClassificationPipeline
from .multiclass_classification_pipeline import (
    MulticlassClassificationPipeline,
)
from .pipeline_base import PipelineBase
from .regression_pipeline import RegressionPipeline

from evalml.data_checks import DataCheckActionCode
from evalml.model_family import ModelFamily
from evalml.pipelines.components import (  # noqa: F401
    CatBoostClassifier,
    CatBoostRegressor,
    ComponentBase,
    DateTimeFeaturizer,
    DelayedFeatureTransformer,
    DropColumns,
    DropNullColumns,
    DropRowsTransformer,
    EmailFeaturizer,
    Estimator,
    Imputer,
    LogTransformer,
    OneHotEncoder,
    Oversampler,
    RandomForestClassifier,
    StackedEnsembleClassifier,
    StackedEnsembleRegressor,
    StandardScaler,
    TargetImputer,
    TextFeaturizer,
    Undersampler,
    URLFeaturizer,
)
from evalml.pipelines.components.transformers.encoders.label_encoder import (
    LabelEncoder,
)
from evalml.pipelines.components.utils import (
    get_estimators,
    handle_component_class,
)
from evalml.problem_types import (
    ProblemTypes,
    handle_problem_types,
    is_classification,
    is_time_series,
)
from evalml.utils import import_or_raise, infer_feature_types

logger = logging.getLogger(__name__)


def _get_preprocessing_components(
    X, y, problem_type, estimator_class, sampler_name=None
):
    """Given input data, target data and an estimator class, construct a recommended preprocessing chain to be combined with the estimator and trained on the provided data.

    Args:
        X (pd.DataFrame): The input data of shape [n_samples, n_features].
        y (pd.Series): The target data of length [n_samples].
        problem_type (ProblemTypes or str): Problem type.
        estimator_class (class): A class which subclasses Estimator estimator for pipeline.
        sampler_name (str): The name of the sampler component to add to the pipeline. Defaults to None.

    Returns:
        list[Transformer]: A list of applicable preprocessing components to use with the estimator.
    """
    pp_components = []

    if is_classification(problem_type):
        pp_components.append(LabelEncoder)

    all_null_cols = X.columns[X.isnull().all()]
    if len(all_null_cols) > 0:
        pp_components.append(DropNullColumns)

    index_and_unknown_columns = list(
        X.ww.select(["index", "unknown"], return_schema=True).columns
    )
    if len(index_and_unknown_columns) > 0:
        pp_components.append(DropColumns)

    email_columns = list(X.ww.select("EmailAddress", return_schema=True).columns)
    if len(email_columns) > 0:
        pp_components.append(EmailFeaturizer)

    url_columns = list(X.ww.select("URL", return_schema=True).columns)
    if len(url_columns) > 0:
        pp_components.append(URLFeaturizer)

    input_logical_types = {type(lt) for lt in X.ww.logical_types.values()}
    types_imputer_handles = {
        logical_types.Boolean,
        logical_types.Categorical,
        logical_types.Double,
        logical_types.Integer,
        logical_types.URL,
        logical_types.EmailAddress,
        logical_types.Datetime,
    }

    datetime_cols = list(X.ww.select(["Datetime"], return_schema=True).columns)

    add_datetime_featurizer = len(datetime_cols) > 0
    if add_datetime_featurizer and estimator_class.model_family not in [
        ModelFamily.ARIMA,
        ModelFamily.PROPHET,
    ]:
        pp_components.append(DateTimeFeaturizer)

    text_columns = list(X.ww.select("NaturalLanguage", return_schema=True).columns)
    if len(text_columns) > 0:
        pp_components.append(TextFeaturizer)

    if len(input_logical_types.intersection(types_imputer_handles)) or len(
        text_columns
    ):
        pp_components.append(Imputer)

    if (
        is_time_series(problem_type)
        and estimator_class.model_family != ModelFamily.ARIMA
    ):
        pp_components.append(DelayedFeatureTransformer)

    # The URL and EmailAddress Featurizers will create categorical columns
    categorical_cols = list(
        X.ww.select(["category", "URL", "EmailAddress"], return_schema=True).columns
    )
    if len(categorical_cols) > 0 and estimator_class not in {
        CatBoostClassifier,
        CatBoostRegressor,
    }:
        pp_components.append(OneHotEncoder)

    sampler_components = {
        "Undersampler": Undersampler,
        "Oversampler": Oversampler,
    }
    if sampler_name is not None:
        try:
            import_or_raise(
                "imblearn.over_sampling", error_msg="imbalanced-learn is not installed"
            )
            pp_components.append(sampler_components[sampler_name])
        except ImportError:
            logger.warning(
                "Could not import imblearn.over_sampling, so defaulting to use Undersampler"
            )
            pp_components.append(Undersampler)

    if estimator_class and estimator_class.model_family == ModelFamily.LINEAR_MODEL:
        pp_components.append(StandardScaler)

    return pp_components


def _get_pipeline_base_class(problem_type):
    """Returns pipeline base class for problem_type."""
    problem_type = handle_problem_types(problem_type)
    if problem_type == ProblemTypes.BINARY:
        return BinaryClassificationPipeline
    elif problem_type == ProblemTypes.MULTICLASS:
        return MulticlassClassificationPipeline
    elif problem_type == ProblemTypes.REGRESSION:
        return RegressionPipeline
    elif problem_type == ProblemTypes.TIME_SERIES_REGRESSION:
        return TimeSeriesRegressionPipeline
    elif problem_type == ProblemTypes.TIME_SERIES_BINARY:
        return TimeSeriesBinaryClassificationPipeline
    else:
        return TimeSeriesMulticlassClassificationPipeline


def make_pipeline(
    X,
    y,
    estimator,
    problem_type,
    parameters=None,
    sampler_name=None,
    extra_components=None,
    extra_components_position="before_preprocessing",
    use_estimator=True,
):
    """Given input data, target data, an estimator class and the problem type, generates a pipeline class with a preprocessing chain which was recommended based on the inputs. The pipeline will be a subclass of the appropriate pipeline base class for the specified problem_type.

    Args:
         X (pd.DataFrame): The input data of shape [n_samples, n_features].
         y (pd.Series): The target data of length [n_samples].
         estimator (Estimator): Estimator for pipeline.
         problem_type (ProblemTypes or str): Problem type for pipeline to generate.
         parameters (dict): Dictionary with component names as keys and dictionary of that component's parameters as values.
             An empty dictionary or None implies using all default values for component parameters.
         sampler_name (str): The name of the sampler component to add to the pipeline. Only used in classification problems.
             Defaults to None
         extra_components (list[ComponentBase]): List of extra components to be added after preprocessing components. Defaults to None.
         extra_components_position (str): Where to put extra components. Defaults to "before_preprocessing" and any other value will put components after preprocessing components.

    Returns:
         PipelineBase object: PipelineBase instance with dynamically generated preprocessing components and specified estimator.

    Raises:
        ValueError: If estimator is not valid for the given problem type, or sampling is not supported for the given problem type.
    """
    X = infer_feature_types(X)
    y = infer_feature_types(y)

    if estimator:
        problem_type = handle_problem_types(problem_type)
        if estimator not in get_estimators(problem_type):
            raise ValueError(
                f"{estimator.name} is not a valid estimator for problem type"
            )
        if not is_classification(problem_type) and sampler_name is not None:
            raise ValueError(
                f"Sampling is unsupported for problem_type {str(problem_type)}"
            )

    preprocessing_components = _get_preprocessing_components(
        X, y, problem_type, estimator, sampler_name
    )
    extra_components = extra_components or []
    estimator = [estimator] if use_estimator else []

    if extra_components_position == "before_preprocessing":
        complete_component_list = (
            extra_components + preprocessing_components + estimator
        )
    else:
        complete_component_list = (
            preprocessing_components + extra_components + estimator
        )

    component_graph = PipelineBase._make_component_dict_from_component_list(
        complete_component_list
    )
    base_class = _get_pipeline_base_class(problem_type)
    return base_class(
        component_graph,
        parameters=parameters,
    )


def generate_pipeline_code(element):
    """Creates and returns a string that contains the Python imports and code required for running the EvalML pipeline.

    Args:
        element (pipeline instance): The instance of the pipeline to generate string Python code.

    Returns:
        str: String representation of Python code that can be run separately in order to recreate the pipeline instance.
        Does not include code for custom component implementation.

    Raises:
        ValueError: If element is not a pipeline, or if the pipeline is nonlinear.
    """
    # hold the imports needed and add code to end
    code_strings = []
    if not isinstance(element, PipelineBase):
        raise ValueError(
            "Element must be a pipeline instance, received {}".format(type(element))
        )
    if isinstance(element.component_graph, dict):
        raise ValueError("Code generation for nonlinear pipelines is not supported yet")
    code_strings.append(
        "from {} import {}".format(
            element.__class__.__module__, element.__class__.__name__
        )
    )
    code_strings.append(repr(element))
    return "\n".join(code_strings)


def _make_stacked_ensemble_pipeline(
    input_pipelines, problem_type, final_estimator=None, n_jobs=-1, random_seed=0
):
    """Creates a pipeline with a stacked ensemble estimator.

    Args:
        input_pipelines (list(PipelineBase or subclass obj)): List of pipeline instances to use as the base estimators for the stacked ensemble.
            This must not be None or an empty list or else EnsembleMissingPipelinesError will be raised.
        problem_type (ProblemType): problem type of pipeline
        final_estimator (Estimator): Metalearner to use for the ensembler. Defaults to None.
        n_jobs (int or None): Integer describing level of parallelism used for pipelines.
            None and 1 are equivalent. If set to -1, all CPUs are used. For n_jobs below -1, (n_cpus + 1 + n_jobs) are used.
            Defaults to -1.
        
    Returns:
        Pipeline with appropriate stacked ensemble estimator.
    """

    def _make_new_component_name(model_type, component_name, idx=None):
        idx = " " + str(idx) if idx is not None else ""
        return f"{str(model_type)} Pipeline{idx} - {component_name}"

    component_graph = (
        {"Label Encoder": ["Label Encoder", "X", "y"]}
        if is_classification(problem_type)
        else {}
    )
    final_components = []
    used_model_families = []
    parameters = {}

    if is_classification(problem_type):
        parameters = {
            "Stacked Ensemble Classifier": {
                "n_jobs": n_jobs,
            }
        }
        estimator = StackedEnsembleClassifier
        pipeline_name = "Stacked Ensemble Classification Pipeline"
    else:
        parameters = {
            "Stacked Ensemble Regressor": {
                "n_jobs": n_jobs,
            }
        }
        estimator = StackedEnsembleRegressor
        pipeline_name = "Stacked Ensemble Regression Pipeline"

    pipeline_class = {
        ProblemTypes.BINARY: BinaryClassificationPipeline,
        ProblemTypes.MULTICLASS: MulticlassClassificationPipeline,
        ProblemTypes.REGRESSION: RegressionPipeline,
    }[problem_type]

    for pipeline in input_pipelines:
        model_family = pipeline.component_graph[-1].model_family
        model_family_idx = (
            used_model_families.count(model_family) + 1
            if used_model_families.count(model_family) > 0
            else None
        )
        used_model_families.append(model_family)
        final_component = None
        ensemble_y = "y"
        for name, component_list in pipeline.component_graph.component_dict.items():
            new_component_list = []
            new_component_name = _make_new_component_name(
                model_family, name, model_family_idx
            )
            for i, item in enumerate(component_list):
                if i == 0:
                    fitted_comp = handle_component_class(item)
                    new_component_list.append(fitted_comp)
                    parameters[new_component_name] = pipeline.parameters.get(name, {})
                elif isinstance(item, str) and item not in ["X", "y"]:
                    new_component_list.append(
                        _make_new_component_name(model_family, item, model_family_idx)
                    )
                elif isinstance(item, str) and item == "y":
                    if is_classification(problem_type):
                        new_component_list.append("Label Encoder.y")
                    else:
                        new_component_list.append("y")
                else:
                    new_component_list.append(item)
                if i != 0 and item.endswith(".y"):
                    ensemble_y = _make_new_component_name(
                        model_family, item, model_family_idx
                    )
            component_graph[new_component_name] = new_component_list
            final_component = new_component_name
        final_components.append(final_component)

    component_graph[estimator.name] = (
        [estimator] + [comp + ".x" for comp in final_components] + [ensemble_y]
    )

    return pipeline_class(
        component_graph,
        parameters=parameters,
        custom_name=pipeline_name,
        random_seed=random_seed,
    )


<<<<<<< HEAD
def _make_pipeline_from_multiple_graphs(
    input_pipelines,
    estimator,
    problem_type,
    parameters={},
    pipeline_name=None,
    sub_pipeline_names=None,
    random_seed=0,
):
    """Creates a pipeline from multiple preprocessing pipelines and a final estimator. Final y input to the estimator will be chosen from the last of the input pipelines.

    Args:
        input_pipelines (list(PipelineBase or subclass obj)): List of pipeline instances to use for preprocessing.
        problem_type (ProblemType): problem type of pipeline.
        estimator (Estimator): Final estimator for the pipelines.
        parameters (Dict): Parameters to initialize pipeline with. Defaults to an empty dictionary.
        sub_pipeline_names (Dict): Dictionary mapping original input pipeline names to new names. This will be used to rename components. Defaults to None.
        random_seed (int): Random seed for the pipeline. Defaults to 0.
    Returns:
        Pipeline with appropriate stacked ensemble estimator.
    """
    def _make_new_component_name(
        model_type, component_name, idx=None, pipeline_name=None
    ):
        idx = " " + str(idx) if idx is not None else ""
        if pipeline_name:
            return f"{pipeline_name} Pipeline{idx} - {component_name}"
        return f"{str(model_type)} Pipeline{idx} - {component_name}"

    final_components = []
    used_model_families = []
    component_graph = {}
    for pipeline in input_pipelines:
        if pipeline.estimator:
            model_family = pipeline.component_graph[-1].model_family
            model_family_idx = (
                used_model_families.count(model_family) + 1
                if used_model_families.count(model_family) > 0
                else None
            )
            used_model_families.append(model_family)
        else:
            model_family = pipeline.name
            model_family_idx = (
                used_model_families.count(model_family) + 1
                if used_model_families.count(model_family) > 0
                else None
            )
            used_model_families.append(model_family)
        sub_pipeline_name = (
            sub_pipeline_names[pipeline.name] if sub_pipeline_names else None
        )
        final_component = None
        final_y_candidate = (
            None
            if not handle_component_class(
                pipeline.component_graph.compute_order[-1]
            ).modifies_target
            else _make_new_component_name(
                model_family,
                pipeline.component_graph.compute_order[-1],
                model_family_idx,
                sub_pipeline_name,
            )
            + ".y"
        )
        for name, component_list in pipeline.component_graph.component_dict.items():
            new_component_list = []
            new_component_name = _make_new_component_name(
                model_family, name, model_family_idx, sub_pipeline_name
            )
            for i, item in enumerate(component_list):
                if i == 0:
                    fitted_comp = handle_component_class(item)
                    new_component_list.append(fitted_comp)
                    parameters[new_component_name] = pipeline.parameters.get(name, {})
                elif isinstance(item, str) and item not in ["X", "y"]:
                    new_component_list.append(
                        _make_new_component_name(
                            model_family, item, model_family_idx, sub_pipeline_name
                        )
                    )
                else:
                    new_component_list.append(item)
                if i != 0 and item.endswith(".y"):
                    final_y = _make_new_component_name(
                        model_family, item, model_family_idx, sub_pipeline_name
                    )
            component_graph[new_component_name] = new_component_list
            final_component = new_component_name
        final_components.append(final_component)

    final_y = final_y_candidate if final_y_candidate else final_y
    component_graph[estimator.name] = (
        [estimator] + [comp + ".x" for comp in final_components] + [final_y]
    )

    pipeline_class = {
        ProblemTypes.BINARY: BinaryClassificationPipeline,
        ProblemTypes.MULTICLASS: MulticlassClassificationPipeline,
        ProblemTypes.REGRESSION: RegressionPipeline,
    }[problem_type]
    return pipeline_class(
        component_graph,
        parameters=parameters,
        custom_name=pipeline_name,
        random_seed=random_seed,
    )
=======
def make_pipeline_from_actions(problem_type, actions):
    """Creates a pipeline of components to address the input DataCheckAction list.

    Args:
        problem_type (str or ProblemType): The problem type that the pipeline should address.
        actions (list[DataCheckAction]): List of DataCheckAction objects used to create list of components

    Returns:
        PipelineBase: Pipeline which can be used to address data check actions.
    """
    component_list = _make_component_list_from_actions(actions)
    parameters = {}
    for component in component_list:
        parameters[component.name] = component.parameters
    component_dict = PipelineBase._make_component_dict_from_component_list(
        [component.name for component in component_list]
    )
    base_class = _get_pipeline_base_class(problem_type)
    return base_class(component_dict, parameters=parameters)
>>>>>>> 43deb88f


def _make_component_list_from_actions(actions):
    """Creates a list of components from the input DataCheckAction list.

    Args:
        actions (list(DataCheckAction)): List of DataCheckAction objects used to create list of components

    Returns:
        list(ComponentBase): List of components used to address the input actions
    """
    components = []
    cols_to_drop = []
    indices_to_drop = []
    for action in actions:
        if action.action_code == DataCheckActionCode.DROP_COL:
            cols_to_drop.append(action.metadata["column"])
        elif action.action_code == DataCheckActionCode.IMPUTE_COL:
            metadata = action.metadata
            if metadata["is_target"]:
                components.append(
                    TargetImputer(impute_strategy=metadata["impute_strategy"])
                )
        elif action.action_code == DataCheckActionCode.DROP_ROWS:
            indices_to_drop.extend(action.metadata["indices"])
    if cols_to_drop:
        cols_to_drop = sorted(set(cols_to_drop))
        components.append(DropColumns(columns=cols_to_drop))
    if indices_to_drop:
        indices_to_drop = sorted(set(indices_to_drop))
        components.append(DropRowsTransformer(indices_to_drop=indices_to_drop))

    return components


def make_timeseries_baseline_pipeline(problem_type, gap, forecast_horizon):
    """Make a baseline pipeline for time series regression problems.

    Args:
        problem_type: One of TIME_SERIES_REGRESSION, TIME_SERIES_MULTICLASS, TIME_SERIES_BINARY
        gap (int): Non-negative gap parameter.
        forecast_horizon (int): Positive forecast_horizon parameter.

    Returns:
        TimeSeriesPipelineBase, a time series pipeline corresponding to the problem type.

    """
    pipeline_class, pipeline_name = {
        ProblemTypes.TIME_SERIES_REGRESSION: (
            TimeSeriesRegressionPipeline,
            "Time Series Baseline Regression Pipeline",
        ),
        ProblemTypes.TIME_SERIES_MULTICLASS: (
            TimeSeriesMulticlassClassificationPipeline,
            "Time Series Baseline Multiclass Pipeline",
        ),
        ProblemTypes.TIME_SERIES_BINARY: (
            TimeSeriesBinaryClassificationPipeline,
            "Time Series Baseline Binary Pipeline",
        ),
    }[problem_type]
    baseline = pipeline_class(
        component_graph=[
            "Delayed Feature Transformer",
            "Time Series Baseline Estimator",
        ],
        custom_name=pipeline_name,
        parameters={
            "pipeline": {
                "date_index": None,
                "gap": gap,
                "max_delay": 0,
                "forecast_horizon": forecast_horizon,
            },
            "Delayed Feature Transformer": {
                "max_delay": 0,
                "gap": gap,
                "forecast_horizon": forecast_horizon,
                "delay_target": True,
                "delay_features": False,
            },
            "Time Series Baseline Estimator": {
                "gap": gap,
                "forecast_horizon": forecast_horizon,
            },
        },
    )
    return baseline


def rows_of_interest(
    pipeline, X, y=None, threshold=None, epsilon=0.1, sort_values=True, types="all"
):
    """Get the row indices of the data that are closest to the threshold. Works only for binary classification problems and pipelines.

    Args:
        pipeline (PipelineBase): The fitted binary pipeline.
        X (ww.DataTable, pd.DataFrame): The input features to predict on.
        y (ww.DataColumn, pd.Series, None): The input target data,  if available. Defaults to None.
        threshold (float): The threshold value of interest to separate positive and negative predictions. If None, uses the pipeline threshold if set, else 0.5. Defaults to None.
        epsilon (epsilon): The difference between the probability and the threshold that would make the row interesting for us. For instance, epsilon=0.1 and threhsold=0.5 would mean
            we consider all rows in [0.4, 0.6] to be of interest. Defaults to 0.1.
        sort_values (bool): Whether to return the indices sorted by the distance from the threshold, such that the first values are closer to the threshold and the later values are further. Defaults to True.
        types (str): The type of rows to keep and return. Can be one of ['incorrect', 'correct', 'true_positive', 'true_negative', 'all']. Defaults to 'all'.

            'incorrect' - return only the rows where the predictions are incorrect. This means that, given the threshold and target y, keep only the rows which are labeled wrong.
            'correct' - return only the rows where the predictions are correct. This means that, given the threshold and target y, keep only the rows which are correctly labeled.
            'true_positive' - return only the rows which are positive, as given by the targets.
            'true_negative' - return only the rows which are negative, as given by the targets.
            'all' - return all rows. This is the only option available when there is no target data provided.

    Returns:
        The indices corresponding to the rows of interest.

    Raises:
        ValueError: If pipeline is not a fitted Binary Classification pipeline.
        ValueError: If types is invalid or y is not provided when types is not 'all'.
        ValueError: If the threshold is provided and is exclusive of [0, 1].
    """
    valid_types = ["incorrect", "correct", "true_positive", "true_negative", "all"]
    if types not in valid_types:
        raise ValueError(
            "Invalid arg for 'types'! Must be one of {}".format(valid_types)
        )

    if types != "all" and y is None:
        raise ValueError("Need an input y in order to use types {}".format(types))

    if (
        not isinstance(pipeline, BinaryClassificationPipeline)
        or not pipeline._is_fitted
    ):
        raise ValueError(
            "Pipeline provided must be a fitted Binary Classification pipeline!"
        )

    if threshold is not None and (threshold < 0 or threshold > 1):
        raise ValueError(
            "Provided threshold {} must be between [0, 1]".format(threshold)
        )

    if threshold is None:
        threshold = pipeline.threshold or 0.5

    # get predicted proba
    pred_proba = pipeline.predict_proba(X)
    pos_value_proba = pred_proba.iloc[:, -1]
    preds = pos_value_proba >= threshold
    preds_value_proba = abs(pos_value_proba - threshold)

    # placeholder for y if it isn't supplied
    y_current = y if y is not None else preds

    # logic for breaking apart the different categories
    mask = y_current
    if types in ["correct", "incorrect"]:
        mask = preds == y
    mask = mask.astype(bool)

    if types in ["correct", "true_positive"]:
        preds_value_proba = preds_value_proba[mask.values]
    elif types in ["incorrect", "true_negative"]:
        preds_value_proba = preds_value_proba[~mask.values]

    if sort_values:
        preds_value_proba = preds_value_proba.sort_values(kind="stable")

    preds_value_proba = preds_value_proba[preds_value_proba <= epsilon]
    return preds_value_proba.index.tolist()<|MERGE_RESOLUTION|>--- conflicted
+++ resolved
@@ -386,7 +386,6 @@
     )
 
 
-<<<<<<< HEAD
 def _make_pipeline_from_multiple_graphs(
     input_pipelines,
     estimator,
@@ -495,7 +494,6 @@
         custom_name=pipeline_name,
         random_seed=random_seed,
     )
-=======
 def make_pipeline_from_actions(problem_type, actions):
     """Creates a pipeline of components to address the input DataCheckAction list.
 
@@ -515,7 +513,6 @@
     )
     base_class = _get_pipeline_base_class(problem_type)
     return base_class(component_dict, parameters=parameters)
->>>>>>> 43deb88f
 
 
 def _make_component_list_from_actions(actions):
