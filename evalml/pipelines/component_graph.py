import networkx as nx
import pandas as pd
from networkx.algorithms.dag import topological_sort
from networkx.exception import NetworkXUnfeasible

from evalml.pipelines.components import ComponentBase, Estimator, Transformer
from evalml.pipelines.components.utils import handle_component_class
from evalml.utils import import_or_raise, infer_feature_types


class ComponentGraph:
    def __init__(self, component_dict=None, random_seed=0):
        """ Initializes a component graph for a pipeline as a directed acyclic graph (DAG).

        Example:
            >>> component_dict = {'imputer': ['Imputer'], 'ohe': ['One Hot Encoder', 'imputer.x'], 'estimator_1': ['Random Forest Classifier', 'ohe.x'], 'estimator_2': ['Decision Tree Classifier', 'ohe.x'], 'final': ['Logistic Regression Classifier', 'estimator_1', 'estimator_2']}
            >>> component_graph = ComponentGraph(component_dict)
           """
        self.random_seed = random_seed
        self.component_dict = component_dict or {}
        self.component_instances = {}
        self._is_instantiated = False
        for component_name, component_info in self.component_dict.items():
            if not isinstance(component_info, list):
                raise ValueError('All component information should be passed in as a list')
            component_class = handle_component_class(component_info[0])
            self.component_instances[component_name] = component_class
        self.compute_order = self.generate_order(self.component_dict)
        self.input_feature_names = {}
        self._feature_provenance = {}
        self._i = 0

    @classmethod
    def linearized_component_graph(cls, components):
        """Return a list of (component name, component class) tuples from a pre-initialized component graph defined
        as either a list or a dictionary. The component names are guaranteed to be unique.

        Args:
            components (list(ComponentBase) or Dict[str, ComponentBase]): Components in the pipeline.

        Returns:
            list((component name, ComponentBase)) - tuples with the unique component name as the first element and the
                component class as the second element. When the input is a list, the components will be returned in
                the order they appear in the input.
        """
        names = []
        if isinstance(components, list):
            seen = set()
            for idx, component in enumerate(components):
                component_class = handle_component_class(component)
                component_name = component_class.name

                if component_name in seen:
                    component_name = f'{component_name}_{idx}'
                seen.add(component_name)
                names.append((component_name, component_class))
        else:
            for k, v in components.items():
                names.append((k, handle_component_class(v[0])))
        return names

    @classmethod
    def from_list(cls, component_list, random_seed=0):
        """Constructs a linear ComponentGraph from a given list, where each component in the list feeds its X transformed output to the next component

        Arguments:
            component_list (list): String names or ComponentBase subclasses in
                                   an order that represents a valid linear graph
        """
        component_dict = {}
        previous_component = None
        for component_name, component_class in cls.linearized_component_graph(component_list):

            component_dict[component_name] = [component_class]
            if previous_component is not None:
                if "sampler" in previous_component:
                    component_dict[component_name].extend([f"{previous_component}.x", f"{previous_component}.y"])
                else:
                    component_dict[component_name].append(f"{previous_component}.x")
            previous_component = component_name
        return cls(component_dict, random_seed=random_seed)

    def instantiate(self, parameters):
        """Instantiates all uninstantiated components within the graph using the given parameters. An error will be
        raised if a component is already instantiated but the parameters dict contains arguments for that component.

        Arguments:
            parameters (dict): Dictionary with component names as keys and dictionary of that component's parameters as values.
                               An empty dictionary {} implies using all default values for component parameters.
        """
        if self._is_instantiated:
            raise ValueError(f"Cannot reinstantiate a component graph that was previously instantiated")

        self._is_instantiated = True
        component_instances = {}
        for component_name, component_class in self.component_instances.items():
            component_parameters = parameters.get(component_name, {})

            try:
                new_component = component_class(**component_parameters, random_seed=self.random_seed)
            except (ValueError, TypeError) as e:
                self._is_instantiated = False
                err = "Error received when instantiating component {} with the following arguments {}".format(component_name, component_parameters)
                raise ValueError(err) from e

            component_instances[component_name] = new_component
        self.component_instances = component_instances
        return self

    def fit(self, X, y):
        """Fit each component in the graph

        Arguments:
            X (ww.DataTable, pd.DataFrame): The input training data of shape [n_samples, n_features]
            y (ww.DataColumn, pd.Series): The target training data of length [n_samples]
        """
        X = infer_feature_types(X)
        self._compute_features(self.compute_order, X, y, fit=True)
        self._feature_provenance = self._get_feature_provenance(X.columns)
        return self

    def fit_features(self, X, y):
        """Fit all components save the final one, usually an estimator

        Arguments:
            X (ww.DataTable, pd.DataFrame): The input training data of shape [n_samples, n_features]
            y (ww.DataColumn, pd.Series): The target training data of length [n_samples]

        Returns:
            ww.DataTable: Transformed values.
        """
        return self._fit_transform_features_helper(True, X, y)

    def compute_final_component_features(self, X, y=None):
        """Transform all components save the final one, and gathers the data from any number of parents
        to get all the information that should be fed to the final component

        Arguments:
            X (ww.DataTable, pd.DataFrame): Data of shape [n_samples, n_features]
            y (ww.DataColumn, pd.Series): The target training data of length [n_samples]. Defaults to None.

        Returns:
            ww.DataTable: Transformed values.
        """
        return self._fit_transform_features_helper(False, X, y)

    def _fit_transform_features_helper(self, needs_fitting, X, y=None):
        """Helper function that transforms the input data based on the component graph components.

        Arguments:
            needs_fitting (boolean): Determines if components should be fit.
            X (ww.DataTable, pd.DataFrame): Data of shape [n_samples, n_features]
            y (ww.DataColumn, pd.Series): The target training data of length [n_samples]. Defaults to None.

        Returns:
            ww.DataTable: Transformed values.
        """
        if len(self.compute_order) <= 1:
            return infer_feature_types(X)
        component_outputs = self._compute_features(self.compute_order[:-1], X, y=y, fit=needs_fitting)
        final_component_inputs = []
        for parent in self.get_parents(self.compute_order[-1]):
            parent_output = component_outputs.get(parent, component_outputs.get(f'{parent}.x'))
            if isinstance(parent_output, pd.Series):
                parent_output = parent_output
                parent_output = pd.DataFrame(parent_output, columns=[parent])
                parent_output = infer_feature_types(parent_output)
<<<<<<< HEAD
            final_component_inputs.append(parent_output)
        concatted = pd.concat([component_input for component_input in final_component_inputs], axis=1)
=======
            if parent_output is not None:
                final_component_inputs.append(parent_output)
        concatted = pd.concat([component_input.to_dataframe() for component_input in final_component_inputs], axis=1)
>>>>>>> 66cb6a02
        if needs_fitting:
            self.input_feature_names.update({self.compute_order[-1]: list(concatted.columns)})
        return infer_feature_types(concatted)

    def predict(self, X):
        """Make predictions using selected features.

        Arguments:
            X (ww.DataTable, pd.DataFrame): Data of shape [n_samples, n_features]

        Returns:
            ww.DataColumn: Predicted values.
        """
        if len(self.compute_order) == 0:
            return infer_feature_types(X)
        final_component = self.compute_order[-1]
        outputs = self._compute_features(self.compute_order, X)
        return infer_feature_types(outputs.get(final_component, outputs.get(f'{final_component}.x')))

    def _compute_features(self, component_list, X, y=None, fit=False):
        """Transforms the data by applying the given components.

        Arguments:
            component_list (list): The list of component names to compute.
            X (ww.DataTable, d.DataFrame): Input data to the pipeline to transform.
            y (ww.DataColumn, pd.Series): The target training data of length [n_samples]
            fit (bool): Whether to fit the estimators as well as transform it.
                        Defaults to False.

        Returns:
            dict: Outputs from each component
        """
        X = infer_feature_types(X)
        if len(component_list) == 0:
            return X
        output_cache = {}
        for component_name in component_list:
            component_instance = self.get_component(component_name)
            if not isinstance(component_instance, ComponentBase):
                raise ValueError('All components must be instantiated before fitting or predicting')
            x_inputs = []
            y_input = None
            for parent_input in self.get_parents(component_name):
                if parent_input[-2:] == '.y':
                    if y_input is not None:
                        raise ValueError(f'Cannot have multiple `y` parents for a single component {component_name}')
                    y_input = output_cache[parent_input]
                else:
                    parent_x = output_cache.get(parent_input, output_cache.get(f'{parent_input}.x'))
                    if isinstance(parent_x, pd.Series):
                        parent_x = pd.Series(parent_x, name=parent_input)
                    x_inputs.append(parent_x)
            input_x, input_y = self._consolidate_inputs(x_inputs, y_input, X, y)
            self.input_feature_names.update({component_name: list(input_x.columns)})

            if isinstance(component_instance, Transformer):
                if fit:
                    output = component_instance.fit_transform(input_x, input_y)
                else:
                    output = component_instance.transform(input_x, input_y)
                if isinstance(output, tuple):
                    output_x, output_y = output[0], output[1]
                else:
                    output_x = output
                    output_y = None
                output_cache[f"{component_name}.x"] = output_x
                output_cache[f"{component_name}.y"] = output_y
            else:
                if fit:
                    component_instance.fit(input_x, input_y)
                if not (fit and component_name == self.compute_order[-1]):  # Don't call predict on the final component during fit
                    output = component_instance.predict(input_x)
                else:
                    output = None
                output_cache[component_name] = output
        return output_cache

    def _get_feature_provenance(self, input_feature_names):
        """Get the feature provenance for each feature in the input_feature_names.

        The provenance is a mapping from the original feature names in the dataset to a list of
        features that were created from that original feature.

        For example, after fitting a OHE on a feature called 'cats', with categories 'a' and 'b', the
        provenance would have the following entry: {'cats': ['a', 'b']}.

        If a feature is then calculated from feature 'a', e.g. 'a_squared', then the provenance would instead
        be {'cats': ['a', 'a_squared', 'b']}.

        Arguments:
            input_feature_names (list(str)): Names of the features in the input dataframe.

        Returns:
           dictionary: mapping of feature name to set feature names that were created from that feature.
        """
        if not self.compute_order:
            return {}

        # Every feature comes from one of the original features so
        # each one starts with an empty set
        provenance = {col: set([]) for col in input_feature_names}

        transformers = filter(lambda c: isinstance(c, Transformer), [self.get_component(c) for c in self.compute_order])
        for component_instance in transformers:
            component_provenance = component_instance._get_feature_provenance()
            for component_input, component_output in component_provenance.items():

                # Case 1: The transformer created features from one of the original features
                if component_input in provenance:
                    provenance[component_input] = provenance[component_input].union(set(component_output))

                # Case 2: The transformer created features from a feature created from an original feature.
                # Add it to the provenance of the original feature it was created from
                else:
                    for in_feature, out_feature in provenance.items():
                        if component_input in out_feature:
                            provenance[in_feature] = out_feature.union(set(component_output))

        # Get rid of features that are not in the dataset the final estimator uses
        final_estimator_features = set(self.input_feature_names.get(self.compute_order[-1], []))
        for feature in provenance:
            provenance[feature] = provenance[feature].intersection(final_estimator_features)

        # Delete features that weren't used to create other features
        return {feature: children for feature, children in provenance.items() if len(children)}

    @staticmethod
    def _consolidate_inputs(x_inputs, y_input, X, y):
        """Combines any/all X and y inputs for a component, including handling defaults

        Arguments:
            x_inputs (list(pd.DataFrame)): Data to be used as X input for a component
            y_input (pd.Series, None): If present, the Series to use as y input for a component, different from the original y
            X (ww.DataTable, pd.DataFrame): The original X input, to be used if there is no parent X input
            y (ww.DataColumn, pd.Series): The original y input, to be used if there is no parent y input

        Returns:
            ww.DataTable, ww.DataColumn: The X and y transformed values to evaluate a component with
        """
        if len(x_inputs) == 0:
            return_x = X
        else:
            return_x = pd.concat(x_inputs, axis=1)
        return_y = y
        if y_input is not None:
            return_y = y_input
        return_x = infer_feature_types(return_x)
        if return_y is not None:
            return_y = infer_feature_types(return_y)
        return return_x, return_y

    def get_component(self, component_name):
        """Retrieves a single component object from the graph.

        Arguments:
            component_name (str): Name of the component to retrieve

        Returns:
            ComponentBase object
        """
        try:
            return self.component_instances[component_name]
        except KeyError:
            raise ValueError(f'Component {component_name} is not in the graph')

    def get_last_component(self):
        """Retrieves the component that is computed last in the graph, usually the final estimator.

        Returns:
            ComponentBase object
        """
        if len(self.compute_order) == 0:
            raise ValueError('Cannot get last component from edgeless graph')
        last_component_name = self.compute_order[-1]
        return self.get_component(last_component_name)

    def get_estimators(self):
        """Gets a list of all the estimator components within this graph

        Returns:
            list: All estimator objects within the graph
        """
        if not isinstance(self.get_last_component(), ComponentBase):
            raise ValueError('Cannot get estimators until the component graph is instantiated')
        return [component_class for component_class in self.component_instances.values() if isinstance(component_class, Estimator)]

    def get_parents(self, component_name):
        """Finds the names of all parent nodes of the given component

        Arguments:
            component_name (str): Name of the child component to look up

        Returns:
            list[str]: Iterator of parent component names
        """
        try:
            component_info = self.component_dict[component_name]
        except KeyError:
            raise ValueError(f"Component {component_name} not in the graph")
        if len(component_info) > 1:
            return component_info[1:]
        return []

    def graph(self, name=None, graph_format=None):
        """Generate an image representing the component graph

        Arguments:
            name (str): Name of the graph. Defaults to None.
            graph_format (str): file format to save the graph in. Defaults to None.

        Returns:
            graphviz.Digraph: Graph object that can be directly displayed in Jupyter notebooks.
        """
        graphviz = import_or_raise('graphviz', error_msg='Please install graphviz to visualize pipelines.')

        # Try rendering a dummy graph to see if a working backend is installed
        try:
            graphviz.Digraph().pipe()
        except graphviz.backend.ExecutableNotFound:
            raise RuntimeError(
                "To visualize component graphs, a graphviz backend is required.\n" +
                "Install the backend using one of the following commands:\n" +
                "  Mac OS: brew install graphviz\n" +
                "  Linux (Ubuntu): sudo apt-get install graphviz\n" +
                "  Windows: conda install python-graphviz\n"
            )

        graph = graphviz.Digraph(name=name, format=graph_format,
                                 graph_attr={'splines': 'ortho'})
        graph.attr(rankdir='LR')
        for component_name, component_class in self.component_instances.items():
            label = '%s\l' % (component_name)  # noqa: W605
            if isinstance(component_class, ComponentBase):
                parameters = '\l'.join([key + ' : ' + "{:0.2f}".format(val) if (isinstance(val, float))
                                        else key + ' : ' + str(val)
                                        for key, val in component_class.parameters.items()])  # noqa: W605
                label = '%s |%s\l' % (component_name, parameters)  # noqa: W605
            graph.node(component_name, shape='record', label=label)
        edges = self._get_edges(self.component_dict)
        graph.edges(edges)
        return graph

    @staticmethod
    def _get_edges(component_dict):
        edges = []
        for component_name, component_info in component_dict.items():
            if len(component_info) > 1:
                for parent in component_info[1:]:
                    if parent[-2:] == '.x' or parent[-2:] == '.y':
                        parent = parent[:-2]
                    edges.append((parent, component_name))
        return edges

    @classmethod
    def generate_order(cls, component_dict):
        """Regenerated the topologically sorted order of the graph"""
        edges = cls._get_edges(component_dict)
        if len(component_dict) == 1:
            return list(component_dict.keys())
        if len(edges) == 0:
            return []
        digraph = nx.DiGraph()
        digraph.add_edges_from(edges)
        if not nx.is_weakly_connected(digraph):
            raise ValueError('The given graph is not completely connected')
        try:
            compute_order = list(topological_sort(digraph))
        except NetworkXUnfeasible:
            raise ValueError('The given graph contains a cycle')
        end_components = [component for component in compute_order if len(nx.descendants(digraph, component)) == 0]
        if len(end_components) != 1:
            raise ValueError('The given graph has more than one final (childless) component')
        return compute_order

    def __getitem__(self, index):
        if isinstance(index, int):
            return self.get_component(self.compute_order[index])
        else:
            return self.get_component(index)

    def __iter__(self):
        self._i = 0
        return self

    def __next__(self):
        """Iterator for graphs, retrieves the components in the graph in order

        Returns:
            ComponentBase obj: The next component class or instance in the graph
        """
        if self._i < len(self.compute_order):
            self._i += 1
            return self.get_component(self.compute_order[self._i - 1])
        else:
            self._i = 0
            raise StopIteration<|MERGE_RESOLUTION|>--- conflicted
+++ resolved
@@ -162,17 +162,11 @@
         for parent in self.get_parents(self.compute_order[-1]):
             parent_output = component_outputs.get(parent, component_outputs.get(f'{parent}.x'))
             if isinstance(parent_output, pd.Series):
-                parent_output = parent_output
                 parent_output = pd.DataFrame(parent_output, columns=[parent])
                 parent_output = infer_feature_types(parent_output)
-<<<<<<< HEAD
-            final_component_inputs.append(parent_output)
-        concatted = pd.concat([component_input for component_input in final_component_inputs], axis=1)
-=======
             if parent_output is not None:
                 final_component_inputs.append(parent_output)
-        concatted = pd.concat([component_input.to_dataframe() for component_input in final_component_inputs], axis=1)
->>>>>>> 66cb6a02
+        concatted = pd.concat([component_input for component_input in final_component_inputs], axis=1)
         if needs_fitting:
             self.input_feature_names.update({self.compute_order[-1]: list(concatted.columns)})
         return infer_feature_types(concatted)
