import copy
import inspect
import os
import sys
import traceback
from abc import ABC, abstractmethod
from collections import OrderedDict

import cloudpickle
import pandas as pd

from .components import (
    PCA,
    DFSTransformer,
    Estimator,
    LinearDiscriminantAnalysis,
    StackedEnsembleClassifier,
    StackedEnsembleRegressor,
)
from .components.utils import all_components, handle_component_class

from evalml.exceptions import ObjectiveCreationError, PipelineScoreError
from evalml.objectives import get_objective
from evalml.pipelines import ComponentGraph
from evalml.pipelines.pipeline_meta import PipelineBaseMeta
from evalml.problem_types import is_binary
from evalml.utils import (
    get_logger,
    import_or_raise,
    infer_feature_types,
    jupyter_check,
    log_subtitle,
    log_title,
    safe_repr,
)

logger = get_logger(__file__)


class PipelineBase(ABC, metaclass=PipelineBaseMeta):
    """Base class for all pipelines."""

    problem_type = None

    def __init__(
<<<<<<< HEAD
        self, component_graph, parameters=None, custom_name=None, random_seed=0
=======
        self,
        component_graph,
        parameters=None,
        custom_name=None,
        custom_hyperparameters=None,
        random_seed=0,
>>>>>>> 9b8b4a6c
    ):
        """Machine learning pipeline made out of transformers and a estimator.

        Arguments:
            component_graph (list or dict): List of components in order. Accepts strings or ComponentBase subclasses in the list.
                Note that when duplicate components are specified in a list, the duplicate component names will be modified with the
                component's index in the list. For example, the component graph
                [Imputer, One Hot Encoder, Imputer, Logistic Regression Classifier] will have names
                ["Imputer", "One Hot Encoder", "Imputer_2", "Logistic Regression Classifier"]
            parameters (dict): Dictionary with component names as keys and dictionary of that component's parameters as values.
                 An empty dictionary or None implies using all default values for component parameters. Defaults to None.
            custom_name (str): Custom name for the pipeline. Defaults to None.
            random_seed (int): Seed for the random number generator. Defaults to 0.
        """
        self.random_seed = random_seed

        self.component_graph = component_graph
        if isinstance(component_graph, list):  # Backwards compatibility
            self._component_graph = ComponentGraph().from_list(
                component_graph, random_seed=self.random_seed
            )
        else:
            self._component_graph = ComponentGraph(
                component_dict=component_graph, random_seed=self.random_seed
            )
        self._component_graph.instantiate(parameters)

        self.input_feature_names = {}
        self.input_target_name = None

        self.estimator = None
        if len(self._component_graph.compute_order) > 0:
            final_component = self._component_graph.get_last_component()
            self.estimator = (
                final_component if isinstance(final_component, Estimator) else None
            )
        self._estimator_name = (
            self._component_graph.compute_order[-1]
            if self.estimator is not None
            else None
        )

        self._validate_estimator_problem_type()
        self._is_fitted = False

        self._pipeline_params = None
        if parameters is not None:
            self._pipeline_params = parameters.get("pipeline", {})

        self._custom_name = custom_name

    @property
    def custom_name(self):
        """Custom name of the pipeline."""
        return self._custom_name

    @property
    def name(self):
        """Name of the pipeline."""
        return self.custom_name or self.summary

    @property
    def summary(self):
        """A short summary of the pipeline structure, describing the list of components used.
        Example: Logistic Regression Classifier w/ Simple Imputer + One Hot Encoder
        """
        component_graph = [
            handle_component_class(component_class)
            for _, component_class in copy.copy(self.linearized_component_graph)
        ]
        if len(component_graph) == 0:
            return "Empty Pipeline"
        summary = "Pipeline"
        component_graph[-1] = component_graph[-1]

        if inspect.isclass(component_graph[-1]) and issubclass(
            component_graph[-1], Estimator
        ):
            estimator_class = component_graph.pop(-1)
            summary = estimator_class.name
        if len(component_graph) == 0:
            return summary
        component_names = [component_class.name for component_class in component_graph]
        return "{} w/ {}".format(summary, " + ".join(component_names))

    @property
    def linearized_component_graph(self):
        """A component graph in list form. Note: this is not guaranteed to be in proper component computation order"""
        return ComponentGraph.linearized_component_graph(self.component_graph)

    def _validate_estimator_problem_type(self):
        """Validates this pipeline's problem_type against that of the estimator from `self.component_graph`"""
        if (
            self.estimator is None
        ):  # Allow for pipelines that do not end with an estimator
            return
        estimator_problem_types = self.estimator.supported_problem_types
        if self.problem_type not in estimator_problem_types:
            raise ValueError(
                "Problem type {} not valid for this component graph. Valid problem types include {}.".format(
                    self.problem_type, estimator_problem_types
                )
            )

    def __getitem__(self, index):
        if isinstance(index, slice):
            raise NotImplementedError("Slicing pipelines is currently not supported.")
        return self._component_graph[index]

    def __setitem__(self, index, value):
        raise NotImplementedError("Setting pipeline components is not supported.")

    def get_component(self, name):
        """Returns component by name

        Arguments:
            name (str): Name of component

        Returns:
            Component: Component to return

        """
        return self._component_graph.get_component(name)

    def describe(self, return_dict=False):
        """Outputs pipeline details including component parameters

        Arguments:
            return_dict (bool): If True, return dictionary of information about pipeline. Defaults to False.

        Returns:
            dict: Dictionary of all component parameters if return_dict is True, else None
        """
        log_title(logger, self.name)
        logger.info("Problem Type: {}".format(self.problem_type))
        logger.info("Model Family: {}".format(str(self.model_family)))

        if self._estimator_name in self.input_feature_names:
            logger.info(
                "Number of features: {}".format(
                    len(self.input_feature_names[self._estimator_name])
                )
            )

        # Summary of steps
        log_subtitle(logger, "Pipeline Steps")

        pipeline_dict = {
            "name": self.name,
            "problem_type": self.problem_type,
            "model_family": self.model_family,
            "components": dict(),
        }

        for number, component in enumerate(self._component_graph, 1):
            component_string = str(number) + ". " + component.name
            logger.info(component_string)
            pipeline_dict["components"].update(
                {
                    component.name: component.describe(
                        print_name=False, return_dict=return_dict
                    )
                }
            )
        if return_dict:
            return pipeline_dict

    def compute_estimator_features(self, X, y=None):
        """Transforms the data by applying all pre-processing components.

        Arguments:
            X (pd.DataFrame): Input data to the pipeline to transform.

        Returns:
            pd.DataFrame: New transformed features.
        """
        X_t = self._component_graph.compute_final_component_features(X, y=y)
        return X_t

    def _compute_features_during_fit(self, X, y):
        self.input_target_name = y.name
        X_t = self._component_graph.fit_features(X, y)
        self.input_feature_names = self._component_graph.input_feature_names
        return X_t

    def _fit(self, X, y):
        self.input_target_name = y.name
        self._component_graph.fit(X, y)
        self.input_feature_names = self._component_graph.input_feature_names

    @abstractmethod
    def fit(self, X, y):
        """Build a model

        Arguments:
            X (pd.DataFrame or np.ndarray): The input training data of shape [n_samples, n_features]
            y (pd.Series, np.ndarray): The target training data of length [n_samples]

        Returns:
            self

        """

    def predict(self, X, objective=None):
        """Make predictions using selected features.

        Arguments:
            X (pd.DataFrame, or np.ndarray): Data of shape [n_samples, n_features]
            objective (Object or string): The objective to use to make predictions

        Returns:
            pd.Series: Predicted values.
        """
        X = infer_feature_types(X)
        predictions = self._component_graph.predict(X)
        predictions.name = self.input_target_name
        return infer_feature_types(predictions)

    @abstractmethod
    def score(self, X, y, objectives):
        """Evaluate model performance on current and additional objectives

        Arguments:
            X (pd.DataFrame or np.ndarray): Data of shape [n_samples, n_features]
            y (pd.Series, np.ndarray): True labels of length [n_samples]
            objectives (list): Non-empty list of objectives to score on

        Returns:
            dict: Ordered dictionary of objective scores
        """

    @staticmethod
    def _score(X, y, predictions, objective):
        return objective.score(y, predictions, X)

    def _score_all_objectives(self, X, y, y_pred, y_pred_proba, objectives):
        """Given data, model predictions or predicted probabilities computed on the data, and an objective, evaluate and return the objective score.

        Will raise a PipelineScoreError if any objectives fail.
        Arguments:
            X (pd.DataFrame): The feature matrix.
            y (pd.Series): The target data.
            y_pred (pd.Series): The pipeline predictions.
            y_pred_proba (pd.Dataframe, pd.Series, None): The predicted probabilities for classification problems.
                Will be a DataFrame for multiclass problems and Series otherwise. Will be None for regression problems.
            objectives (list): List of objectives to score.

        Returns:
            dict: Ordered dictionary with objectives and their scores.
        """
        scored_successfully = OrderedDict()
        exceptions = OrderedDict()
        for objective in objectives:
            try:
                if not objective.is_defined_for_problem_type(self.problem_type):
                    raise ValueError(
                        f"Invalid objective {objective.name} specified for problem type {self.problem_type}"
                    )
                y_pred = self._select_y_pred_for_score(
                    X, y, y_pred, y_pred_proba, objective
                )
                score = self._score(
                    X,
                    y,
                    y_pred_proba if objective.score_needs_proba else y_pred,
                    objective,
                )
                scored_successfully.update({objective.name: score})
            except Exception as e:
                tb = traceback.format_tb(sys.exc_info()[2])
                exceptions[objective.name] = (e, tb)
        if exceptions:
            # If any objective failed, throw an PipelineScoreError
            raise PipelineScoreError(exceptions, scored_successfully)
        # No objectives failed, return the scores
        return scored_successfully

    def _select_y_pred_for_score(self, X, y, y_pred, y_pred_proba, objective):
        return y_pred

    @property
    def model_family(self):
        """Returns model family of this pipeline template"""
        component_graph = copy.copy(self._component_graph)
        if isinstance(component_graph, list):
            return handle_component_class(component_graph[-1]).model_family
        else:
            order = ComponentGraph.generate_order(component_graph.component_dict)
            final_component = order[-1]
            return handle_component_class(
                component_graph[final_component].__class__
            ).model_family
<<<<<<< HEAD
=======

    @property
    def hyperparameters(self):
        """Returns hyperparameter ranges from all components as a dictionary"""
        hyperparameter_ranges = dict()
        for component_name, component_class in self.linearized_component_graph:
            component_hyperparameters = copy.copy(component_class.hyperparameter_ranges)
            if (
                self.custom_hyperparameters
                and component_name in self.custom_hyperparameters
            ):
                component_hyperparameters.update(
                    self.custom_hyperparameters.get(component_name, {})
                )
            hyperparameter_ranges[component_name] = component_hyperparameters
        return hyperparameter_ranges
>>>>>>> 9b8b4a6c

    @property
    def parameters(self):
        """Parameter dictionary for this pipeline

        Returns:
            dict: Dictionary of all component parameters
        """
        components = [
            (component_name, component_class)
            for component_name, component_class in self._component_graph.component_instances.items()
        ]
        component_parameters = {
            c_name: copy.copy(c.parameters) for c_name, c in components if c.parameters
        }
        if self._pipeline_params:
            component_parameters["pipeline"] = self._pipeline_params
        return component_parameters

    @property
    def feature_importance(self):
        """Importance associated with each feature. Features dropped by the feature selection are excluded.

        Returns:
            pd.DataFrame including feature names and their corresponding importance
        """
        feature_names = self.input_feature_names[self._estimator_name]
        importance = list(
            zip(feature_names, self.estimator.feature_importance)
        )  # note: this only works for binary
        importance.sort(key=lambda x: -abs(x[1]))
        df = pd.DataFrame(importance, columns=["feature", "importance"])
        return df

    def graph(self, filepath=None):
        """Generate an image representing the pipeline graph

        Arguments:
            filepath (str, optional): Path to where the graph should be saved. If set to None (as by default), the graph will not be saved.

        Returns:
            graphviz.Digraph: Graph object that can be directly displayed in Jupyter notebooks.
        """
        graphviz = import_or_raise(
            "graphviz", error_msg="Please install graphviz to visualize pipelines."
        )

        # Try rendering a dummy graph to see if a working backend is installed
        try:
            graphviz.Digraph().pipe()
        except graphviz.backend.ExecutableNotFound:
            raise RuntimeError(
                "To graph pipelines, a graphviz backend is required.\n"
                + "Install the backend using one of the following commands:\n"
                + "  Mac OS: brew install graphviz\n"
                + "  Linux (Ubuntu): sudo apt-get install graphviz\n"
                + "  Windows: conda install python-graphviz\n"
            )

        graph_format = None
        path_and_name = None
        if filepath:
            # Explicitly cast to str in case a Path object was passed in
            filepath = str(filepath)
            try:
                f = open(filepath, "w")
                f.close()
            except (IOError, FileNotFoundError):
                raise ValueError(
                    ("Specified filepath is not writeable: {}".format(filepath))
                )
            path_and_name, graph_format = os.path.splitext(filepath)
            graph_format = graph_format[1:].lower()  # ignore the dot
            supported_filetypes = graphviz.backend.FORMATS
            if graph_format not in supported_filetypes:
                raise ValueError(
                    (
                        "Unknown format '{}'. Make sure your format is one of the "
                        + "following: {}"
                    ).format(graph_format, supported_filetypes)
                )

        graph = self._component_graph.graph(path_and_name, graph_format)

        if filepath:
            graph.render(path_and_name, cleanup=True)

        return graph

    def graph_feature_importance(self, importance_threshold=0):
        """Generate a bar graph of the pipeline's feature importance

        Arguments:
            importance_threshold (float, optional): If provided, graph features with a permutation importance whose absolute value is larger than importance_threshold. Defaults to zero.

        Returns:
            plotly.Figure, a bar graph showing features and their corresponding importance
        """
        go = import_or_raise(
            "plotly.graph_objects",
            error_msg="Cannot find dependency plotly.graph_objects",
        )
        if jupyter_check():
            import_or_raise("ipywidgets", warning=True)

        feat_imp = self.feature_importance
        feat_imp["importance"] = abs(feat_imp["importance"])

        if importance_threshold < 0:
            raise ValueError(
                f"Provided importance threshold of {importance_threshold} must be greater than or equal to 0"
            )

        # Remove features with importance whose absolute value is less than importance threshold
        feat_imp = feat_imp[feat_imp["importance"] >= importance_threshold]

        # List is reversed to go from ascending order to descending order
        feat_imp = feat_imp.iloc[::-1]

        title = "Feature Importance"
        subtitle = "May display fewer features due to feature selection"
        data = [
            go.Bar(x=feat_imp["importance"], y=feat_imp["feature"], orientation="h")
        ]

        layout = {
            "title": "{0}<br><sub>{1}</sub>".format(title, subtitle),
            "height": 800,
            "xaxis_title": "Feature Importance",
            "yaxis_title": "Feature",
            "yaxis": {"type": "category"},
        }

        fig = go.Figure(data=data, layout=layout)
        return fig

    def save(self, file_path, pickle_protocol=cloudpickle.DEFAULT_PROTOCOL):
        """Saves pipeline at file path

        Arguments:
            file_path (str): location to save file
            pickle_protocol (int): the pickle data stream format.

        Returns:
            None
        """
        with open(file_path, "wb") as f:
            cloudpickle.dump(self, f, protocol=pickle_protocol)

    @staticmethod
    def load(file_path):
        """Loads pipeline at file path

        Arguments:
            file_path (str): location to load file

        Returns:
            PipelineBase object
        """
        with open(file_path, "rb") as f:
            return cloudpickle.load(f)

    def clone(self):
        """Constructs a new pipeline with the same components, parameters, and random state.

        Returns:
            A new instance of this pipeline with identical components, parameters, and random state.
        """
        return self.__class__(
            self.component_graph,
            parameters=self.parameters,
            custom_name=self.custom_name,
<<<<<<< HEAD
=======
            custom_hyperparameters=self.custom_hyperparameters,
>>>>>>> 9b8b4a6c
            random_seed=self.random_seed,
        )

    def new(self, parameters, random_seed=0):
        """Constructs a new instance of the pipeline with the same component graph but with a different set of parameters.
            Not to be confused with python's __new__ method.

        Arguments:
            parameters (dict): Dictionary with component names as keys and dictionary of that component's parameters as values.
                 An empty dictionary or None implies using all default values for component parameters. Defaults to None.
            random_seed (int): Seed for the random number generator. Defaults to 0.
        Returns:
            A new instance of this pipeline with identical components.
        """
        return self.__class__(
            self.component_graph,
            parameters=parameters,
            custom_name=self.custom_name,
<<<<<<< HEAD
=======
            custom_hyperparameters=self.custom_hyperparameters,
>>>>>>> 9b8b4a6c
            random_seed=random_seed,
        )

    def __eq__(self, other):
        if not isinstance(other, self.__class__):
            return False
        random_seed_eq = self.random_seed == other.random_seed
        if not random_seed_eq:
            return False
        attributes_to_check = [
            "parameters",
            "_is_fitted",
            "component_graph",
            "input_feature_names",
            "input_target_name",
        ]
        for attribute in attributes_to_check:
            if getattr(self, attribute) != getattr(other, attribute):
                return False
        return True

    def __str__(self):
        return self.name

    def __repr__(self):
        def repr_component(parameters):
            return ", ".join(
                [f"'{key}': {safe_repr(value)}" for key, value in parameters.items()]
            )

        component_graph_repr = ", ".join(
            [
                f"'{component}'" if isinstance(component, str) else component.__name__
                for component in self.component_graph
            ]
        )
        component_graph_str = f"[{component_graph_repr}]"

<<<<<<< HEAD
=======
        custom_hyperparameters_repr = (
            ", ".join(
                [
                    f"'{component}':{{{repr_component(hyperparameters)}}}"
                    for component, hyperparameters in self.custom_hyperparameters.items()
                ]
            )
            if self.custom_hyperparameters
            else None
        )
        custom_hyperparmeter_str = (
            f"custom_hyperparameters={{{custom_hyperparameters_repr}}}"
            if custom_hyperparameters_repr
            else None
        )

>>>>>>> 9b8b4a6c
        parameters_repr = ", ".join(
            [
                f"'{component}':{{{repr_component(parameters)}}}"
                for component, parameters in self.parameters.items()
            ]
        )
        parameters_str = f"parameters={{{parameters_repr}}}"

        custom_name_repr = (
            f"custom_name='{self.custom_name}'" if self.custom_name else None
        )
        random_seed_str = f"random_seed={self.random_seed}"
        additional_args_str = ", ".join(
            [
                arg
<<<<<<< HEAD
                for arg in [parameters_str, custom_name_repr, random_seed_str]
=======
                for arg in [
                    parameters_str,
                    custom_hyperparmeter_str,
                    custom_name_repr,
                    random_seed_str,
                ]
>>>>>>> 9b8b4a6c
                if arg is not None
            ]
        )

        return f"pipeline = {(type(self).__name__)}(component_graph={component_graph_str}, {additional_args_str})"

    def __iter__(self):
        return self

    def __next__(self):
        return next(self._component_graph)

    def _get_feature_provenance(self):
        return self._component_graph._feature_provenance

    @property
    def _supports_fast_permutation_importance(self):
        has_more_than_one_estimator = (
            sum(isinstance(c, Estimator) for c in self._component_graph) > 1
        )
        _all_components = set(all_components())
        has_custom_components = any(
            c.__class__ not in _all_components for c in self._component_graph
        )
        has_dim_reduction = any(
            isinstance(c, (PCA, LinearDiscriminantAnalysis))
            for c in self._component_graph
        )
        has_dfs = any(isinstance(c, DFSTransformer) for c in self._component_graph)
        has_stacked_ensembler = any(
            isinstance(c, (StackedEnsembleClassifier, StackedEnsembleRegressor))
            for c in self._component_graph
        )
        return not any(
            [
                has_more_than_one_estimator,
                has_custom_components,
                has_dim_reduction,
                has_dfs,
                has_stacked_ensembler,
            ]
        )

    @staticmethod
    def create_objectives(objectives):
        objective_instances = []
        for objective in objectives:
            try:
                objective_instances.append(
                    get_objective(objective, return_instance=True)
                )
            except ObjectiveCreationError as e:
                msg = f"Cannot pass {objective} as a string in pipeline.score. Instantiate first and then add it to the list of objectives."
                raise ObjectiveCreationError(msg) from e
        return objective_instances

    def can_tune_threshold_with_objective(self, objective):
        """Determine whether the threshold of a binary classification pipeline can be tuned.

        Arguments:
             pipeline (PipelineBase): Binary classification pipeline.
             objective (ObjectiveBase): Primary AutoMLSearch objective.

         Returns:
             bool: True if the pipeline threshold can be tuned.

        """
        return (
            is_binary(self.problem_type)
            and objective.is_defined_for_problem_type(self.problem_type)
            and objective.can_optimize_threshold
        )<|MERGE_RESOLUTION|>--- conflicted
+++ resolved
@@ -43,16 +43,11 @@
     problem_type = None
 
     def __init__(
-<<<<<<< HEAD
-        self, component_graph, parameters=None, custom_name=None, random_seed=0
-=======
         self,
         component_graph,
         parameters=None,
         custom_name=None,
-        custom_hyperparameters=None,
         random_seed=0,
->>>>>>> 9b8b4a6c
     ):
         """Machine learning pipeline made out of transformers and a estimator.
 
@@ -345,25 +340,6 @@
             return handle_component_class(
                 component_graph[final_component].__class__
             ).model_family
-<<<<<<< HEAD
-=======
-
-    @property
-    def hyperparameters(self):
-        """Returns hyperparameter ranges from all components as a dictionary"""
-        hyperparameter_ranges = dict()
-        for component_name, component_class in self.linearized_component_graph:
-            component_hyperparameters = copy.copy(component_class.hyperparameter_ranges)
-            if (
-                self.custom_hyperparameters
-                and component_name in self.custom_hyperparameters
-            ):
-                component_hyperparameters.update(
-                    self.custom_hyperparameters.get(component_name, {})
-                )
-            hyperparameter_ranges[component_name] = component_hyperparameters
-        return hyperparameter_ranges
->>>>>>> 9b8b4a6c
 
     @property
     def parameters(self):
@@ -536,10 +512,6 @@
             self.component_graph,
             parameters=self.parameters,
             custom_name=self.custom_name,
-<<<<<<< HEAD
-=======
-            custom_hyperparameters=self.custom_hyperparameters,
->>>>>>> 9b8b4a6c
             random_seed=self.random_seed,
         )
 
@@ -558,10 +530,6 @@
             self.component_graph,
             parameters=parameters,
             custom_name=self.custom_name,
-<<<<<<< HEAD
-=======
-            custom_hyperparameters=self.custom_hyperparameters,
->>>>>>> 9b8b4a6c
             random_seed=random_seed,
         )
 
@@ -600,25 +568,6 @@
         )
         component_graph_str = f"[{component_graph_repr}]"
 
-<<<<<<< HEAD
-=======
-        custom_hyperparameters_repr = (
-            ", ".join(
-                [
-                    f"'{component}':{{{repr_component(hyperparameters)}}}"
-                    for component, hyperparameters in self.custom_hyperparameters.items()
-                ]
-            )
-            if self.custom_hyperparameters
-            else None
-        )
-        custom_hyperparmeter_str = (
-            f"custom_hyperparameters={{{custom_hyperparameters_repr}}}"
-            if custom_hyperparameters_repr
-            else None
-        )
-
->>>>>>> 9b8b4a6c
         parameters_repr = ", ".join(
             [
                 f"'{component}':{{{repr_component(parameters)}}}"
@@ -634,16 +583,11 @@
         additional_args_str = ", ".join(
             [
                 arg
-<<<<<<< HEAD
-                for arg in [parameters_str, custom_name_repr, random_seed_str]
-=======
                 for arg in [
                     parameters_str,
-                    custom_hyperparmeter_str,
                     custom_name_repr,
                     random_seed_str,
                 ]
->>>>>>> 9b8b4a6c
                 if arg is not None
             ]
         )
