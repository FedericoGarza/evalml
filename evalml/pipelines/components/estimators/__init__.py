from .estimator import Estimator
from .classifiers import (LogisticRegressionClassifier,
                          RandomForestClassifier,
                          XGBoostClassifier,
                          LightGBMClassifier,
                          CatBoostClassifier,
                          ElasticNetClassifier,
                          ExtraTreesClassifier,
                          BaselineClassifier,
                          DecisionTreeClassifier,
<<<<<<< HEAD
                          GAMClassifier)
=======
                          KNeighborsClassifier,
                          SVMClassifier)
>>>>>>> 31f9226d
from .regressors import (LinearRegressor,
                         LightGBMRegressor,
                         RandomForestRegressor,
                         CatBoostRegressor,
                         XGBoostRegressor,
                         ElasticNetRegressor,
                         ExtraTreesRegressor,
                         BaselineRegressor,
<<<<<<< HEAD
                         DecisionTreeRegressor,
                         GAMRegressor,
                         TimeSeriesBaselineRegressor)
=======
                         TimeSeriesBaselineEstimator,
                         DecisionTreeRegressor,
                         SVMRegressor)
>>>>>>> 31f9226d
<|MERGE_RESOLUTION|>--- conflicted
+++ resolved
@@ -8,12 +8,9 @@
                           ExtraTreesClassifier,
                           BaselineClassifier,
                           DecisionTreeClassifier,
-<<<<<<< HEAD
+                          KNeighborsClassifier,
+                          SVMClassifier,
                           GAMClassifier)
-=======
-                          KNeighborsClassifier,
-                          SVMClassifier)
->>>>>>> 31f9226d
 from .regressors import (LinearRegressor,
                          LightGBMRegressor,
                          RandomForestRegressor,
@@ -22,12 +19,7 @@
                          ElasticNetRegressor,
                          ExtraTreesRegressor,
                          BaselineRegressor,
-<<<<<<< HEAD
-                         DecisionTreeRegressor,
-                         GAMRegressor,
-                         TimeSeriesBaselineRegressor)
-=======
                          TimeSeriesBaselineEstimator,
                          DecisionTreeRegressor,
-                         SVMRegressor)
->>>>>>> 31f9226d
+                         SVMRegressor,
+                         GAMRegressor)