from collections import namedtuple

import pandas as pd
from sklearn.model_selection import KFold, StratifiedKFold

from evalml.objectives import get_objective
from evalml.preprocessing.data_splitters import (
    TimeSeriesSplit,
    TrainingValidationSplit,
)
from evalml.problem_types import (
    ProblemTypes,
    handle_problem_types,
    is_binary,
    is_time_series,
)
from evalml.utils import import_or_raise

_LARGE_DATA_ROW_THRESHOLD = int(1e5)
_SAMPLER_THRESHOLD = 20000
_LARGE_DATA_PERCENT_VALIDATION = 0.75


def get_default_primary_search_objective(problem_type):
    """Get the default primary search objective for a problem type.

    Arguments:
        problem_type (str or ProblemType): problem type of interest.

    Returns:
        ObjectiveBase: primary objective instance for the problem type.
    """
    problem_type = handle_problem_types(problem_type)
    objective_name = {
        "binary": "Log Loss Binary",
        "multiclass": "Log Loss Multiclass",
        "regression": "R2",
        "time series regression": "R2",
        "time series binary": "Log Loss Binary",
        "time series multiclass": "Log Loss Multiclass",
    }[problem_type.value]
    return get_objective(objective_name, return_instance=True)


def make_data_splitter(
    X,
    y,
    problem_type,
    problem_configuration=None,
    n_splits=3,
    shuffle=True,
    random_seed=0,
):
    """Given the training data and ML problem parameters, compute a data splitting method to use during AutoML search.

    Arguments:
        X (pd.DataFrame): The input training data of shape [n_samples, n_features].
        y (pd.Series): The target training data of length [n_samples].
        problem_type (ProblemType): The type of machine learning problem.
        problem_configuration (dict, None): Additional parameters needed to configure the search. For example,
            in time series problems, values should be passed in for the date_index, gap, and max_delay variables. Defaults to None.
        n_splits (int, None): The number of CV splits, if applicable. Defaults to 3.
        shuffle (bool): Whether or not to shuffle the data before splitting, if applicable. Defaults to True.
        random_seed (int): Seed for the random number generator. Defaults to 0.

    Returns:
        sklearn.model_selection.BaseCrossValidator: Data splitting method.
    """
    random_seed = random_seed
    problem_type = handle_problem_types(problem_type)
    if is_time_series(problem_type):
        if not problem_configuration:
            raise ValueError(
                "problem_configuration is required for time series problem types"
            )
        return TimeSeriesSplit(
            n_splits=n_splits,
            gap=problem_configuration.get("gap"),
            max_delay=problem_configuration.get("max_delay"),
            date_index=problem_configuration.get("date_index"),
        )
    if X.shape[0] > _LARGE_DATA_ROW_THRESHOLD:
        return TrainingValidationSplit(
            test_size=_LARGE_DATA_PERCENT_VALIDATION, shuffle=shuffle
        )
    if problem_type == ProblemTypes.REGRESSION:
        return KFold(n_splits=n_splits, random_state=random_seed, shuffle=shuffle)
    elif problem_type in [ProblemTypes.BINARY, ProblemTypes.MULTICLASS]:
        return StratifiedKFold(
            n_splits=n_splits, random_state=random_seed, shuffle=shuffle
        )


def tune_binary_threshold(
    pipeline, objective, problem_type, X_threshold_tuning, y_threshold_tuning
):
    """Tunes the threshold of a binary pipeline to the X and y thresholding data

    Arguments:
        pipeline (Pipeline): Pipeline instance to threshold.
        objective (ObjectiveBase): The objective we want to tune with. If not tuneable and best_pipeline is True, will use F1.
        problem_type (ProblemType): The problem type of the pipeline.
        X_threshold_tuning (pd.DataFrame): Features to tune pipeline to.
        y_threshold_tuning (pd.Series): Target data to tune pipeline to.
    """
    if (
        is_binary(problem_type)
        and objective.is_defined_for_problem_type(problem_type)
        and objective.can_optimize_threshold
    ):
        pipeline.threshold = 0.5
        if X_threshold_tuning is not None:
            y_predict_proba = pipeline.predict_proba(X_threshold_tuning)
            y_predict_proba = y_predict_proba.iloc[:, 1]
            pipeline.optimize_threshold(
                X_threshold_tuning, y_threshold_tuning, y_predict_proba, objective
            )


def check_all_pipeline_names_unique(pipelines):
    """Checks whether all the pipeline names are unique.

    Arguments:
        pipelines (list(PipelineBase)): List of pipelines to check if all names are unique.

    Returns:
          None

    Raises:
        ValueError: if any pipeline names are duplicated.
    """
    name_count = pd.Series([p.name for p in pipelines]).value_counts()
    duplicate_names = name_count[name_count > 1].index.tolist()

    if duplicate_names:
        plural, tense = ("s", "were") if len(duplicate_names) > 1 else ("", "was")
        duplicates = ", ".join([f"'{name}'" for name in sorted(duplicate_names)])
<<<<<<< HEAD
        raise ValueError(f"All pipeline names must be unique. The name{plural} {duplicates} {tense} repeated.")


AutoMLConfig = namedtuple("AutoMLConfig", ["data_splitter", "problem_type",
                                           "objective", "additional_objectives", "thresholding_objective", "optimize_thresholds",
                                           "error_callback", "random_seed",
                                           "X_schema", "y_schema"])
=======
        raise ValueError(
            f"All pipeline names must be unique. The name{plural} {duplicates} {tense} repeated."
        )


AutoMLConfig = namedtuple(
    "AutoMLConfig",
    [
        "data_splitter",
        "problem_type",
        "objective",
        "additional_objectives",
        "optimize_thresholds",
        "error_callback",
        "random_seed",
        "X_schema",
        "y_schema",
    ],
)
>>>>>>> 5db0d202


def get_best_sampler_for_data(X, y, sampler_method, sampler_balanced_ratio):
    """Returns the name of the sampler component to use for AutoMLSearch.

    Arguments:
        X (pd.DataFrame): The input feature data
        y (pd.Series): The input target data
        sampler_method (str): The sampler_type argument passed to AutoMLSearch
        sampler_balanced_ratio (float): The ratio of min:majority targets that we would consider balanced,
            or should balance the classes to.

    Returns:
        str, None: The string name of the sampling component to use, or None if no sampler is necessary
    """
    # we check for the class balances
    counts = y.value_counts()
    minority_class = min(counts)
    class_ratios = minority_class / counts
    # if all class ratios are larger than the ratio provided, we don't need to sample
    if all(class_ratios >= sampler_balanced_ratio):
        return None
    # We set a threshold to use the Undersampler in order to avoid long runtimes
    elif len(y) >= _SAMPLER_THRESHOLD and sampler_method != "Oversampler":
        return "Undersampler"
    else:
        try:
            import_or_raise(
                "imblearn.over_sampling", error_msg="imbalanced-learn is not installed"
            )
            cat_cols = X.ww.select("Categorical").columns
            # Use different samplers depending on the number of categorical columns
            if len(cat_cols) == X.shape[1]:
                return "SMOTEN Oversampler"
            elif not len(cat_cols):
                return "SMOTE Oversampler"
            else:
                return "SMOTENC Oversampler"
        except ImportError:
            return "Undersampler"<|MERGE_RESOLUTION|>--- conflicted
+++ resolved
@@ -135,15 +135,6 @@
     if duplicate_names:
         plural, tense = ("s", "were") if len(duplicate_names) > 1 else ("", "was")
         duplicates = ", ".join([f"'{name}'" for name in sorted(duplicate_names)])
-<<<<<<< HEAD
-        raise ValueError(f"All pipeline names must be unique. The name{plural} {duplicates} {tense} repeated.")
-
-
-AutoMLConfig = namedtuple("AutoMLConfig", ["data_splitter", "problem_type",
-                                           "objective", "additional_objectives", "thresholding_objective", "optimize_thresholds",
-                                           "error_callback", "random_seed",
-                                           "X_schema", "y_schema"])
-=======
         raise ValueError(
             f"All pipeline names must be unique. The name{plural} {duplicates} {tense} repeated."
         )
@@ -156,6 +147,7 @@
         "problem_type",
         "objective",
         "additional_objectives",
+        "thresholding_objective",
         "optimize_thresholds",
         "error_callback",
         "random_seed",
@@ -163,7 +155,6 @@
         "y_schema",
     ],
 )
->>>>>>> 5db0d202
 
 
 def get_best_sampler_for_data(X, y, sampler_method, sampler_balanced_ratio):
