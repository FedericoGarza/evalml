--- conflicted
+++ resolved
@@ -37,11 +37,7 @@
     logger.info(
         f"\t\t\tFold {fold_num}: Exception during automl search: {str(exception)}"
     )
-<<<<<<< HEAD
-    logger.debug(f"\t\t\tFold {fold_num}: Hyperparameters:\n\t{pipeline.parameters}")
-=======
     logger.debug(
-        f"\t\t\tFold {fold_num}: Hyperparameters:\n\t{pipeline.hyperparameters}"
+        f"\t\t\tFold {fold_num}: Hyperparameters:\n\t{pipeline.parameters}"
     )
->>>>>>> 9b8b4a6c
     logger.debug(f"\t\t\tFold {fold_num}: Traceback:\n{trace}")