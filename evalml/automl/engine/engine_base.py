--- conflicted
+++ resolved
@@ -11,13 +11,7 @@
 from evalml.exceptions import PipelineScoreError
 from evalml.model_family import ModelFamily
 from evalml.preprocessing import split_data
-<<<<<<< HEAD
-from evalml.problem_types import is_binary, is_multiclass
-from evalml.utils.logger import get_logger
-=======
 from evalml.problem_types import is_binary, is_classification, is_multiclass
-from evalml.utils.woodwork_utils import _convert_woodwork_types_wrapper
->>>>>>> 66cb6a02
 
 
 class EngineComputation(ABC):
@@ -87,72 +81,6 @@
     def submit_evaluation_job(self, automl_config, pipeline, X, y):
         """Submit job for pipeline evaluation during AutoMLSearch."""
 
-<<<<<<< HEAD
-        Returns:
-            dict: A dict containing cv_score_mean, cv_scores, training_time and a cv_data structure with details.
-        """
-        start = time.time()
-        cv_data = []
-        logger.info("\tStarting cross validation")
-        X_data_types = full_X_train.ww.logical_types
-        for i, (train, valid) in enumerate(automl.data_splitter.split(full_X_train, full_y_train)):
-            if pipeline.model_family == ModelFamily.ENSEMBLE and i > 0:
-                # Stacked ensembles do CV internally, so we do not run CV here for performance reasons.
-                logger.debug(f"Skipping fold {i} because CV for stacked ensembles is not supported.")
-                break
-            logger.debug(f"\t\tTraining and scoring on fold {i}")
-            X_train, X_valid = full_X_train.iloc[train], full_X_train.iloc[valid]
-            y_train, y_valid = full_y_train.iloc[train], full_y_train.iloc[valid]
-            X_train.ww.init(logical_types=X_data_types)
-            X_valid.ww.init(logical_types=X_data_types)
-            if is_binary(automl.problem_type) or is_multiclass(automl.problem_type):
-                diff_train = set(np.setdiff1d(full_y_train, y_train))
-                diff_valid = set(np.setdiff1d(full_y_train, y_valid))
-                diff_string = f"Missing target values in the training set after data split: {diff_train}. " if diff_train else ""
-                diff_string += f"Missing target values in the validation set after data split: {diff_valid}." if diff_valid else ""
-                if diff_string:
-                    raise Exception(diff_string)
-            objectives_to_score = [automl.objective] + automl.additional_objectives
-            cv_pipeline = None
-            try:
-                logger.debug(f"\t\t\tFold {i}: starting training")
-                cv_pipeline = EngineBase.train_pipeline(pipeline, X_train, y_train, automl.optimize_thresholds, automl.objective)
-                logger.debug(f"\t\t\tFold {i}: finished training")
-                if automl.optimize_thresholds and pipeline.can_tune_threshold_with_objective(automl.objective) and automl.objective.can_optimize_threshold:
-                    logger.debug(f"\t\t\tFold {i}: Optimal threshold found ({cv_pipeline.threshold:.3f})")
-                logger.debug(f"\t\t\tFold {i}: Scoring trained pipeline")
-                scores = cv_pipeline.score(X_valid, y_valid, objectives=objectives_to_score)
-                logger.debug(f"\t\t\tFold {i}: {automl.objective.name} score: {scores[automl.objective.name]:.3f}")
-                score = scores[automl.objective.name]
-            except Exception as e:
-                if automl.error_callback is not None:
-                    automl.error_callback(exception=e, traceback=traceback.format_tb(sys.exc_info()[2]), automl=automl,
-                                          fold_num=i, pipeline=pipeline)
-                if isinstance(e, PipelineScoreError):
-                    nan_scores = {objective: np.nan for objective in e.exceptions}
-                    scores = {**nan_scores, **e.scored_successfully}
-                    scores = OrderedDict({o.name: scores[o.name] for o in [automl.objective] + automl.additional_objectives})
-                    score = scores[automl.objective.name]
-                else:
-                    score = np.nan
-                    scores = OrderedDict(zip([n.name for n in automl.additional_objectives], [np.nan] * len(automl.additional_objectives)))
-
-            ordered_scores = OrderedDict()
-            ordered_scores.update({automl.objective.name: score})
-            ordered_scores.update(scores)
-            ordered_scores.update({"# Training": y_train.shape[0]})
-            ordered_scores.update({"# Validation": y_valid.shape[0]})
-
-            evaluation_entry = {"all_objective_scores": ordered_scores, "score": score, 'binary_classification_threshold': None}
-            if is_binary(automl.problem_type) and cv_pipeline is not None and cv_pipeline.threshold is not None:
-                evaluation_entry['binary_classification_threshold'] = cv_pipeline.threshold
-            cv_data.append(evaluation_entry)
-        training_time = time.time() - start
-        cv_scores = pd.Series([fold['score'] for fold in cv_data])
-        cv_score_mean = cv_scores.mean()
-        logger.info(f"\tFinished cross validation - mean {automl.objective.name}: {cv_score_mean:.3f}")
-        return {'cv_data': cv_data, 'training_time': training_time, 'cv_scores': cv_scores, 'cv_score_mean': cv_score_mean}
-=======
     @abstractmethod
     def submit_training_job(self, automl_config, pipeline, X, y):
         """Submit job for pipeline training."""
@@ -202,17 +130,16 @@
     """
     start = time.time()
     cv_data = []
+    X_data_types = full_X_train.ww.logical_types
     logger.info("\tStarting cross validation")
-    X_pd = _convert_woodwork_types_wrapper(full_X_train.to_dataframe())
-    y_pd = _convert_woodwork_types_wrapper(full_y_train.to_series())
-    y_pd_encoded = y_pd
+    y_pd_encoded = full_y_train
     # Encode target for classification problems so that we can support float targets. This is okay because we only use split to get the indices to split on
     if is_classification(automl_config.problem_type):
         y_mapping = {original_target: encoded_target for (encoded_target, original_target) in
-                     enumerate(y_pd.value_counts().index)}
-        y_pd_encoded = y_pd.map(y_mapping)
+                     enumerate(full_y_train.value_counts().index)}
+        y_pd_encoded = full_y_train.map(y_mapping)
     cv_pipeline = pipeline
-    for i, (train, valid) in enumerate(automl_config.data_splitter.split(X_pd, y_pd_encoded)):
+    for i, (train, valid) in enumerate(automl_config.data_splitter.split(full_X_train, y_pd_encoded)):
         if pipeline.model_family == ModelFamily.ENSEMBLE and i > 0:
             # Stacked ensembles do CV internally, so we do not run CV here for performance reasons.
             logger.debug(f"Skipping fold {i} because CV for stacked ensembles is not supported.")
@@ -220,9 +147,11 @@
         logger.debug(f"\t\tTraining and scoring on fold {i}")
         X_train, X_valid = full_X_train.iloc[train], full_X_train.iloc[valid]
         y_train, y_valid = full_y_train.iloc[train], full_y_train.iloc[valid]
+        X_train.ww.init(logical_types=X_data_types)
+        X_valid.ww.init(logical_types=X_data_types)
         if is_binary(automl_config.problem_type) or is_multiclass(automl_config.problem_type):
-            diff_train = set(np.setdiff1d(full_y_train.to_series(), y_train.to_series()))
-            diff_valid = set(np.setdiff1d(full_y_train.to_series(), y_valid.to_series()))
+            diff_train = set(np.setdiff1d(full_y_train, y_train))
+            diff_valid = set(np.setdiff1d(full_y_train, y_valid))
             diff_string = f"Missing target values in the training set after data split: {diff_train}. " if diff_train else ""
             diff_string += f"Missing target values in the validation set after data split: {diff_valid}." if diff_valid else ""
             if diff_string:
@@ -286,13 +215,15 @@
     logger.info(f"{pipeline.name}:")
 
     X_train, y_train = X, y
+    X_train.ww.init(schema=automl_config.X_schema)
+    y_train.ww.init(schema=automl_config.y_schema)
 
     if pipeline.model_family == ModelFamily.ENSEMBLE:
-        X_train, y_train = X.iloc[automl_config.ensembling_indices], y.iloc[automl_config.ensembling_indices]
+        X_train, y_train = X.ww.iloc[automl_config.ensembling_indices], y.ww.iloc[automl_config.ensembling_indices]
     elif automl_config.ensembling_indices is not None:
         training_indices = [i for i in range(len(X)) if i not in automl_config.ensembling_indices]
-        X_train = X.iloc[training_indices]
-        y_train = y.iloc[training_indices]
+        X_train = X.ww.iloc[training_indices]
+        y_train = y.ww.iloc[training_indices]
 
     return train_and_score_pipeline(pipeline, automl_config=automl_config, full_X_train=X_train, full_y_train=y_train,
                                     logger=logger)
@@ -309,5 +240,4 @@
     Returns:
        dict containing pipeline scores.
     """
-    return pipeline.score(X, y, objectives)
->>>>>>> 66cb6a02
+    return pipeline.score(X, y, objectives)