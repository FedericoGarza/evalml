--- conflicted
+++ resolved
@@ -5,6 +5,7 @@
 from operator import itemgetter
 
 import numpy as np
+import pandas as pd
 from skopt.space import Categorical, Integer, Real
 
 from .automl_algorithm import AutoMLAlgorithm, AutoMLAlgorithmException
@@ -14,11 +15,7 @@
 from evalml.model_family import ModelFamily
 from evalml.pipelines.components.utils import get_estimators
 from evalml.pipelines.utils import make_pipeline
-<<<<<<< HEAD
 from evalml.problem_types import is_time_series
-=======
-from evalml.problem_types import is_multiclass
->>>>>>> 0bae3990
 from evalml.utils import infer_feature_types
 from evalml.utils.logger import get_logger
 
@@ -163,7 +160,6 @@
             allowed_estimators = get_estimators(
                 self.problem_type, self.allowed_model_families
             )
-<<<<<<< HEAD
             allowed_estimators = self._filter_estimators(
                 allowed_estimators,
                 self.problem_type,
@@ -187,9 +183,6 @@
                         for estimator in allowed_estimators
                         if estimator.name != "ARIMA Regressor"
                     ]
-=======
-            allowed_estimators = self._filter_estimators(allowed_estimators)
->>>>>>> 0bae3990
             self.logger.debug(
                 f"allowed_estimators set to {[estimator.name for estimator in allowed_estimators]}"
             )
