import copy
import sys
import time
import traceback
from collections import OrderedDict, defaultdict

import cloudpickle
import numpy as np
import pandas as pd
import woodwork as ww
from sklearn.model_selection import (
    BaseCrossValidator,
    KFold,
    StratifiedKFold,
    train_test_split
)

from .pipeline_search_plots import PipelineSearchPlots

from evalml.automl.automl_algorithm import IterativeAlgorithm
from evalml.automl.callbacks import log_error_callback
from evalml.automl.data_splitters import (
    TimeSeriesSplit,
    TrainingValidationSplit
)
from evalml.automl.utils import get_default_primary_search_objective
from evalml.data_checks import (
    AutoMLDataChecks,
    DataChecks,
    DefaultDataChecks,
    EmptyDataChecks,
    HighVarianceCVDataCheck
)
from evalml.exceptions import (
    AutoMLSearchException,
    PipelineNotFoundError,
    PipelineScoreError
)
from evalml.model_family import ModelFamily
from evalml.objectives import (
    get_all_objective_names,
    get_core_objectives,
    get_non_core_objectives,
    get_objective
)
from evalml.pipelines import (
    BinaryClassificationPipeline,
    MeanBaselineRegressionPipeline,
    ModeBaselineBinaryPipeline,
    ModeBaselineMulticlassPipeline,
<<<<<<< HEAD
    TimeSeriesBaselineRegressionPipeline
=======
    PipelineBase
>>>>>>> c51ce240
)
from evalml.pipelines.components.utils import get_estimators
from evalml.pipelines.utils import make_pipeline
from evalml.problem_types import ProblemTypes, handle_problem_types
from evalml.tuners import SKOptTuner
from evalml.utils import convert_to_seconds, get_random_state
from evalml.utils.gen_utils import (
    _convert_to_woodwork_structure,
    _convert_woodwork_types_wrapper
)
from evalml.utils.logger import (
    get_logger,
    log_subtitle,
    log_title,
    time_elapsed,
    update_pipeline
)

logger = get_logger(__file__)


class AutoMLSearch:
    """Automated Pipeline search."""
    _MAX_NAME_LEN = 40
    _LARGE_DATA_ROW_THRESHOLD = int(1e5)
    _LARGE_DATA_PERCENT_VALIDATION = 0.75

    # Necessary for "Plotting" documentation, since Sphinx does not work well with instance attributes.
    plot = PipelineSearchPlots

    def __init__(self,
                 problem_type=None,
                 objective='auto',
                 max_iterations=None,
                 max_time=None,
                 patience=None,
                 tolerance=None,
                 data_split=None,
                 allowed_pipelines=None,
                 allowed_model_families=None,
                 start_iteration_callback=None,
                 add_result_callback=None,
                 error_callback=None,
                 additional_objectives=None,
                 random_state=0,
                 n_jobs=-1,
                 tuner_class=None,
                 verbose=True,
                 optimize_thresholds=False,
                 ensembling=False,
                 max_batches=None,
                 problem_configuration=None,
                 _pipelines_per_batch=5):
        """Automated pipeline search

        Arguments:
            problem_type (str or ProblemTypes): Choice of 'regression', 'binary', or 'multiclass', depending on the desired problem type.

            objective (str, ObjectiveBase): The objective to optimize for. Used to propose and rank pipelines, but not for optimizing each pipeline during fit-time.
                When set to 'auto', chooses:

                - LogLossBinary for binary classification problems,
                - LogLossMulticlass for multiclass classification problems, and
                - R2 for regression problems.

            max_iterations (int): Maximum number of iterations to search. If max_iterations and
                max_time is not set, then max_iterations will default to max_iterations of 5.

            max_time (int, str): Maximum time to search for pipelines.
                This will not start a new pipeline search after the duration
                has elapsed. If it is an integer, then the time will be in seconds.
                For strings, time can be specified as seconds, minutes, or hours.

            patience (int): Number of iterations without improvement to stop search early. Must be positive.
                If None, early stopping is disabled. Defaults to None.

            tolerance (float): Minimum percentage difference to qualify as score improvement for early stopping.
                Only applicable if patience is not None. Defaults to None.

            allowed_pipelines (list(class)): A list of PipelineBase subclasses indicating the pipelines allowed in the search.
                The default of None indicates all pipelines for this problem type are allowed. Setting this field will cause
                allowed_model_families to be ignored.

            allowed_model_families (list(str, ModelFamily)): The model families to search. The default of None searches over all
                model families. Run evalml.pipelines.components.utils.allowed_model_families("binary") to see options. Change `binary`
                to `multiclass` or `regression` depending on the problem type. Note that if allowed_pipelines is provided,
                this parameter will be ignored.

            data_split (sklearn.model_selection.BaseCrossValidator): Data splitting method to use. Defaults to StratifiedKFold.

            tuner_class: The tuner class to use. Defaults to SKOptTuner.

            start_iteration_callback (callable): Function called before each pipeline training iteration.
                Callback function takes three positional parameters: The pipeline class, the pipeline parameters, and the AutoMLSearch object.

            add_result_callback (callable): Function called after each pipeline training iteration.
                Callback function takes three positional parameters:: A dictionary containing the training results for the new pipeline, an untrained_pipeline containing the parameters used during training, and the AutoMLSearch object.

            error_callback (callable): Function called when `search()` errors and raises an Exception.
                Callback function takes three positional parameters: the Exception raised, the traceback, and the AutoMLSearch object.
                Must also accepts kwargs, so AutoMLSearch is able to pass along other appropriate parameters by default.
                Defaults to None, which will call `log_error_callback`.

            additional_objectives (list): Custom set of objectives to score on.
                Will override default objectives for problem type if not empty.

            random_state (int, np.random.RandomState): The random seed/state. Defaults to 0.

            n_jobs (int or None): Non-negative integer describing level of parallelism used for pipelines.
                None and 1 are equivalent. If set to -1, all CPUs are used. For n_jobs below -1, (n_cpus + 1 + n_jobs) are used.

            verbose (boolean): If True, turn verbosity on. Defaults to True.

            ensembling (boolean): If True, runs ensembling in a separate batch after every allowed pipeline class has been iterated over.
                If the number of unique pipelines to search over per batch is one, ensembling will not run. Defaults to False.

            max_batches (int): The maximum number of batches of pipelines to search. Parameters max_time, and
                max_iterations have precedence over stopping the search.

            problem_configuration (dict, None): Additional parameters needed to configure the search. For example,
                in time series problems, values should be passed in for the gap and max_delay variables.

            _pipelines_per_batch (int): The number of pipelines to train for every batch after the first one.
                The first batch will train a baseline pipline + one of each pipeline family allowed in the search.
        """
        try:
            self.problem_type = handle_problem_types(problem_type)
        except ValueError:
            raise ValueError('choose one of (binary, multiclass, regression) as problem_type')

        self.tuner_class = tuner_class or SKOptTuner
        self.start_iteration_callback = start_iteration_callback
        self.add_result_callback = add_result_callback
        self.error_callback = error_callback or log_error_callback
        self.data_split = data_split
        self.verbose = verbose
        self.optimize_thresholds = optimize_thresholds
        self.ensembling = ensembling
        if objective == 'auto':
            objective = get_default_primary_search_objective(self.problem_type.value)
        objective = get_objective(objective, return_instance=False)
        self.objective = self._validate_objective(objective)
        if self.data_split is not None and not issubclass(self.data_split.__class__, BaseCrossValidator):
            raise ValueError("Not a valid data splitter")
        if not objective.is_defined_for_problem_type(self.problem_type):
            raise ValueError("Given objective {} is not compatible with a {} problem.".format(self.objective.name, self.problem_type.value))
        if additional_objectives is None:
            additional_objectives = get_core_objectives(self.problem_type)
            # if our main objective is part of default set of objectives for problem_type, remove it
            existing_main_objective = next((obj for obj in additional_objectives if obj.name == self.objective.name), None)
            if existing_main_objective is not None:
                additional_objectives.remove(existing_main_objective)
        else:
            additional_objectives = [get_objective(o) for o in additional_objectives]
        additional_objectives = [self._validate_objective(obj) for obj in additional_objectives]
        self.additional_objectives = additional_objectives

        if not isinstance(max_time, (int, float, str, type(None))):
            raise TypeError(f"Parameter max_time must be a float, int, string or None. Received {type(max_time)} with value {str(max_time)}..")
        if isinstance(max_time, (int, float)) and max_time < 0:
            raise ValueError(f"Parameter max_time must be None or non-negative. Received {max_time}.")
        if max_batches is not None and max_batches < 0:
            raise ValueError(f"Parameter max_batches must be None or non-negative. Received {max_batches}.")
        if max_iterations is not None and max_iterations < 0:
            raise ValueError(f"Parameter max_iterations must be None or non-negative. Received {max_iterations}.")
        self.max_time = convert_to_seconds(max_time) if isinstance(max_time, str) else max_time
        self.max_iterations = max_iterations
        self.max_batches = max_batches
        self._pipelines_per_batch = _pipelines_per_batch
        if not self.max_iterations and not self.max_time and not self.max_batches:
            self.max_batches = 1
            logger.info("Using default limit of max_batches=1.\n")

        if patience and (not isinstance(patience, int) or patience < 0):
            raise ValueError("patience value must be a positive integer. Received {} instead".format(patience))

        if tolerance and (tolerance > 1.0 or tolerance < 0.0):
            raise ValueError("tolerance value must be a float between 0.0 and 1.0 inclusive. Received {} instead".format(tolerance))

        self.patience = patience
        self.tolerance = tolerance or 0.0
        self._results = {
            'pipeline_results': {},
            'search_order': [],
            'errors': []
        }
        self.random_state = get_random_state(random_state)
        self.n_jobs = n_jobs

        self.plot = None
        try:
            self.plot = PipelineSearchPlots(self)
        except ImportError:
            logger.warning("Unable to import plotly; skipping pipeline search plotting\n")

        self._data_check_results = None

        self.allowed_pipelines = allowed_pipelines
        self.allowed_model_families = allowed_model_families
        self._automl_algorithm = None
        self._start = None
        self._baseline_cv_scores = {}
        self.show_batch_output = False

        self._validate_problem_type()
        self.problem_configuration = self._validate_problem_configuration(problem_configuration)

    def _validate_objective(self, objective):
        non_core_objectives = get_non_core_objectives()
        if isinstance(objective, type):
            if objective in non_core_objectives:
                raise ValueError(f"{objective.name.lower()} is not allowed in AutoML! "
                                 "Use evalml.objectives.utils.get_core_objective_names() "
                                 "to get all objective names allowed in automl.")
            return objective()
        return objective

    @property
    def data_check_results(self):
        """If there are data checks, return any error messages that are found"""
        return self._data_check_results

    def __str__(self):
        def _print_list(obj_list):
            lines = sorted(['\t{}'.format(o.name) for o in obj_list])
            return '\n'.join(lines)

        def _get_funct_name(function):
            if callable(function):
                return function.__name__
            else:
                return None

        search_desc = (
            f"{handle_problem_types(self.problem_type).name} Search\n\n"
            f"Parameters: \n{'='*20}\n"
            f"Objective: {get_objective(self.objective).name}\n"
            f"Max Time: {self.max_time}\n"
            f"Max Iterations: {self.max_iterations}\n"
            f"Max Batches: {self.max_batches}\n"
            f"Allowed Pipelines: \n{_print_list(self.allowed_pipelines or [])}\n"
            f"Patience: {self.patience}\n"
            f"Tolerance: {self.tolerance}\n"
            f"Data Splitting: {self.data_split}\n"
            f"Tuner: {self.tuner_class.__name__}\n"
            f"Start Iteration Callback: {_get_funct_name(self.start_iteration_callback)}\n"
            f"Add Result Callback: {_get_funct_name(self.add_result_callback)}\n"
            f"Additional Objectives: {_print_list(self.additional_objectives or [])}\n"
            f"Random State: {self.random_state}\n"
            f"n_jobs: {self.n_jobs}\n"
            f"Verbose: {self.verbose}\n"
            f"Optimize Thresholds: {self.optimize_thresholds}\n"
        )

        rankings_desc = ""
        if not self.rankings.empty:
            rankings_str = self.rankings.drop(['parameters'], axis='columns').to_string()
            rankings_desc = f"\nSearch Results: \n{'='*20}\n{rankings_str}"

        return search_desc + rankings_desc

    def _validate_problem_configuration(self, problem_configuration=None):
        if self.problem_type in [ProblemTypes.TIME_SERIES_REGRESSION]:
            required_parameters = {'gap', 'max_delay'}
            if not problem_configuration or not all(p in problem_configuration for p in required_parameters):
                raise ValueError("user_parameters must be a dict containing values for at least the gap and max_delay "
                                 f"parameters. Received {problem_configuration}.")
        return problem_configuration or {}

    def _validate_data_checks(self, data_checks):
        """Validate data_checks parameter.

        Arguments:
            data_checks (DataChecks, list(Datacheck), str, None): Input to validate. If not of the right type,
                raise an exception.

        Returns:
            An instance of DataChecks used to perform checks before search.
        """
        if isinstance(data_checks, DataChecks):
            return data_checks
        elif isinstance(data_checks, list):
            return AutoMLDataChecks(data_checks)
        elif isinstance(data_checks, str):
            if data_checks == "auto":
                return DefaultDataChecks(problem_type=self.problem_type)
            elif data_checks == "disabled":
                return EmptyDataChecks()
            else:
                raise ValueError("If data_checks is a string, it must be either 'auto' or 'disabled'. "
                                 f"Received '{data_checks}'.")
        elif data_checks is None:
            return EmptyDataChecks()
        else:
            return DataChecks(data_checks)

    def _handle_keyboard_interrupt(self, pipeline, current_batch_pipelines):
        """Presents a prompt to the user asking if they want to stop the search.

        Arguments:
            pipeline (PipelineBase): Current pipeline in the search.
            current_batch_pipelines (list): Other pipelines in the batch.

        Returns:
            list: Next pipelines to search in the batch. If the user decides to stop the search,
                an empty list will be returned.
        """
        leading_char = "\n"
        start_of_loop = time.time()
        while True:
            choice = input(leading_char + "Do you really want to exit search (y/n)? ").strip().lower()
            if choice == "y":
                logger.info("Exiting AutoMLSearch.")
                return []
            elif choice == "n":
                # So that the time in this loop does not count towards the time budget (if set)
                time_in_loop = time.time() - start_of_loop
                self._start += time_in_loop
                return [pipeline] + current_batch_pipelines
            else:
                leading_char = ""

    def _set_data_split(self, X):
        """Sets the data split method for AutoMLSearch

        Arguments:
            X (DataFrame): Input dataframe to split
        """
        if self.problem_type == ProblemTypes.REGRESSION:
            default_data_split = KFold(n_splits=3, random_state=self.random_state, shuffle=True)
        elif self.problem_type in [ProblemTypes.BINARY, ProblemTypes.MULTICLASS]:
            default_data_split = StratifiedKFold(n_splits=3, random_state=self.random_state, shuffle=True)
        elif self.problem_type in [ProblemTypes.TIME_SERIES_REGRESSION]:
            default_data_split = TimeSeriesSplit(n_splits=3, gap=self.problem_configuration['gap'],
                                                 max_delay=self.problem_configuration['max_delay'])

        if X.shape[0] > self._LARGE_DATA_ROW_THRESHOLD:
            default_data_split = TrainingValidationSplit(test_size=self._LARGE_DATA_PERCENT_VALIDATION, shuffle=True)

        self.data_split = self.data_split or default_data_split

    def search(self, X, y, data_checks="auto", show_iteration_plot=True):
        """Find the best pipeline for the data set.

        Arguments:
            X (pd.DataFrame, ww.DataTable): The input training data of shape [n_samples, n_features]

            y (pd.Series, ww.DataColumn): The target training data of length [n_samples]

            data_checks (DataChecks, list(Datacheck), str, None): A collection of data checks to run before
                automl search. If data checks produce any errors, an exception will be thrown before the
                search begins. If "disabled" or None, `no` data checks will be done.
                If set to "auto", DefaultDataChecks will be done. Default value is set to "auto".

            feature_types (list, optional): list of feature types, either numerical or categorical.
                Categorical features will automatically be encoded

            show_iteration_plot (boolean, True): Shows an iteration vs. score plot in Jupyter notebook.
                Disabled by default in non-Jupyter enviroments.
        """
        # don't show iteration plot outside of a jupyter notebook
        if show_iteration_plot:
            try:
                get_ipython
            except NameError:
                show_iteration_plot = False

        # make everything ww objects
        if not isinstance(X, ww.DataTable):
            logger.warning("`X` passed was not a DataTable. EvalML will try to convert the input as a Woodwork DataTable and types will be inferred. To control this behavior, please pass in a Woodwork DataTable instead.")
            X = _convert_to_woodwork_structure(X)

        text_column_vals = X.select('natural_language')
        text_columns = list(text_column_vals.to_dataframe().columns)
        if len(text_columns) == 0:
            text_columns = None

        if not isinstance(y, ww.DataColumn):
            logger.warning("`y` passed was not a DataColumn. EvalML will try to convert the input as a Woodwork DataTable and types will be inferred. To control this behavior, please pass in a Woodwork DataTable instead.")
            y = _convert_to_woodwork_structure(y)

        self._set_data_split(X)

        data_checks = self._validate_data_checks(data_checks)
        self._data_check_results = data_checks.validate(_convert_woodwork_types_wrapper(X.to_dataframe()), _convert_woodwork_types_wrapper(y.to_series()))
        for message in self._data_check_results["warnings"]:
            logger.warning(message)
        for message in self._data_check_results["errors"]:
            logger.error(message)
        if self._data_check_results["errors"]:
            raise ValueError("Data checks raised some warnings and/or errors. Please see `self.data_check_results` for more information or pass data_checks='disabled' to search() to disable data checking.")
        if self.allowed_pipelines is None:
            logger.info("Generating pipelines to search over...")
            allowed_estimators = get_estimators(self.problem_type, self.allowed_model_families)
            logger.debug(f"allowed_estimators set to {[estimator.name for estimator in allowed_estimators]}")
            self.allowed_pipelines = [make_pipeline(X, y, estimator, self.problem_type, text_columns=text_columns) for estimator in allowed_estimators]

        if self.allowed_pipelines == []:
            raise ValueError("No allowed pipelines to search")

        run_ensembling = self.ensembling
        if run_ensembling and len(self.allowed_pipelines) == 1:
            logger.warning("Ensembling was set to True, but the number of unique pipelines is one, so ensembling will not run.")
            run_ensembling = False

        if self.max_batches and self.max_iterations is None:
            self.show_batch_output = True
            if run_ensembling:
                ensemble_nth_batch = len(self.allowed_pipelines) + 1
                num_ensemble_batches = (self.max_batches - 1) // ensemble_nth_batch
                self.max_iterations = (1 + len(self.allowed_pipelines) +
                                       self._pipelines_per_batch * (self.max_batches - 1 - num_ensemble_batches) +
                                       num_ensemble_batches)
            else:
                self.max_iterations = 1 + len(self.allowed_pipelines) + (self._pipelines_per_batch * (self.max_batches - 1))
        self.allowed_model_families = list(set([p.model_family for p in (self.allowed_pipelines)]))

        logger.debug(f"allowed_pipelines set to {[pipeline.name for pipeline in self.allowed_pipelines]}")
        logger.debug(f"allowed_model_families set to {self.allowed_model_families}")

        self._automl_algorithm = IterativeAlgorithm(
            max_iterations=self.max_iterations,
            allowed_pipelines=self.allowed_pipelines,
            tuner_class=self.tuner_class,
            text_columns=text_columns,
            random_state=self.random_state,
            n_jobs=self.n_jobs,
            number_features=X.shape[1],
            pipelines_per_batch=self._pipelines_per_batch,
            ensembling=run_ensembling,
            pipeline_params=self.problem_configuration
        )

        log_title(logger, "Beginning pipeline search")
        logger.info("Optimizing for %s. " % self.objective.name)
        logger.info("{} score is better.\n".format('Greater' if self.objective.greater_is_better else 'Lower'))

        if self.max_batches is not None:
            logger.info(f"Searching up to {self.max_batches} batches for a total of {self.max_iterations} pipelines. ")
        elif self.max_iterations is not None:
            logger.info("Searching up to %s pipelines. " % self.max_iterations)
        if self.max_time is not None:
            logger.info("Will stop searching for new pipelines after %d seconds.\n" % self.max_time)
        logger.info("Allowed model families: %s\n" % ", ".join([model.value for model in self.allowed_model_families]))
        search_iteration_plot = None
        if self.plot:
            search_iteration_plot = self.plot.search_iteration_plot(interactive_plot=show_iteration_plot)

        self._start = time.time()

        should_terminate = self._add_baseline_pipelines(X, y)
        if should_terminate:
            return

        current_batch_pipelines = []
        current_batch_pipeline_scores = []
        while self._check_stopping_condition(self._start):
            try:
                if current_batch_pipeline_scores and np.isnan(np.array(current_batch_pipeline_scores, dtype=float)).all():
                    raise AutoMLSearchException(f"All pipelines in the current AutoML batch produced a score of np.nan on the primary objective {self.objective}.")
                current_batch_pipelines = self._automl_algorithm.next_batch()
                current_batch_pipeline_scores = []
            except StopIteration:
                logger.info('AutoML Algorithm out of recommendations, ending')
                break

            current_batch_size = len(current_batch_pipelines)
            current_batch_pipeline_scores = self._evaluate_pipelines(current_batch_pipelines, X, y, search_iteration_plot=search_iteration_plot)

            # Different size indicates early stopping
            if len(current_batch_pipeline_scores) != current_batch_size:
                break

        elapsed_time = time_elapsed(self._start)
        desc = f"\nSearch finished after {elapsed_time}"
        desc = desc.ljust(self._MAX_NAME_LEN)
        logger.info(desc)

        best_pipeline = self.rankings.iloc[0]
        best_pipeline_name = best_pipeline["pipeline_name"]
        logger.info(f"Best pipeline: {best_pipeline_name}")
        logger.info(f"Best pipeline {self.objective.name}: {best_pipeline['score']:3f}")

    def _check_stopping_condition(self, start):
        should_continue = True
        num_pipelines = len(self._results['pipeline_results'])

        # check max_time and max_iterations
        elapsed = time.time() - start
        if self.max_time and elapsed >= self.max_time:
            return False
        elif self.max_iterations and num_pipelines >= self.max_iterations:
            return False

        # check for early stopping
        if self.patience is None:
            return True

        first_id = self._results['search_order'][0]
        best_score = self._results['pipeline_results'][first_id]['score']
        num_without_improvement = 0
        for id in self._results['search_order'][1:]:
            curr_score = self._results['pipeline_results'][id]['score']
            significant_change = abs((curr_score - best_score) / best_score) > self.tolerance
            score_improved = curr_score > best_score if self.objective.greater_is_better else curr_score < best_score
            if score_improved and significant_change:
                best_score = curr_score
                num_without_improvement = 0
            else:
                num_without_improvement += 1
            if num_without_improvement >= self.patience:
                logger.info("\n\n{} iterations without improvement. Stopping search early...".format(self.patience))
                return False
        return should_continue

    def _validate_problem_type(self):
        for obj in self.additional_objectives:
            if not obj.is_defined_for_problem_type(self.problem_type):
                raise ValueError("Additional objective {} is not compatible with a {} problem.".format(obj.name, self.problem_type.value))

        for pipeline in self.allowed_pipelines or []:
            if pipeline.problem_type != self.problem_type:
                raise ValueError("Given pipeline {} is not compatible with problem_type {}.".format(pipeline.name, self.problem_type.value))

    def _add_baseline_pipelines(self, X, y):
        """Fits a baseline pipeline to the data.

        This is the first pipeline fit during search.

        Arguments:
            X (pd.DataFrame): the input training data of shape [n_samples, n_features]
            y (pd.Series): the target training data of length [n_samples]

        Returns:
            bool - If the user ends the search early, will return True and searching will immediately finish. Else,
                will return False and more pipelines will be searched.
        """

        if self.problem_type == ProblemTypes.BINARY:
            baseline = ModeBaselineBinaryPipeline(parameters={})
        elif self.problem_type == ProblemTypes.MULTICLASS:
            baseline = ModeBaselineMulticlassPipeline(parameters={})
        elif self.problem_type == ProblemTypes.REGRESSION:
            baseline = MeanBaselineRegressionPipeline(parameters={})
        else:
            baseline = TimeSeriesBaselineRegressionPipeline(parameters={"pipeline": {"gap": 0, "max_delay": 0}})
        pipelines = [baseline]
        scores = self._evaluate_pipelines(pipelines, X, y, baseline=True)
        if scores == []:
            return True
        return False

    @staticmethod
    def _get_mean_cv_scores_for_all_objectives(cv_data):
        scores = defaultdict(int)
        objective_names = set([name.lower() for name in get_all_objective_names()])
        n_folds = len(cv_data)
        for fold_data in cv_data:
            for field, value in fold_data['all_objective_scores'].items():
                if field.lower() in objective_names:
                    scores[field] += value
        return {objective_name: float(score) / n_folds for objective_name, score in scores.items()}

    def _compute_cv_scores(self, pipeline, X, y):
        start = time.time()
        cv_data = []
        logger.info("\tStarting cross validation")
        X = _convert_to_woodwork_structure(X)
        y = _convert_to_woodwork_structure(y)

        X_pd = _convert_woodwork_types_wrapper(X.to_dataframe())
        y_pd = _convert_woodwork_types_wrapper(y.to_series())
        for i, (train, test) in enumerate(self.data_split.split(X_pd, y_pd)):

            if pipeline.model_family == ModelFamily.ENSEMBLE and i > 0:
                # Stacked ensembles do CV internally, so we do not run CV here for performance reasons.
                logger.debug(f"Skipping fold {i} because CV for stacked ensembles is not supported.")
                break
            logger.debug(f"\t\tTraining and scoring on fold {i}")
            X_train, X_test = X.iloc[train], X.iloc[test]
            y_train, y_test = y.iloc[train], y.iloc[test]
            if self.problem_type in [ProblemTypes.BINARY, ProblemTypes.MULTICLASS]:
                diff_train = set(np.setdiff1d(y.to_series(), y_train.to_series()))
                diff_test = set(np.setdiff1d(y.to_series(), y_test.to_series()))
                diff_string = f"Missing target values in the training set after data split: {diff_train}. " if diff_train else ""
                diff_string += f"Missing target values in the test set after data split: {diff_test}." if diff_test else ""
                if diff_string:
                    raise Exception(diff_string)
            objectives_to_score = [self.objective] + self.additional_objectives
            cv_pipeline = None
            try:
                X_threshold_tuning = None
                y_threshold_tuning = None
                if self.optimize_thresholds and self.objective.is_defined_for_problem_type(ProblemTypes.BINARY) and self.objective.can_optimize_threshold:
                    X_train, X_threshold_tuning, y_train, y_threshold_tuning = train_test_split(X_train, y_train, test_size=0.2, random_state=self.random_state)
                cv_pipeline = pipeline.clone(pipeline.random_state)
                logger.debug(f"\t\t\tFold {i}: starting training")
                cv_pipeline.fit(X_train, y_train)
                logger.debug(f"\t\t\tFold {i}: finished training")
                if self.objective.is_defined_for_problem_type(ProblemTypes.BINARY):
                    cv_pipeline.threshold = 0.5
                    if self.optimize_thresholds and self.objective.can_optimize_threshold:
                        logger.debug(f"\t\t\tFold {i}: Optimizing threshold for {self.objective.name}")
                        y_predict_proba = cv_pipeline.predict_proba(X_threshold_tuning)
                        if isinstance(y_predict_proba, pd.DataFrame):
                            y_predict_proba = y_predict_proba.iloc[:, 1]
                        else:
                            y_predict_proba = y_predict_proba[:, 1]
                        cv_pipeline.threshold = self.objective.optimize_threshold(y_predict_proba, y_threshold_tuning, X=X_threshold_tuning)
                        logger.debug(f"\t\t\tFold {i}: Optimal threshold found ({cv_pipeline.threshold:.3f})")
                logger.debug(f"\t\t\tFold {i}: Scoring trained pipeline")
                scores = cv_pipeline.score(X_test, y_test, objectives=objectives_to_score)
                logger.debug(f"\t\t\tFold {i}: {self.objective.name} score: {scores[self.objective.name]:.3f}")
                score = scores[self.objective.name]
            except Exception as e:

                if self.error_callback is not None:
                    self.error_callback(exception=e, traceback=traceback.format_tb(sys.exc_info()[2]), automl=self,
                                        fold_num=i, pipeline=pipeline)
                if isinstance(e, PipelineScoreError):
                    nan_scores = {objective: np.nan for objective in e.exceptions}
                    scores = {**nan_scores, **e.scored_successfully}
                    scores = OrderedDict({o.name: scores[o.name] for o in [self.objective] + self.additional_objectives})
                    score = scores[self.objective.name]
                else:
                    score = np.nan
                    scores = OrderedDict(zip([n.name for n in self.additional_objectives], [np.nan] * len(self.additional_objectives)))

            ordered_scores = OrderedDict()
            ordered_scores.update({self.objective.name: score})
            ordered_scores.update(scores)
            ordered_scores.update({"# Training": y_train.shape[0]})
            ordered_scores.update({"# Testing": y_test.shape[0]})

            evaluation_entry = {"all_objective_scores": ordered_scores, "score": score, 'binary_classification_threshold': None}
            if isinstance(cv_pipeline, BinaryClassificationPipeline) and cv_pipeline.threshold is not None:
                evaluation_entry['binary_classification_threshold'] = cv_pipeline.threshold
            cv_data.append(evaluation_entry)
        training_time = time.time() - start
        cv_scores = pd.Series([fold['score'] for fold in cv_data])
        cv_score_mean = cv_scores.mean()
        logger.info(f"\tFinished cross validation - mean {self.objective.name}: {cv_score_mean:.3f}")
        return {'cv_data': cv_data, 'training_time': training_time, 'cv_scores': cv_scores, 'cv_score_mean': cv_score_mean}

    def _add_result(self, trained_pipeline, parameters, training_time, cv_data, cv_scores):
        cv_score = cv_scores.mean()

        percent_better_than_baseline = {}
        mean_cv_all_objectives = self._get_mean_cv_scores_for_all_objectives(cv_data)
        for obj_name in mean_cv_all_objectives:
            objective_class = get_objective(obj_name)
            # In the event add_to_rankings is called before search _baseline_cv_scores will be empty so we will return
            # nan for the base score.
            percent_better = objective_class.calculate_percent_difference(mean_cv_all_objectives[obj_name],
                                                                          self._baseline_cv_scores.get(obj_name, np.nan))
            percent_better_than_baseline[obj_name] = percent_better

        pipeline_name = trained_pipeline.name
        pipeline_summary = trained_pipeline.summary
        pipeline_id = len(self._results['pipeline_results'])

        high_variance_cv_check = HighVarianceCVDataCheck(threshold=0.2)
        high_variance_cv_check_results = high_variance_cv_check.validate(pipeline_name=pipeline_name, cv_scores=cv_scores)
        high_variance_cv = False

        if high_variance_cv_check_results["warnings"]:
            logger.warning(high_variance_cv_check_results["warnings"][0]["message"])
            high_variance_cv = True

        self._results['pipeline_results'][pipeline_id] = {
            "id": pipeline_id,
            "pipeline_name": pipeline_name,
            "pipeline_class": type(trained_pipeline),
            "pipeline_summary": pipeline_summary,
            "parameters": parameters,
            "score": cv_score,
            "high_variance_cv": high_variance_cv,
            "training_time": training_time,
            "cv_data": cv_data,
            "percent_better_than_baseline_all_objectives": percent_better_than_baseline,
            "percent_better_than_baseline": percent_better_than_baseline[self.objective.name],
            "validation_score": cv_scores[0]
        }
        self._results['search_order'].append(pipeline_id)

        if self.add_result_callback:
            self.add_result_callback(self._results['pipeline_results'][pipeline_id], trained_pipeline, self)

    def _evaluate_pipelines(self, current_pipeline_batch, X, y, baseline=False, search_iteration_plot=None):
        current_batch_pipeline_scores = []
        add_single_pipeline = False
        if isinstance(current_pipeline_batch, PipelineBase):
            current_pipeline_batch = [current_pipeline_batch]
            add_single_pipeline = True

        while len(current_pipeline_batch) > 0 and (add_single_pipeline or baseline or self._check_stopping_condition(self._start)):
            pipeline = current_pipeline_batch.pop()
            try:
                parameters = pipeline.parameters
                logger.debug('Evaluating pipeline {}'.format(pipeline.name))
                logger.debug('Pipeline parameters: {}'.format(parameters))

                if self.start_iteration_callback:
                    self.start_iteration_callback(pipeline.__class__, parameters, self)
                desc = f"{pipeline.name}"
                if len(desc) > self._MAX_NAME_LEN:
                    desc = desc[:self._MAX_NAME_LEN - 3] + "..."
                desc = desc.ljust(self._MAX_NAME_LEN)

                if not add_single_pipeline:
                    update_pipeline(logger, desc, len(self._results['pipeline_results']) + 1, self.max_iterations,
                                    self._start, 1 if baseline else self._automl_algorithm.batch_number, self.show_batch_output)

                evaluation_results = self._compute_cv_scores(pipeline, X, y)
                parameters = pipeline.parameters

                if baseline:
                    self._baseline_cv_scores = self._get_mean_cv_scores_for_all_objectives(evaluation_results["cv_data"])

                logger.debug('Adding results for pipeline {}\nparameters {}\nevaluation_results {}'.format(pipeline.name, parameters, evaluation_results))
                self._add_result(trained_pipeline=pipeline,
                                 parameters=parameters,
                                 training_time=evaluation_results['training_time'],
                                 cv_data=evaluation_results['cv_data'],
                                 cv_scores=evaluation_results['cv_scores'])
                logger.debug('Adding results complete')

                score = evaluation_results['cv_score_mean']
                score_to_minimize = -score if self.objective.greater_is_better else score
                current_batch_pipeline_scores.append(score_to_minimize)

                if not baseline and not add_single_pipeline:
                    self._automl_algorithm.add_result(score_to_minimize, pipeline)

                if search_iteration_plot:
                    search_iteration_plot.update()

                if add_single_pipeline:
                    add_single_pipeline = False

            except KeyboardInterrupt:
                current_pipeline_batch = self._handle_keyboard_interrupt(pipeline, current_pipeline_batch)
                if current_pipeline_batch == []:
                    return current_batch_pipeline_scores

        return current_batch_pipeline_scores

    def get_pipeline(self, pipeline_id, random_state=0):
        """Given the ID of a pipeline training result, returns an untrained instance of the specified pipeline
        initialized with the parameters used to train that pipeline during automl search.

        Arguments:
            pipeline_id (int): pipeline to retrieve
            random_state (int, np.random.RandomState): The random seed/state. Defaults to 0.

        Returns:
            PipelineBase: untrained pipeline instance associated with the provided ID
        """
        pipeline_results = self.results['pipeline_results'].get(pipeline_id)
        if pipeline_results is None:
            raise PipelineNotFoundError("Pipeline not found in automl results")
        pipeline_class = pipeline_results.get('pipeline_class')
        parameters = pipeline_results.get('parameters')
        if pipeline_class is None or parameters is None:
            raise PipelineNotFoundError("Pipeline class or parameters not found in automl results")
        return pipeline_class(parameters, random_state=random_state)

    def describe_pipeline(self, pipeline_id, return_dict=False):
        """Describe a pipeline

        Arguments:
            pipeline_id (int): pipeline to describe
            return_dict (bool): If True, return dictionary of information
                about pipeline. Defaults to False.

        Returns:
            Description of specified pipeline. Includes information such as
            type of pipeline components, problem, training time, cross validation, etc.
        """
        if pipeline_id not in self._results['pipeline_results']:
            raise PipelineNotFoundError("Pipeline not found")

        pipeline = self.get_pipeline(pipeline_id)
        pipeline_results = self._results['pipeline_results'][pipeline_id]

        pipeline.describe()
        log_subtitle(logger, "Training")
        logger.info("Training for {} problems.".format(pipeline.problem_type))

        if self.optimize_thresholds and self.objective.is_defined_for_problem_type(ProblemTypes.BINARY) and self.objective.can_optimize_threshold:
            logger.info("Objective to optimize binary classification pipeline thresholds for: {}".format(self.objective))

        logger.info("Total training time (including CV): %.1f seconds" % pipeline_results["training_time"])
        log_subtitle(logger, "Cross Validation", underline="-")

        all_objective_scores = [fold["all_objective_scores"] for fold in pipeline_results["cv_data"]]
        all_objective_scores = pd.DataFrame(all_objective_scores)

        for c in all_objective_scores:
            if c in ["# Training", "# Testing"]:
                all_objective_scores[c] = all_objective_scores[c].astype("object")
                continue

            mean = all_objective_scores[c].mean(axis=0)
            std = all_objective_scores[c].std(axis=0)
            all_objective_scores.loc["mean", c] = mean
            all_objective_scores.loc["std", c] = std
            all_objective_scores.loc["coef of var", c] = std / mean if abs(mean) > 0 else np.inf

        all_objective_scores = all_objective_scores.fillna("-")

        with pd.option_context('display.float_format', '{:.3f}'.format, 'expand_frame_repr', False):
            logger.info(all_objective_scores)

        if return_dict:
            return pipeline_results

    def add_to_rankings(self, pipeline, X, y):
        """Fits and evaluates a given pipeline then adds the results to the automl rankings with the requirement that automl search has been run.
        Please use the same data as previous runs of automl search. If pipeline already exists in rankings this method will return `None`.

        Arguments:
            pipeline (PipelineBase): pipeline to train and evaluate.

            X (pd.DataFrame): the input training data of shape [n_samples, n_features].

            y (pd.Series): the target training data of length [n_samples].
        """
        if not isinstance(X, pd.DataFrame):
            X = pd.DataFrame(X)
        if not isinstance(y, pd.Series):
            y = pd.Series(y)

        self._set_data_split(X)

        pipeline_rows = self.full_rankings[self.full_rankings['pipeline_name'] == pipeline.name]
        for parameter in pipeline_rows['parameters']:
            if pipeline.parameters == parameter:
                return
        self._evaluate_pipelines(pipeline, X, y)

    @property
    def results(self):
        """Class that allows access to a copy of the results from `automl_search`.

           Returns: dict containing `pipeline_results`: a dict with results from each pipeline,
                    and `search_order`: a list describing the order the pipelines were searched.
           """
        return copy.deepcopy(self._results)

    @property
    def has_searched(self):
        """Returns `True` if search has been ran and `False` if not"""
        searched = True if self._results['pipeline_results'] else False
        return searched

    @property
    def rankings(self):
        """Returns a pandas.DataFrame with scoring results from the highest-scoring set of parameters used with each pipeline."""
        return self.full_rankings.drop_duplicates(subset="pipeline_name", keep="first")

    @property
    def full_rankings(self):
        """Returns a pandas.DataFrame with scoring results from all pipelines searched"""
        ascending = True
        if self.objective.greater_is_better:
            ascending = False

        full_rankings_cols = ["id", "pipeline_name", "score", "validation_score",
                              "percent_better_than_baseline", "high_variance_cv", "parameters"]
        if not self.has_searched:
            return pd.DataFrame(columns=full_rankings_cols)

        rankings_df = pd.DataFrame(self._results['pipeline_results'].values())
        rankings_df = rankings_df[full_rankings_cols]
        rankings_df.sort_values("score", ascending=ascending, inplace=True)
        rankings_df.reset_index(drop=True, inplace=True)
        return rankings_df

    @property
    def best_pipeline(self):
        """Returns an untrained instance of the best pipeline and parameters found during automl search.

        Returns:
            PipelineBase: untrained pipeline instance associated with the best automl search result.
        """
        if not self.has_searched:
            raise PipelineNotFoundError("automl search must be run before selecting `best_pipeline`.")

        best = self.rankings.iloc[0]
        return self.get_pipeline(best["id"])

    def save(self, file_path, pickle_protocol=cloudpickle.DEFAULT_PROTOCOL):
        """Saves AutoML object at file path

        Arguments:
            file_path (str): location to save file
            pickle_protocol (int): the pickle data stream format.

        Returns:
            None
        """
        with open(file_path, 'wb') as f:
            cloudpickle.dump(self, f, protocol=pickle_protocol)

    @staticmethod
    def load(file_path):
        """Loads AutoML object at file path

        Arguments:
            file_path (str): location to find file to load

        Returns:
            AutoSearchBase object
        """
        with open(file_path, 'rb') as f:
            return cloudpickle.load(f)<|MERGE_RESOLUTION|>--- conflicted
+++ resolved
@@ -48,11 +48,8 @@
     MeanBaselineRegressionPipeline,
     ModeBaselineBinaryPipeline,
     ModeBaselineMulticlassPipeline,
-<<<<<<< HEAD
     TimeSeriesBaselineRegressionPipeline
-=======
     PipelineBase
->>>>>>> c51ce240
 )
 from evalml.pipelines.components.utils import get_estimators
 from evalml.pipelines.utils import make_pipeline
