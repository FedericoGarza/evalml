--- conflicted
+++ resolved
@@ -430,15 +430,10 @@
             self._engine = engine
 
         self.automl_config = AutoMLConfig(self.data_splitter, self.problem_type,
-<<<<<<< HEAD
                                           self.objective, self.additional_objectives, self.thresholding_objective, self.optimize_thresholds,
-                                          self.error_callback, self.random_seed)
-=======
-                                          self.objective, self.additional_objectives, self.optimize_thresholds,
                                           self.error_callback, self.random_seed,
                                           self.X_train.ww.schema,
                                           self.y_train.ww.schema)
->>>>>>> 9edac9bb
 
         self.allowed_model_families = list(set([p.model_family for p in (self.allowed_pipelines)]))
 
