--- conflicted
+++ resolved
@@ -7,16 +7,12 @@
 import pytest
 
 from evalml import AutoMLSearch
-<<<<<<< HEAD
-from evalml.utils.logger import get_logger, log_subtitle, log_title, time_elapsed
-=======
 from evalml.utils.logger import (
     get_logger,
     log_subtitle,
     log_title,
     time_elapsed,
 )
->>>>>>> 9b8b4a6c
 
 TEST_LOGGER_NAME = "my_logger"
 
