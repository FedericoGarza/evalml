import os
import sys

import numpy as np
import pandas as pd
import pytest
import woodwork as ww
from sklearn import datasets
from skopt.space import Integer, Real

from evalml.demos import load_fraud
from evalml.model_family import ModelFamily
from evalml.objectives.utils import (
    get_core_objectives,
    get_non_core_objectives
)
from evalml.pipelines import (
    BinaryClassificationPipeline,
    MulticlassClassificationPipeline,
    RegressionPipeline,
    TimeSeriesBinaryClassificationPipeline,
    TimeSeriesMulticlassClassificationPipeline,
    TimeSeriesRegressionPipeline
)
from evalml.pipelines.components import (
    DecisionTreeClassifier,
    DecisionTreeRegressor,
    Estimator,
    LogisticRegressionClassifier,
    StackedEnsembleClassifier,
    StackedEnsembleRegressor
)
from evalml.pipelines.components.ensemble.stacked_ensemble_base import (
    _nonstackable_model_families
)
from evalml.pipelines.components.utils import _all_estimators
from evalml.problem_types import ProblemTypes, handle_problem_types


def create_mock_pipeline(estimator, problem_type):
    if problem_type == ProblemTypes.BINARY:
        class MockBinaryPipelineWithOnlyEstimator(BinaryClassificationPipeline):
            custom_name = f"Pipeline with {estimator.name}"
            component_graph = [estimator]

            def __init__(self, parameters, random_seed=0):
                super().__init__(self.component_graph, parameters=parameters, custom_name=self.custom_name, custom_hyperparameters=None, random_seed=random_seed)
        return MockBinaryPipelineWithOnlyEstimator
    elif problem_type == ProblemTypes.MULTICLASS:
        class MockMulticlassPipelineWithOnlyEstimator(MulticlassClassificationPipeline):
            custom_name = f"Pipeline with {estimator.name}"
            component_graph = [estimator]

            def __init__(self, parameters, random_seed=0):
                super().__init__(self.component_graph, parameters=parameters, custom_name=self.custom_name, custom_hyperparameters=None, random_seed=random_seed)

        return MockMulticlassPipelineWithOnlyEstimator
    elif problem_type == ProblemTypes.REGRESSION:
        class MockRegressionPipelineWithOnlyEstimator(RegressionPipeline):
            custom_name = f"Pipeline with {estimator.name}"
            component_graph = [estimator]
        return MockRegressionPipelineWithOnlyEstimator
    elif problem_type == ProblemTypes.TIME_SERIES_REGRESSION:
        class MockTSRegressionPipelineWithOnlyEstimator(TimeSeriesRegressionPipeline):
            custom_name = f"Pipeline with {estimator.name}"
            component_graph = [estimator]
        return MockTSRegressionPipelineWithOnlyEstimator
    elif problem_type == ProblemTypes.TIME_SERIES_BINARY:
        class MockTSRegressionPipelineWithOnlyEstimator(TimeSeriesBinaryClassificationPipeline):
            custom_name = f"Pipeline with {estimator.name}"
            component_graph = [estimator]
        return MockTSRegressionPipelineWithOnlyEstimator
    elif problem_type == ProblemTypes.TIME_SERIES_MULTICLASS:
        class MockTSRegressionPipelineWithOnlyEstimator(TimeSeriesMulticlassClassificationPipeline):
            custom_name = f"Pipeline with {estimator.name}"
            component_graph = [estimator]
        return MockTSRegressionPipelineWithOnlyEstimator


@pytest.fixture
def all_pipeline_classes():
    all_possible_pipeline_classes = []
    for estimator in [estimator for estimator in _all_estimators() if estimator != StackedEnsembleClassifier and estimator != StackedEnsembleRegressor]:
        for problem_type in estimator.supported_problem_types:
            all_possible_pipeline_classes.append(create_mock_pipeline(estimator, problem_type))
    return all_possible_pipeline_classes


@pytest.fixture
def all_binary_pipeline_classes(all_pipeline_classes):
    return [pipeline_class for pipeline_class in all_pipeline_classes if issubclass(pipeline_class, BinaryClassificationPipeline)]


@pytest.fixture
def all_multiclass_pipeline_classes(all_pipeline_classes):
    return [pipeline_class for pipeline_class in all_pipeline_classes if issubclass(pipeline_class, MulticlassClassificationPipeline)]


def pytest_addoption(parser):
    parser.addoption("--has-minimal-dependencies", action="store_true", default=False,
                     help="If true, tests will assume only the dependencies in"
                     "core-requirements.txt have been installed.")


@pytest.fixture
def has_minimal_dependencies(pytestconfig):
    return pytestconfig.getoption("--has-minimal-dependencies")


@pytest.fixture
def is_running_py_39_or_above():
    return sys.version_info >= (3, 9)


@pytest.fixture
def assert_allowed_pipelines_equal_helper():
    def assert_allowed_pipelines_equal_helper(actual_allowed_pipelines, expected_allowed_pipelines):
        for actual, expected in zip(actual_allowed_pipelines, expected_allowed_pipelines):
            for pipeline_subclass in [BinaryClassificationPipeline, MulticlassClassificationPipeline, RegressionPipeline]:
                if isinstance(expected, pipeline_subclass):
                    assert isinstance(expected, pipeline_subclass)
                    break
            assert actual.parameters == expected.parameters
            assert actual.name == expected.name
            assert actual.problem_type == expected.problem_type
            assert actual.component_graph == expected.component_graph
    return assert_allowed_pipelines_equal_helper


@pytest.fixture
def X_y_binary():
    X, y = datasets.make_classification(n_samples=100, n_features=20,
                                        n_informative=2, n_redundant=2, random_state=0)

    return X, y


@pytest.fixture(scope="class")
def X_y_binary_cls(request):
    request.cls.X_y_binary = datasets.make_classification(n_samples=100, n_features=20,
                                                          n_informative=2, n_redundant=2, random_state=0)


@pytest.fixture
def X_y_regression():
    X, y = datasets.make_regression(n_samples=100, n_features=20,
                                    n_informative=3, random_state=0)
    return X, y


@pytest.fixture
def X_y_multi():
    X, y = datasets.make_classification(n_samples=100, n_features=20, n_classes=3,
                                        n_informative=3, n_redundant=2, random_state=0)
    return X, y


@pytest.fixture
def X_y_categorical_regression():
    data_path = os.path.join(os.path.dirname(__file__), "data/tips.csv")
    flights = pd.read_csv(data_path)

    y = flights['tip']
    X = flights.drop('tip', axis=1)

    # add categorical dtype
    X['smoker'] = X['smoker'].astype('category')
    return X, y


@pytest.fixture
def X_y_categorical_classification():
    data_path = os.path.join(os.path.dirname(__file__), "data/titanic.csv")
    titanic = pd.read_csv(data_path)

    y = titanic['Survived']
    X = titanic.drop(['Survived', 'Name'], axis=1)
    return X, y


@pytest.fixture()
def text_df():
    df = pd.DataFrame(
        {'col_1': ['I\'m singing in the rain! Just singing in the rain, what a glorious feeling, I\'m happy again!',
                   'In sleep he sang to me, in dreams he came... That voice which calls to me, and speaks my name.',
                   'I\'m gonna be the main event, like no king was before! I\'m brushing up on looking down, I\'m working on my ROAR!'],
         'col_2': ['do you hear the people sing? Singing the songs of angry men\n\tIt is the music of a people who will NOT be slaves again!',
                   'I dreamed a dream in days gone by, when hope was high and life worth living',
                   'Red, the blood of angry men - black, the dark of ages past']
         })
    yield df


@pytest.fixture
def ts_data():
    X, y = pd.DataFrame({"features": range(101, 132)}), pd.Series(range(1, 32))
    y.index = pd.date_range("2020-10-01", "2020-10-31")
    X.index = pd.date_range("2020-10-01", "2020-10-31")
    return X, y


@pytest.fixture
def dummy_pipeline_hyperparameters():
    return {'Mock Classifier': {
        'param a': Integer(0, 10),
        'param b': Real(0, 10),
        'param c': ['option a', 'option b', 'option c'],
        'param d': ['option a', 'option b', 100, np.inf]
    }}


@pytest.fixture
def dummy_pipeline_hyperparameters_unicode():
    return {'Mock Classifier': {
        'param a': Integer(0, 10),
        'param b': Real(0, 10),
        'param c': ['option a 💩', 'option b 💩', 'option c 💩'],
        'param d': ['option a', 'option b', 100, np.inf]
    }}


@pytest.fixture
def dummy_pipeline_hyperparameters_small():
    return {'Mock Classifier': {
        'param a': ['most_frequent', 'median', 'mean'],
        'param b': ['a', 'b', 'c']
    }}


@pytest.fixture
def dummy_classifier_estimator_class():
    class MockEstimator(Estimator):
        name = "Mock Classifier"
        model_family = ModelFamily.NONE
        supported_problem_types = [ProblemTypes.BINARY, ProblemTypes.MULTICLASS,
                                   ProblemTypes.TIME_SERIES_MULTICLASS, ProblemTypes.TIME_SERIES_BINARY]
        hyperparameter_ranges = {'a': Integer(0, 10),
                                 'b': Real(0, 10)}

        def __init__(self, a=1, b=0, random_seed=0):
            super().__init__(parameters={"a": a, "b": b}, component_obj=None, random_seed=random_seed)

        def fit(self, X, y):
            return self

    return MockEstimator


@pytest.fixture
def dummy_binary_pipeline_class(dummy_classifier_estimator_class):
    MockEstimator = dummy_classifier_estimator_class

    class MockBinaryClassificationPipeline(BinaryClassificationPipeline):
        custom_name = "Mock Binary Classification Pipeline"
        estimator = MockEstimator
        component_graph = [MockEstimator]

        def __init__(self, parameters, random_seed=0):
            super().__init__(self.component_graph, parameters=parameters, custom_name=self.custom_name, random_seed=random_seed)

        def new(self, parameters, random_seed=0):
            return self.__class__(parameters, random_seed=random_seed)

        def clone(self):
            return self.__class__(self.parameters, random_seed=self.random_seed)
    return MockBinaryClassificationPipeline


@pytest.fixture
def dummy_multiclass_pipeline_class(dummy_classifier_estimator_class):
    MockEstimator = dummy_classifier_estimator_class

    class MockMulticlassClassificationPipeline(MulticlassClassificationPipeline):
        estimator = MockEstimator
        component_graph = [MockEstimator]
        custom_name = None

        def __init__(self, parameters, random_seed=0):
            super().__init__(self.component_graph, parameters=parameters, custom_name=self.custom_name, random_seed=random_seed)

        def new(self, parameters, random_seed=0):
            return self.__class__(parameters, random_seed=random_seed)

        def clone(self):
            return self.__class__(self.parameters, random_seed=self.random_seed)
    return MockMulticlassClassificationPipeline


@pytest.fixture
def dummy_regressor_estimator_class():
    class MockRegressor(Estimator):
        name = "Mock Regressor"
        model_family = ModelFamily.NONE
        supported_problem_types = [ProblemTypes.REGRESSION]
        hyperparameter_ranges = {'a': Integer(0, 10),
                                 'b': Real(0, 10)}

        def __init__(self, a=1, b=0, random_seed=0):
            super().__init__(parameters={"a": a, "b": b}, component_obj=None, random_seed=random_seed)

        def fit(self, X, y):
            return self

    return MockRegressor


@pytest.fixture
def dummy_regression_pipeline_class(dummy_regressor_estimator_class):
    MockRegressor = dummy_regressor_estimator_class

    class MockRegressionPipeline(RegressionPipeline):
        component_graph = [MockRegressor]
        custom_name = "Mock Regression Pipeline"

        def __init__(self, parameters, random_seed=0):
            super().__init__(self.component_graph, parameters=parameters, custom_name=self.custom_name, random_seed=random_seed)

        def new(self, parameters, random_seed=0):
            return self.__class__(parameters, random_seed=random_seed)

        def clone(self):
            return self.__class__(self.parameters, random_seed=self.random_seed)
    return MockRegressionPipeline


@pytest.fixture
def dummy_time_series_regressor_estimator_class():
    class MockTimeSeriesRegressor(Estimator):
        name = "Mock Time Series Regressor"
        model_family = ModelFamily.NONE
        supported_problem_types = [ProblemTypes.TIME_SERIES_REGRESSION]
        hyperparameter_ranges = {'a': Integer(0, 10),
                                 'b': Real(0, 10)}

        def __init__(self, a=1, b=0, random_seed=0):
            super().__init__(parameters={"a": a, "b": b}, component_obj=None, random_seed=random_seed)

    return MockTimeSeriesRegressor


@pytest.fixture
def dummy_time_series_regression_pipeline_class(dummy_time_series_regressor_estimator_class):
    MockTimeSeriesRegressor = dummy_time_series_regressor_estimator_class

    class MockTimeSeriesRegressionPipeline(TimeSeriesRegressionPipeline):
        component_graph = [MockTimeSeriesRegressor]
        custom_name = None

        def __init__(self, parameters, random_seed=0):
            super().__init__(self.component_graph, parameters=parameters, custom_name=self.custom_name, random_seed=random_seed)

    return MockTimeSeriesRegressionPipeline


@pytest.fixture
def dummy_ts_binary_pipeline_class(dummy_classifier_estimator_class):
    MockEstimator = dummy_classifier_estimator_class

    class MockBinaryClassificationPipeline(TimeSeriesBinaryClassificationPipeline):
        estimator = MockEstimator
        component_graph = [MockEstimator]

        def __init__(self, parameters, random_seed=0):
            super().__init__(self.component_graph, parameters=parameters, random_seed=random_seed)

    return MockBinaryClassificationPipeline


@pytest.fixture
def logistic_regression_multiclass_pipeline_class():
    class LogisticRegressionMulticlassPipeline(MulticlassClassificationPipeline):
        """Logistic Regression Pipeline for binary classification."""
        custom_name = "Logistic Regression Multiclass Pipeline"
        component_graph = ['Imputer', 'One Hot Encoder', 'Standard Scaler', 'Logistic Regression Classifier']

        def __init__(self, parameters, random_seed=0):
            super().__init__(self.component_graph, parameters=parameters, custom_name=self.custom_name, custom_hyperparameters=None, random_seed=random_seed)

        def clone(self):
            return self.__class__(self.parameters, random_seed=self.random_seed)
    return LogisticRegressionMulticlassPipeline


@pytest.fixture
def logistic_regression_binary_pipeline_class():
    class LogisticRegressionBinaryPipeline(BinaryClassificationPipeline):
        component_graph = ['Imputer', 'One Hot Encoder', 'Standard Scaler', 'Logistic Regression Classifier']
        custom_name = "Logistic Regression Binary Pipeline"

        def __init__(self, parameters, random_seed=0):
            super().__init__(self.component_graph, parameters=parameters, custom_name=self.custom_name, custom_hyperparameters=None, random_seed=random_seed)

        def new(self, parameters, random_seed=0):
            return self.__class__(parameters, random_seed=random_seed)

        def clone(self):
            return self.__class__(self.parameters, random_seed=self.random_seed)

    return LogisticRegressionBinaryPipeline


@pytest.fixture
def linear_regression_pipeline_class():
    class LinearRegressionPipeline(RegressionPipeline):
        """Linear Regression Pipeline for regression problems."""
        component_graph = ['One Hot Encoder', 'Imputer', 'Standard Scaler', 'Linear Regressor']
        custom_name = "Linear Regression Pipeline"

        def __init__(self, parameters, random_seed=0):
            super().__init__(self.component_graph, parameters=parameters, custom_name=self.custom_name, random_seed=random_seed)

        def new(self, parameters, random_seed=0):
            return self.__class__(parameters, random_seed=random_seed)

        def clone(self):
            return self.__class__(self.parameters, random_seed=self.random_seed)
    return LinearRegressionPipeline


@pytest.fixture
def dummy_stacked_ensemble_binary_estimator(logistic_regression_binary_pipeline_class):
    p1 = logistic_regression_binary_pipeline_class({})
    ensemble_estimator = StackedEnsembleClassifier(input_pipelines=[p1], random_seed=0)
    return ensemble_estimator


@pytest.fixture
def dummy_stacked_ensemble_multiclass_estimator(logistic_regression_multiclass_pipeline_class):
    p1 = logistic_regression_multiclass_pipeline_class({})
    ensemble_estimator = StackedEnsembleClassifier(input_pipelines=[p1], random_seed=0)
    return ensemble_estimator


@pytest.fixture
def dummy_stacked_ensemble_regressor_estimator(linear_regression_pipeline_class):
    p1 = linear_regression_pipeline_class({})
    ensemble_estimator = StackedEnsembleRegressor(input_pipelines=[p1], random_seed=0)
    return ensemble_estimator


@pytest.fixture
def time_series_regression_pipeline_class():
    class TSRegressionPipeline(TimeSeriesRegressionPipeline):
        """Random Forest Regression Pipeline for time series regression problems."""
        component_graph = ['Delayed Feature Transformer', 'Random Forest Regressor']

        def __init__(self, parameters, random_seed=0):
            super().__init__(self.component_graph, parameters=parameters, random_seed=random_seed)

    return TSRegressionPipeline


@pytest.fixture
def time_series_binary_classification_pipeline_class():
    class TSBinaryPipeline(TimeSeriesBinaryClassificationPipeline):
        """Logistic Regression Pipeline for time series binary classification problems."""
        component_graph = ['Delayed Feature Transformer', 'Logistic Regression Classifier']

        def __init__(self, parameters, random_seed=0):
            super().__init__(self.component_graph, parameters=parameters, random_seed=random_seed)

    return TSBinaryPipeline


@pytest.fixture
def time_series_multiclass_classification_pipeline_class():
    class TSMultiPipeline(TimeSeriesMulticlassClassificationPipeline):
        """Logistic Regression Pipeline for time series multiclass classification problems."""
        component_graph = ['Delayed Feature Transformer', 'Logistic Regression Classifier']

        def __init__(self, parameters, random_seed=0):
            super().__init__(self.component_graph, parameters=parameters, random_seed=random_seed)

    return TSMultiPipeline


@pytest.fixture
def decision_tree_classification_pipeline_class(X_y_categorical_classification):
    pipeline = BinaryClassificationPipeline(['Simple Imputer', 'One Hot Encoder', 'Standard Scaler', 'Decision Tree Classifier'])
    X, y = X_y_categorical_classification
    pipeline.fit(X, y)
    return pipeline


@pytest.fixture
def nonlinear_binary_pipeline_class():
    class NonLinearBinaryPipeline(BinaryClassificationPipeline):
        custom_name = "Non Linear Binary Pipeline"
        component_graph = {
            'Imputer': ['Imputer'],
            'OneHot_RandomForest': ['One Hot Encoder', 'Imputer.x'],
            'OneHot_ElasticNet': ['One Hot Encoder', 'Imputer.x'],
            'Random Forest': ['Random Forest Classifier', 'OneHot_RandomForest.x'],
            'Elastic Net': ['Elastic Net Classifier', 'OneHot_ElasticNet.x'],
            'Logistic Regression': ['Logistic Regression Classifier', 'Random Forest', 'Elastic Net']
        }

        def __init__(self, parameters, random_seed=0):
            super().__init__(self.component_graph, parameters=parameters, custom_name=self.custom_name)

        def new(self, parameters, random_seed=0):
            return self.__class__(parameters, random_seed=random_seed)

        def clone(self):
            return self.__class__(self.parameters, random_seed=self.random_seed)
    return NonLinearBinaryPipeline


@pytest.fixture
def nonlinear_multiclass_pipeline_class():
    class NonLinearMulticlassPipeline(MulticlassClassificationPipeline):
        component_graph = {
            'Imputer': ['Imputer'],
            'OneHot_RandomForest': ['One Hot Encoder', 'Imputer.x'],
            'OneHot_ElasticNet': ['One Hot Encoder', 'Imputer.x'],
            'Random Forest': ['Random Forest Classifier', 'OneHot_RandomForest.x'],
            'Elastic Net': ['Elastic Net Classifier', 'OneHot_ElasticNet.x'],
            'Logistic Regression': ['Logistic Regression Classifier', 'Random Forest', 'Elastic Net']
        }

        def __init__(self, parameters, random_seed=0):
            super().__init__(self.component_graph, parameters=parameters)

        def new(self, parameters, random_seed=0):
            return self.__class__(parameters, random_seed=random_seed)

        def clone(self):
            return self.__class__(self.parameters, random_seed=self.random_seed)
    return NonLinearMulticlassPipeline


@pytest.fixture
def nonlinear_regression_pipeline_class():
    class NonLinearRegressionPipeline(RegressionPipeline):
        component_graph = {
            'Imputer': ['Imputer'],
            'OneHot': ['One Hot Encoder', 'Imputer.x'],
            'Random Forest': ['Random Forest Regressor', 'OneHot.x'],
            'Elastic Net': ['Elastic Net Regressor', 'OneHot.x'],
            'Linear Regressor': ['Linear Regressor', 'Random Forest', 'Elastic Net']
        }

        def __init__(self, parameters, random_seed=0):
            super().__init__(self.component_graph, parameters=parameters)

        def new(self, parameters, random_seed=0):
            return self.__class__(parameters, random_seed=random_seed)

        def clone(self):
            return self.__class__(self.parameters, random_seed=self.random_seed)
    return NonLinearRegressionPipeline


@pytest.fixture
def binary_core_objectives():
    return get_core_objectives(ProblemTypes.BINARY)


@pytest.fixture
def multiclass_core_objectives():
    return get_core_objectives(ProblemTypes.MULTICLASS)


@pytest.fixture
def regression_core_objectives():
    return get_core_objectives(ProblemTypes.REGRESSION)


@pytest.fixture
def time_series_core_objectives():
    return get_core_objectives(ProblemTypes.TIME_SERIES_REGRESSION)


@pytest.fixture
def time_series_non_core_objectives():
    non_core_time_series = [obj_() for obj_ in get_non_core_objectives()
                            if ProblemTypes.TIME_SERIES_REGRESSION in obj_.problem_types]
    return non_core_time_series


@pytest.fixture
def time_series_objectives(time_series_core_objectives, time_series_non_core_objectives):
    return time_series_core_objectives + time_series_non_core_objectives


@pytest.fixture
def stackable_classifiers(helper_functions):
    stackable_classifiers = []
    for estimator_class in _all_estimators():
        supported_problem_types = [handle_problem_types(pt) for pt in estimator_class.supported_problem_types]
        if (set(supported_problem_types) == {ProblemTypes.BINARY, ProblemTypes.MULTICLASS,
                                             ProblemTypes.TIME_SERIES_BINARY, ProblemTypes.TIME_SERIES_MULTICLASS} and
            estimator_class.model_family not in _nonstackable_model_families and
                estimator_class.model_family != ModelFamily.ENSEMBLE):
            stackable_classifiers.append(estimator_class)
    return stackable_classifiers


@pytest.fixture
def stackable_regressors(helper_functions):
    stackable_regressors = []
    for estimator_class in _all_estimators():
        supported_problem_types = [handle_problem_types(pt) for pt in estimator_class.supported_problem_types]
        if (set(supported_problem_types) == {ProblemTypes.REGRESSION, ProblemTypes.TIME_SERIES_REGRESSION} and
            estimator_class.model_family not in _nonstackable_model_families and
                estimator_class.model_family != ModelFamily.ENSEMBLE):
            stackable_regressors.append(estimator_class)
    return stackable_regressors


@pytest.fixture
def tree_estimators():
    est_classifier_class = DecisionTreeClassifier()
    est_regressor_class = DecisionTreeRegressor()
    return est_classifier_class, est_regressor_class


@pytest.fixture
def fitted_tree_estimators(tree_estimators, X_y_binary, X_y_regression):
    est_clf, est_reg = tree_estimators
    X_b, y_b = X_y_binary
    X_r, y_r = X_y_regression
    X_b = pd.DataFrame(X_b, columns=[f'Testing_{col}' for col in range(len(X_b[0]))])
    X_r = pd.DataFrame(X_r, columns=[f'Testing_{col}' for col in range(len(X_r[0]))])
    est_clf.fit(X_b, y_b)
    est_reg.fit(X_r, y_r)
    return est_clf, est_reg


@pytest.fixture
def logit_estimator():
    est_class = LogisticRegressionClassifier()
    return est_class


@pytest.fixture
def helper_functions():
    class Helpers:
        @staticmethod
        def safe_init_component_with_njobs_1(component_class):
            try:
                component = component_class(n_jobs=1)
            except TypeError:
                component = component_class()
            return component

        @staticmethod
        def safe_init_pipeline_with_njobs_1(pipeline_class):
            try:
                estimator = pipeline_class.component_graph[-1]
                estimator_name = estimator if isinstance(estimator, str) else estimator.name
                pl = pipeline_class({estimator_name: {'n_jobs': 1}})
            except ValueError:
                pl = pipeline_class({})
            return pl

    return Helpers


@pytest.fixture
def make_data_type():
    """Helper function to convert numpy or pandas input to the appropriate type for tests."""
    def _make_data_type(data_type, data):
        if data_type == "li":
            if isinstance(data, pd.DataFrame):
                data = data.to_numpy()
            data = data.tolist()
            return data
        if data_type != "np":
            if len(data.shape) == 1:
                data = pd.Series(data)
            else:
                data = pd.DataFrame(data)
        if data_type == "ww":
            if len(data.shape) == 1:
                data = ww.DataColumn(data)
            else:
                data = ww.DataTable(data)
        return data

    return _make_data_type


@pytest.fixture
def fraud_100():
    return load_fraud(n_rows=100)


@pytest.fixture
def mock_imbalanced_data_X_y():
    """Helper function to return an imbalanced binary or multiclass dataset"""
    def _imbalanced_data_X_y(problem_type, categorical_columns, size):
        """"Generates a dummy classification dataset with particular amounts of class imbalance and categorical input columns.
        For our targets, we maintain a 1:5, or 0.2, class ratio of minority : majority.
        We only generate minimum amount for X to set the logical_types, so the length of X and y will be different.

        Arguments:
            problem_type (str): Either 'binary' or 'multiclass'
            categorical_columns (str): Determines how many categorical cols to use. Either 'all', 'some', or 'none'.
<<<<<<< HEAD
            size (str): Either 'large' or 'small'. 'large' returns a dataset of size 420,000, while 'small' returns a size of 4200
        """
        multiplier = 100 if size == 'large' else 1
=======
            size (str): Either 'large' or 'small'. 'large' returns a dataset of size 21,000, while 'small' returns a size of 4200
        """
        multiplier = 5 if size == 'large' else 1
>>>>>>> ba0d2cb0
        col_names = [f"col_{i}" for i in range(100)]
        # generate X to be all int values
        X_dict = {col_name: [i % (j + 1) for i in range(1, 100)] for j, col_name in enumerate(col_names)}
        X = pd.DataFrame(X_dict)
        if categorical_columns == 'all':
            X_ww = ww.DataTable(X, logical_types={col_name: "Categorical" for col_name in col_names})
        elif categorical_columns == 'some':
            X_ww = ww.DataTable(X, logical_types={col_name: "Categorical" for col_name in col_names[: len(col_names) // 2]})
        else:
            X_ww = ww.DataTable(X)
        if problem_type == 'binary':
            targets = [0] * 3500 + [1] * 700
        else:
            targets = [0] * 3000 + [1] * 600 + [2] * 600
        targets *= multiplier
        y_ww = ww.DataColumn(pd.Series(targets))
        return X_ww, y_ww
    return _imbalanced_data_X_y<|MERGE_RESOLUTION|>--- conflicted
+++ resolved
@@ -697,15 +697,9 @@
         Arguments:
             problem_type (str): Either 'binary' or 'multiclass'
             categorical_columns (str): Determines how many categorical cols to use. Either 'all', 'some', or 'none'.
-<<<<<<< HEAD
-            size (str): Either 'large' or 'small'. 'large' returns a dataset of size 420,000, while 'small' returns a size of 4200
-        """
-        multiplier = 100 if size == 'large' else 1
-=======
             size (str): Either 'large' or 'small'. 'large' returns a dataset of size 21,000, while 'small' returns a size of 4200
         """
         multiplier = 5 if size == 'large' else 1
->>>>>>> ba0d2cb0
         col_names = [f"col_{i}" for i in range(100)]
         # generate X to be all int values
         X_dict = {col_name: [i % (j + 1) for i in range(1, 100)] for j, col_name in enumerate(col_names)}
