from unittest.mock import patch

import numpy as np
import pandas as pd
import pytest

from evalml.model_family import ModelFamily
from evalml.pipelines.components import ARIMARegressor
from evalml.problem_types import ProblemTypes

pytestmark = pytest.mark.noncore_dependency


@pytest.fixture(scope="module")
def sktime_arima():
    from sktime.forecasting import arima as sktime_arima

    return sktime_arima


@pytest.fixture(scope="module")
def forecasting():
    from sktime.forecasting import base as forecasting

    return forecasting


def test_model_family():
    assert ARIMARegressor.model_family == ModelFamily.ARIMA


def test_problem_types():
    assert set(ARIMARegressor.supported_problem_types) == {
        ProblemTypes.TIME_SERIES_REGRESSION
    }


def test_model_instance(ts_data):
    X, y = ts_data
    clf = ARIMARegressor()
    fitted = clf.fit(X, y)
    assert isinstance(fitted, ARIMARegressor)


<<<<<<< HEAD
def test_fit_ts_without_y(ts_data):
=======
def test_get_dates_fit_and_predict(ts_data):
    X, y = ts_data
    clf = ARIMARegressor()
    date_col, X_ = clf._get_dates(X, y)
    assert isinstance(date_col, pd.DatetimeIndex)
    assert X_.equals(X)


def test_match_indices(ts_data):
    X, y = ts_data
    date_index = pd.date_range("2020-10-02", "2020-11-01")
    clf = ARIMARegressor()
    X_, y_ = clf._match_indices(X, y, date_index)
    assert isinstance(X_.index, pd.DatetimeIndex)
    assert isinstance(y_.index, pd.DatetimeIndex)
    assert X_.index.equals(y_.index)
    assert X_.index.equals(date_index)


@pytest.mark.parametrize("predict", [True, False])
@pytest.mark.parametrize("dates_shape", [0, 1, 2])
def test_format_dates(predict, dates_shape, ts_data, forecasting):

>>>>>>> 4bfe5f41
    X, y = ts_data

    clf = ARIMARegressor()
<<<<<<< HEAD
    with pytest.raises(ValueError, match="ARIMA Regressor requires y as input."):
        clf.fit(X=X)
=======
    with patch.object(clf, "_component_obj"):
        clf.fit(X, y)
        assert clf.feature_importance == np.zeros(1)


def test_fit_predict_ts_with_datetime_in_X_column(
    ts_data_seasonal_train, ts_data_seasonal_test
):
    X, y = ts_data_seasonal_train
    X_test, _ = ts_data_seasonal_test
    assert isinstance(X.index, pd.DatetimeIndex)
    assert isinstance(y.index, pd.DatetimeIndex)

    m_clf = ARIMARegressor(d=None)
    m_clf.fit(X=X, y=y)
    y_pred = m_clf.predict(X=X_test)

    X["Sample"] = pd.date_range(start="1/1/2016", periods=25)

    dt_clf = ARIMARegressor(d=None)
    dt_clf.fit(X=X, y=y)
    y_pred_dt = dt_clf.predict(X=X_test)

    assert isinstance(y_pred_dt, pd.Series)
    pd.testing.assert_series_equal(y_pred, y_pred_dt)


def test_fit_predict_ts_with_only_datetime_column_in_X(
    ts_data_seasonal_train, ts_data_seasonal_test, sktime_arima, forecasting
):

    X, y = ts_data_seasonal_train
    X_test, y_test = ts_data_seasonal_test
    assert isinstance(X.index, pd.DatetimeIndex)
    assert isinstance(y.index, pd.DatetimeIndex)

    fh_ = forecasting.ForecastingHorizon(
        [i + 1 for i in range(len(y_test))], is_relative=True
    )

    a_clf = sktime_arima.AutoARIMA()
    clf = a_clf.fit(y=y)
    y_pred_sk = clf.predict(fh=fh_)

    X = X.drop(["features"], axis=1)

    m_clf = ARIMARegressor(d=None)
    m_clf.fit(X=X, y=y)
    y_pred = m_clf.predict(X=X_test)

    assert (y_pred_sk == y_pred).all()


def test_fit_predict_ts_with_X_and_y_index_out_of_sample(
    ts_data_seasonal_train, ts_data_seasonal_test, sktime_arima, forecasting
):

    X, y = ts_data_seasonal_train
    X_test, y_test = ts_data_seasonal_test
    assert isinstance(X.index, pd.DatetimeIndex)
    assert isinstance(y.index, pd.DatetimeIndex)

    fh_ = forecasting.ForecastingHorizon(
        [i + 1 for i in range(len(y_test))], is_relative=True
    )

    a_clf = sktime_arima.AutoARIMA()
    clf = a_clf.fit(X=X, y=y)
    y_pred_sk = clf.predict(fh=fh_, X=X_test)

    m_clf = ARIMARegressor(d=None)
    m_clf.fit(X=X, y=y)
    y_pred = m_clf.predict(X=X_test)

    assert (y_pred_sk == y_pred).all()
>>>>>>> 4bfe5f41


@pytest.fixture
def get_X_y():
    def _get_X_y(
        train_features_index_dt,
        train_target_index_dt,
        train_none,
        datetime_feature,
        no_features,
        test_features_index_dt,
    ):
        X = pd.DataFrame(index=[i + 1 for i in range(50)])
        dates = pd.date_range("1/1/21", periods=50)
        feature = [1, 5, 2] * 10 + [3, 1] * 10
        y = pd.Series([1, 2, 3, 4, 5, 6, 5, 4, 3, 2] * 5)

        X_train = X[:40]
        X_test = X[40:]
        y_train = y[:40]

        if train_features_index_dt:
            X_train.index = dates[:40]
        if train_target_index_dt:
            y_train.index = dates[:40]
        if test_features_index_dt:
            X_test.index = dates[40:]
        if not no_features:
            X_train["Feature"] = feature[:40]
            X_test["Feature"] = feature[40:]
            if datetime_feature:
                X_train["Dates"] = dates[:40]
                X_test["Dates"] = dates[40:]
        if train_none:
            X_train = None

        return X_train, X_test, y_train

    return _get_X_y


@pytest.mark.parametrize("train_features_index_dt", [True, False])
@pytest.mark.parametrize("train_target_index_dt", [True, False])
@pytest.mark.parametrize(
    "train_none, no_features, datetime_feature",
    [
        (True, False, False),
        (False, True, False),
        (False, False, True),
        (False, False, False),
    ],
)
<<<<<<< HEAD
def test_remove_datetime(
    train_features_index_dt,
    train_target_index_dt,
    train_none,
    datetime_feature,
    no_features,
    get_X_y,
):
    X_train, _, y_train = get_X_y(
        train_features_index_dt,
        train_target_index_dt,
        train_none,
        datetime_feature,
        no_features,
        test_features_index_dt=False,
    )

    if not train_none:
        if train_features_index_dt:
            assert isinstance(X_train.index, pd.DatetimeIndex)
        else:
            assert not isinstance(X_train.index, pd.DatetimeIndex)
        if datetime_feature:
            assert X_train.select_dtypes(include=["datetime64"]).shape[1] == 1
    if train_target_index_dt:
        assert isinstance(y_train.index, pd.DatetimeIndex)
    else:
        assert not isinstance(y_train.index, pd.DatetimeIndex)
=======
def test_fit_predict_ts_with_X_and_y_index(
    mock_get_dates, mock_format_dates, ts_data_seasonal_train, sktime_arima, forecasting
):

    X, y = ts_data_seasonal_train
    assert isinstance(X.index, pd.DatetimeIndex)
    assert isinstance(y.index, pd.DatetimeIndex)

    mock_get_dates.return_value = (X.index, X)
    mock_format_dates.return_value = (X, y, None)

    fh_ = forecasting.ForecastingHorizon(
        [i + 1 for i in range(len(y))], is_relative=True
    )

    a_clf = sktime_arima.AutoARIMA()
    clf = a_clf.fit(X=X, y=y)
    y_pred_sk = clf.predict(fh=fh_, X=X)

    m_clf = ARIMARegressor(d=None)
    m_clf.fit(X=X, y=y)
    mock_format_dates.return_value = (X, y, fh_)
    y_pred = m_clf.predict(X=X)

    assert (y_pred_sk == y_pred).all()


@patch(
    "evalml.pipelines.components.estimators.regressors.arima_regressor.ARIMARegressor._format_dates"
)
@patch(
    "evalml.pipelines.components.estimators.regressors.arima_regressor.ARIMARegressor._get_dates"
)
def test_fit_predict_ts_with_X_not_y_index(
    mock_get_dates, mock_format_dates, ts_data_seasonal_train, sktime_arima, forecasting
):

    X, y = ts_data_seasonal_train
    assert isinstance(X.index, pd.DatetimeIndex)
    assert isinstance(y.index, pd.DatetimeIndex)
>>>>>>> 4bfe5f41

    clf = ARIMARegressor()
    X_train_no_dt = clf._remove_datetime(X_train, features=True)
    y_train_no_dt = clf._remove_datetime(y_train)

    if train_none:
        assert X_train_no_dt is None
    else:
        assert not isinstance(X_train_no_dt.index, pd.DatetimeIndex)
        if no_features:
            assert X_train_no_dt.shape[1] == 0
        if datetime_feature:
            assert X_train_no_dt.select_dtypes(include=["datetime64"]).shape[1] == 0

    assert not isinstance(y_train_no_dt.index, pd.DatetimeIndex)


def test_match_indices(get_X_y):
    X_train, _, y_train = get_X_y(
        train_features_index_dt=False,
        train_target_index_dt=False,
        train_none=False,
        datetime_feature=False,
        no_features=False,
        test_features_index_dt=False,
    )

    assert not X_train.index.equals(y_train.index)

<<<<<<< HEAD
    clf = ARIMARegressor()
    X_, y_ = clf._match_indices(X_train, y_train)
    assert X_.index.equals(y_.index)
=======
    y = y.reset_index(drop=True)
    assert not isinstance(y.index, pd.DatetimeIndex)

    m_clf = ARIMARegressor(d=None)
    clf_ = m_clf.fit(X=X, y=y)
    mock_format_dates.return_value = (X, y, fh_)
    y_pred = clf_.predict(X=X)

    assert (y_pred_sk == y_pred).all()


@patch(
    "evalml.pipelines.components.estimators.regressors.arima_regressor.ARIMARegressor._format_dates"
)
@patch(
    "evalml.pipelines.components.estimators.regressors.arima_regressor.ARIMARegressor._get_dates"
)
def test_fit_predict_ts_with_y_not_X_index(
    mock_get_dates, mock_format_dates, ts_data_seasonal_train, sktime_arima, forecasting
):

    X, y = ts_data_seasonal_train
>>>>>>> 4bfe5f41


def test_set_forecast(get_X_y):
    _, X_test, _ = get_X_y(
        train_features_index_dt=False,
        train_target_index_dt=False,
        train_none=False,
        datetime_feature=False,
        no_features=False,
        test_features_index_dt=False,
    )

    clf = ARIMARegressor()
    fh_ = clf._set_forecast(X_test)
    assert isinstance(fh_, forecasting.ForecastingHorizon)
    assert len(fh_) == len(X_test)
    assert fh_.is_relative


def test_feature_importance(ts_data):
    X, y = ts_data
    clf = ARIMARegressor()
    with patch.object(clf, "_component_obj"):
        clf.fit(X, y)
        assert clf.feature_importance == np.zeros(1)


<<<<<<< HEAD
@pytest.mark.parametrize(
    "train_none, train_features_index_dt, "
    "train_target_index_dt, no_features, "
    "datetime_feature, test_features_index_dt",
    [
        (True, False, False, False, False, False),
        (False, True, True, False, False, True),
        (False, True, True, False, False, False),
    ],
)
def test_fit_predict(
    train_features_index_dt,
    train_target_index_dt,
    train_none,
    no_features,
    datetime_feature,
    test_features_index_dt,
    get_X_y,
):
    X_train, X_test, y_train = get_X_y(
        train_features_index_dt,
        train_target_index_dt,
        train_none,
        datetime_feature,
        no_features,
        test_features_index_dt,
    )
=======
def test_fit_predict_ts_no_X_out_of_sample(
    ts_data_seasonal_train, ts_data_seasonal_test, sktime_arima, forecasting
):

    X, y = ts_data_seasonal_train
    X_test, y_test = ts_data_seasonal_test
>>>>>>> 4bfe5f41

    fh_ = forecasting.ForecastingHorizon(
        [i + 1 for i in range(len(X_test))], is_relative=True
    )

    a_clf = sktime_arima.AutoARIMA()
    clf = a_clf.fit(X=X_train, y=y_train)
    y_pred_sk = clf.predict(fh=fh_, X=X_test)

    m_clf = ARIMARegressor(d=None)
    m_clf.fit(X=X_train, y=y_train)
    y_pred = m_clf.predict(X=X_test)

<<<<<<< HEAD
    assert (y_pred_sk.values == y_pred.values).all()
    assert y_pred.index.equals(X_test.index)


@pytest.mark.parametrize(
    "train_none, train_features_index_dt, "
    "train_target_index_dt, no_features, "
    "datetime_feature, test_features_index_dt",
    [
        (False, False, False, False, False, False),
        (False, True, False, False, False, True),
        (False, False, True, False, True, False),
        (False, False, True, True, False, False),
        (False, True, True, True, False, False),
        (False, True, True, False, True, False),
    ],
)
def test_fit_predict_sk_failure(
    train_features_index_dt,
    train_target_index_dt,
    train_none,
    no_features,
    datetime_feature,
    test_features_index_dt,
    get_X_y,
):
    X_train, X_test, y_train = get_X_y(
        train_features_index_dt,
        train_target_index_dt,
        train_none,
        datetime_feature,
        no_features,
        test_features_index_dt,
=======
@pytest.mark.parametrize("X_none", [True, False])
def test_fit_predict_date_index_named_out_of_sample(
    X_none, ts_data_seasonal_train, ts_data_seasonal_test, sktime_arima, forecasting
):

    X, y = ts_data_seasonal_train
    X_test, y_test = ts_data_seasonal_test

    fh_ = forecasting.ForecastingHorizon(
        [i + 1 for i in range(len(y_test))], is_relative=True
>>>>>>> 4bfe5f41
    )

    a_clf = sktime_arima.AutoARIMA()
    with pytest.raises(Exception):
        a_clf.fit(X=X_train, y=y_train)

    m_clf = ARIMARegressor(d=None)
    m_clf.fit(X=X_train, y=y_train)
    y_pred = m_clf.predict(X=X_test)
    assert isinstance(y_pred, pd.Series)
    assert len(y_pred) == 10
    assert y_pred.index.equals(X_test.index)


@pytest.mark.parametrize("freq_num", ["1", "2"])
@pytest.mark.parametrize("freq_str", ["T", "M", "Y"])
def test_different_time_units_out_of_sample(
    freq_str, freq_num, sktime_arima, forecasting
):

    datetime_ = pd.date_range("1/1/1870", periods=20, freq=freq_num + freq_str)

    X = pd.DataFrame(range(20), index=datetime_)
    y = pd.Series(np.sin(np.linspace(-8 * np.pi, 8 * np.pi, 20)), index=datetime_)

    fh_ = forecasting.ForecastingHorizon(
        [i + 1 for i in range(len(y[15:]))], is_relative=True
    )

    a_clf = sktime_arima.AutoARIMA()
    clf = a_clf.fit(X=X[:15], y=y[:15])
    y_pred_sk = clf.predict(fh=fh_, X=X[15:])

    m_clf = ARIMARegressor(d=None)
    m_clf.fit(X=X[:15], y=y[:15])
    y_pred = m_clf.predict(X=X[15:])

    assert (y_pred_sk.values == y_pred.values).all()
    assert y_pred.index.equals(X[15:].index)<|MERGE_RESOLUTION|>--- conflicted
+++ resolved
@@ -42,116 +42,12 @@
     assert isinstance(fitted, ARIMARegressor)
 
 
-<<<<<<< HEAD
 def test_fit_ts_without_y(ts_data):
-=======
-def test_get_dates_fit_and_predict(ts_data):
     X, y = ts_data
-    clf = ARIMARegressor()
-    date_col, X_ = clf._get_dates(X, y)
-    assert isinstance(date_col, pd.DatetimeIndex)
-    assert X_.equals(X)
-
-
-def test_match_indices(ts_data):
-    X, y = ts_data
-    date_index = pd.date_range("2020-10-02", "2020-11-01")
-    clf = ARIMARegressor()
-    X_, y_ = clf._match_indices(X, y, date_index)
-    assert isinstance(X_.index, pd.DatetimeIndex)
-    assert isinstance(y_.index, pd.DatetimeIndex)
-    assert X_.index.equals(y_.index)
-    assert X_.index.equals(date_index)
-
-
-@pytest.mark.parametrize("predict", [True, False])
-@pytest.mark.parametrize("dates_shape", [0, 1, 2])
-def test_format_dates(predict, dates_shape, ts_data, forecasting):
-
->>>>>>> 4bfe5f41
-    X, y = ts_data
-
-    clf = ARIMARegressor()
-<<<<<<< HEAD
+
+    clf = ARIMARegressor()
     with pytest.raises(ValueError, match="ARIMA Regressor requires y as input."):
         clf.fit(X=X)
-=======
-    with patch.object(clf, "_component_obj"):
-        clf.fit(X, y)
-        assert clf.feature_importance == np.zeros(1)
-
-
-def test_fit_predict_ts_with_datetime_in_X_column(
-    ts_data_seasonal_train, ts_data_seasonal_test
-):
-    X, y = ts_data_seasonal_train
-    X_test, _ = ts_data_seasonal_test
-    assert isinstance(X.index, pd.DatetimeIndex)
-    assert isinstance(y.index, pd.DatetimeIndex)
-
-    m_clf = ARIMARegressor(d=None)
-    m_clf.fit(X=X, y=y)
-    y_pred = m_clf.predict(X=X_test)
-
-    X["Sample"] = pd.date_range(start="1/1/2016", periods=25)
-
-    dt_clf = ARIMARegressor(d=None)
-    dt_clf.fit(X=X, y=y)
-    y_pred_dt = dt_clf.predict(X=X_test)
-
-    assert isinstance(y_pred_dt, pd.Series)
-    pd.testing.assert_series_equal(y_pred, y_pred_dt)
-
-
-def test_fit_predict_ts_with_only_datetime_column_in_X(
-    ts_data_seasonal_train, ts_data_seasonal_test, sktime_arima, forecasting
-):
-
-    X, y = ts_data_seasonal_train
-    X_test, y_test = ts_data_seasonal_test
-    assert isinstance(X.index, pd.DatetimeIndex)
-    assert isinstance(y.index, pd.DatetimeIndex)
-
-    fh_ = forecasting.ForecastingHorizon(
-        [i + 1 for i in range(len(y_test))], is_relative=True
-    )
-
-    a_clf = sktime_arima.AutoARIMA()
-    clf = a_clf.fit(y=y)
-    y_pred_sk = clf.predict(fh=fh_)
-
-    X = X.drop(["features"], axis=1)
-
-    m_clf = ARIMARegressor(d=None)
-    m_clf.fit(X=X, y=y)
-    y_pred = m_clf.predict(X=X_test)
-
-    assert (y_pred_sk == y_pred).all()
-
-
-def test_fit_predict_ts_with_X_and_y_index_out_of_sample(
-    ts_data_seasonal_train, ts_data_seasonal_test, sktime_arima, forecasting
-):
-
-    X, y = ts_data_seasonal_train
-    X_test, y_test = ts_data_seasonal_test
-    assert isinstance(X.index, pd.DatetimeIndex)
-    assert isinstance(y.index, pd.DatetimeIndex)
-
-    fh_ = forecasting.ForecastingHorizon(
-        [i + 1 for i in range(len(y_test))], is_relative=True
-    )
-
-    a_clf = sktime_arima.AutoARIMA()
-    clf = a_clf.fit(X=X, y=y)
-    y_pred_sk = clf.predict(fh=fh_, X=X_test)
-
-    m_clf = ARIMARegressor(d=None)
-    m_clf.fit(X=X, y=y)
-    y_pred = m_clf.predict(X=X_test)
-
-    assert (y_pred_sk == y_pred).all()
->>>>>>> 4bfe5f41
 
 
 @pytest.fixture
@@ -204,7 +100,6 @@
         (False, False, False),
     ],
 )
-<<<<<<< HEAD
 def test_remove_datetime(
     train_features_index_dt,
     train_target_index_dt,
@@ -233,48 +128,6 @@
         assert isinstance(y_train.index, pd.DatetimeIndex)
     else:
         assert not isinstance(y_train.index, pd.DatetimeIndex)
-=======
-def test_fit_predict_ts_with_X_and_y_index(
-    mock_get_dates, mock_format_dates, ts_data_seasonal_train, sktime_arima, forecasting
-):
-
-    X, y = ts_data_seasonal_train
-    assert isinstance(X.index, pd.DatetimeIndex)
-    assert isinstance(y.index, pd.DatetimeIndex)
-
-    mock_get_dates.return_value = (X.index, X)
-    mock_format_dates.return_value = (X, y, None)
-
-    fh_ = forecasting.ForecastingHorizon(
-        [i + 1 for i in range(len(y))], is_relative=True
-    )
-
-    a_clf = sktime_arima.AutoARIMA()
-    clf = a_clf.fit(X=X, y=y)
-    y_pred_sk = clf.predict(fh=fh_, X=X)
-
-    m_clf = ARIMARegressor(d=None)
-    m_clf.fit(X=X, y=y)
-    mock_format_dates.return_value = (X, y, fh_)
-    y_pred = m_clf.predict(X=X)
-
-    assert (y_pred_sk == y_pred).all()
-
-
-@patch(
-    "evalml.pipelines.components.estimators.regressors.arima_regressor.ARIMARegressor._format_dates"
-)
-@patch(
-    "evalml.pipelines.components.estimators.regressors.arima_regressor.ARIMARegressor._get_dates"
-)
-def test_fit_predict_ts_with_X_not_y_index(
-    mock_get_dates, mock_format_dates, ts_data_seasonal_train, sktime_arima, forecasting
-):
-
-    X, y = ts_data_seasonal_train
-    assert isinstance(X.index, pd.DatetimeIndex)
-    assert isinstance(y.index, pd.DatetimeIndex)
->>>>>>> 4bfe5f41
 
     clf = ARIMARegressor()
     X_train_no_dt = clf._remove_datetime(X_train, features=True)
@@ -304,37 +157,14 @@
 
     assert not X_train.index.equals(y_train.index)
 
-<<<<<<< HEAD
     clf = ARIMARegressor()
     X_, y_ = clf._match_indices(X_train, y_train)
     assert X_.index.equals(y_.index)
-=======
-    y = y.reset_index(drop=True)
-    assert not isinstance(y.index, pd.DatetimeIndex)
-
-    m_clf = ARIMARegressor(d=None)
-    clf_ = m_clf.fit(X=X, y=y)
-    mock_format_dates.return_value = (X, y, fh_)
-    y_pred = clf_.predict(X=X)
-
-    assert (y_pred_sk == y_pred).all()
-
-
-@patch(
-    "evalml.pipelines.components.estimators.regressors.arima_regressor.ARIMARegressor._format_dates"
-)
-@patch(
-    "evalml.pipelines.components.estimators.regressors.arima_regressor.ARIMARegressor._get_dates"
-)
-def test_fit_predict_ts_with_y_not_X_index(
-    mock_get_dates, mock_format_dates, ts_data_seasonal_train, sktime_arima, forecasting
-):
-
-    X, y = ts_data_seasonal_train
->>>>>>> 4bfe5f41
 
 
 def test_set_forecast(get_X_y):
+    from sktime.forecasting.base import ForecastingHorizon
+
     _, X_test, _ = get_X_y(
         train_features_index_dt=False,
         train_target_index_dt=False,
@@ -346,7 +176,7 @@
 
     clf = ARIMARegressor()
     fh_ = clf._set_forecast(X_test)
-    assert isinstance(fh_, forecasting.ForecastingHorizon)
+    assert isinstance(fh_, ForecastingHorizon)
     assert len(fh_) == len(X_test)
     assert fh_.is_relative
 
@@ -359,7 +189,6 @@
         assert clf.feature_importance == np.zeros(1)
 
 
-<<<<<<< HEAD
 @pytest.mark.parametrize(
     "train_none, train_features_index_dt, "
     "train_target_index_dt, no_features, "
@@ -379,6 +208,9 @@
     test_features_index_dt,
     get_X_y,
 ):
+    from sktime.forecasting.arima import AutoARIMA
+    from sktime.forecasting.base import ForecastingHorizon
+
     X_train, X_test, y_train = get_X_y(
         train_features_index_dt,
         train_target_index_dt,
@@ -387,20 +219,10 @@
         no_features,
         test_features_index_dt,
     )
-=======
-def test_fit_predict_ts_no_X_out_of_sample(
-    ts_data_seasonal_train, ts_data_seasonal_test, sktime_arima, forecasting
-):
-
-    X, y = ts_data_seasonal_train
-    X_test, y_test = ts_data_seasonal_test
->>>>>>> 4bfe5f41
-
-    fh_ = forecasting.ForecastingHorizon(
-        [i + 1 for i in range(len(X_test))], is_relative=True
-    )
-
-    a_clf = sktime_arima.AutoARIMA()
+
+    fh_ = ForecastingHorizon([i + 1 for i in range(len(X_test))], is_relative=True)
+
+    a_clf = AutoARIMA()
     clf = a_clf.fit(X=X_train, y=y_train)
     y_pred_sk = clf.predict(fh=fh_, X=X_test)
 
@@ -408,7 +230,6 @@
     m_clf.fit(X=X_train, y=y_train)
     y_pred = m_clf.predict(X=X_test)
 
-<<<<<<< HEAD
     assert (y_pred_sk.values == y_pred.values).all()
     assert y_pred.index.equals(X_test.index)
 
@@ -435,6 +256,8 @@
     test_features_index_dt,
     get_X_y,
 ):
+    from sktime.forecasting.arima import AutoARIMA
+
     X_train, X_test, y_train = get_X_y(
         train_features_index_dt,
         train_target_index_dt,
@@ -442,21 +265,9 @@
         datetime_feature,
         no_features,
         test_features_index_dt,
-=======
-@pytest.mark.parametrize("X_none", [True, False])
-def test_fit_predict_date_index_named_out_of_sample(
-    X_none, ts_data_seasonal_train, ts_data_seasonal_test, sktime_arima, forecasting
-):
-
-    X, y = ts_data_seasonal_train
-    X_test, y_test = ts_data_seasonal_test
-
-    fh_ = forecasting.ForecastingHorizon(
-        [i + 1 for i in range(len(y_test))], is_relative=True
->>>>>>> 4bfe5f41
-    )
-
-    a_clf = sktime_arima.AutoARIMA()
+    )
+
+    a_clf = AutoARIMA()
     with pytest.raises(Exception):
         a_clf.fit(X=X_train, y=y_train)
 
@@ -473,17 +284,17 @@
 def test_different_time_units_out_of_sample(
     freq_str, freq_num, sktime_arima, forecasting
 ):
+    from sktime.forecasting.arima import AutoARIMA
+    from sktime.forecasting.base import ForecastingHorizon
 
     datetime_ = pd.date_range("1/1/1870", periods=20, freq=freq_num + freq_str)
 
     X = pd.DataFrame(range(20), index=datetime_)
     y = pd.Series(np.sin(np.linspace(-8 * np.pi, 8 * np.pi, 20)), index=datetime_)
 
-    fh_ = forecasting.ForecastingHorizon(
-        [i + 1 for i in range(len(y[15:]))], is_relative=True
-    )
-
-    a_clf = sktime_arima.AutoARIMA()
+    fh_ = ForecastingHorizon([i + 1 for i in range(len(y[15:]))], is_relative=True)
+
+    a_clf = AutoARIMA()
     clf = a_clf.fit(X=X[:15], y=y[:15])
     y_pred_sk = clf.predict(fh=fh_, X=X[15:])
 
