import numpy as np
import pandas as pd
import pytest

from evalml.exceptions import ComponentNotYetFittedError
<<<<<<< HEAD
from evalml.pipelines.components import SMOTENCSampler, SMOTENSampler, SMOTESampler
=======
from evalml.pipelines.components import (
    SMOTENCSampler,
    SMOTENSampler,
    SMOTESampler,
)
>>>>>>> 9b8b4a6c
from evalml.utils.woodwork_utils import infer_feature_types

im = pytest.importorskip(
    "imblearn.over_sampling",
    reason="Skipping test because imbalanced-learn not installed",
)


@pytest.mark.parametrize("sampler", [SMOTESampler, SMOTENCSampler, SMOTENSampler])
def test_init(sampler):
    parameters = {
        "sampling_ratio": 0.5,
        "k_neighbors": 2,
        "n_jobs": -1,
        "sampling_ratio_dict": None,
    }
    oversampler = sampler(**parameters)
    assert oversampler.parameters == parameters


@pytest.mark.parametrize(
    "sampler",
    [
        SMOTESampler(sampling_ratio=1),
        SMOTENCSampler(sampling_ratio=1),
        SMOTENSampler(sampling_ratio=1),
    ],
)
def test_none_y(sampler):
    X = pd.DataFrame({"a": [i for i in range(5)], "b": [1 for i in range(5)]})
    X = infer_feature_types(X, feature_types={"a": "Categorical"})
    oversampler = sampler
    with pytest.raises(ValueError, match="y cannot be none"):
        oversampler.fit(X, None)
    with pytest.raises(ValueError, match="y cannot be none"):
        oversampler.fit_transform(X, None)
    oversampler.fit(X, pd.Series([0] * 4 + [1]))
    oversampler.transform(X, None)


@pytest.mark.parametrize(
    "sampler",
    [
        SMOTESampler(sampling_ratio=1),
        SMOTENCSampler(sampling_ratio=1),
        SMOTENSampler(sampling_ratio=1),
    ],
)
@pytest.mark.parametrize("data_type", ["np", "pd", "ww"])
def test_no_oversample(data_type, sampler, make_data_type, X_y_binary):
    X, y = X_y_binary
    X = make_data_type(data_type, X)
    y = make_data_type(data_type, y)

    oversampler = sampler
    if oversampler.name == "SMOTENC Oversampler":
        X2 = infer_feature_types(X, feature_types={1: "Categorical"})
        if data_type == "ww":
            X2.ww.set_types({0: "Categorical"})
        new_X, new_y = oversampler.fit_transform(X2, y)
    else:
        new_X, new_y = oversampler.fit_transform(X, y)

    np.testing.assert_equal(X, new_X.values)
    np.testing.assert_equal(y, new_y.values)


@pytest.mark.parametrize(
    "sampler",
    [
        SMOTESampler(sampling_ratio=1),
        SMOTENCSampler(sampling_ratio=1),
        SMOTENSampler(sampling_ratio=1),
    ],
)
@pytest.mark.parametrize("data_type", ["np", "pd", "ww"])
def test_oversample_imbalanced_binary(data_type, sampler, make_data_type):
    X = np.array(
        [
            [i for i in range(1000)],
            [i % 7 for i in range(1000)],
            [0.3 * (i % 3) for i in range(1000)],
        ]
    ).T
    y = np.array([0] * 150 + [1] * 850)
    X = make_data_type(data_type, X)
    y = make_data_type(data_type, y)

    oversampler = sampler
    if oversampler.name == "SMOTENC Oversampler":
        X2 = infer_feature_types(X, feature_types={1: "Categorical"})
        if data_type == "ww":
            X2.ww.set_types({0: "Categorical"})
        new_X, new_y = oversampler.fit_transform(X2, y)
    else:
        new_X, new_y = oversampler.fit_transform(X, y)

    new_length = 1700
    assert len(new_X) == new_length
    assert len(new_y) == new_length
    value_counts = new_y.value_counts()
    assert value_counts.values[0] == value_counts.values[1]
    pd.testing.assert_series_equal(
        value_counts, pd.Series([850, 850]), check_dtype=False
    )

    transform_X, transform_y = oversampler.transform(X, y)

    np.testing.assert_equal(X, transform_X.values)
    np.testing.assert_equal(None, transform_y)


@pytest.mark.parametrize("sampling_ratio", [0.2, 0.5])
@pytest.mark.parametrize("sampler", [SMOTESampler, SMOTENCSampler, SMOTENSampler])
@pytest.mark.parametrize("data_type", ["np", "pd", "ww"])
def test_oversample_imbalanced_multiclass(
    data_type, sampler, sampling_ratio, make_data_type
):
    X = np.array(
        [
            [i for i in range(1000)],
            [i % 7 for i in range(1000)],
            [0.3 * (i % 3) for i in range(1000)],
        ]
    ).T
    y = np.array([0] * 800 + [1] * 100 + [2] * 100)
    X = make_data_type(data_type, X)
    y = make_data_type(data_type, y)
    X2 = X
    oversampler = sampler(sampling_ratio=sampling_ratio)
    if sampler.name == "SMOTENC Oversampler":
        X2 = infer_feature_types(X, feature_types={0: "Categorical"})
        if data_type == "ww":
            X2.ww.set_types({0: "Categorical"})
        oversampler = sampler(sampling_ratio=sampling_ratio)

    new_X, new_y = oversampler.fit_transform(X2, y)

    num_samples = [800, 800 * sampling_ratio, 800 * sampling_ratio]
    # check the lengths and sampled values are as we expect
    assert len(new_X) == sum(num_samples)
    assert len(new_y) == sum(num_samples)
    value_counts = new_y.value_counts()
    assert value_counts.values[1] == value_counts.values[2]
    np.testing.assert_equal(value_counts.values, np.array(num_samples))

    transform_X, transform_y = oversampler.transform(X2, y)

    np.testing.assert_equal(X, transform_X.values)
    np.testing.assert_equal(None, transform_y)


@pytest.mark.parametrize("sampler", [SMOTESampler, SMOTENCSampler, SMOTENSampler])
def test_oversample_seed_same_outputs(sampler, X_y_binary):
    X, y = X_y_binary
    X = pd.DataFrame(X)
    y = pd.Series([0] * 90 + [1] * 10)

    samplers = []
    for seed in [0, 0, 1]:
        oversampler = sampler(sampling_ratio=1, random_seed=seed)
        if "NC" in sampler.name:
            X = infer_feature_types(X, feature_types={1: "Categorical"})
            oversampler = sampler(sampling_ratio=1, random_seed=seed)
        samplers.append(oversampler)

    # iterate through different indices in samplers
    # in group 1, first two oversamplers in samplers should be equal
    # in group 2, calling same oversamplers twice should be equal
    # in group 3, last two oversamplers in samplers should be different
    for s1, s2 in [[0, 1], [1, 1], [1, 2]]:
        X1, y1 = samplers[s1].fit_transform(X, y)
        X2, y2 = samplers[s2].fit_transform(X, y)
        if s2 == 2 and sampler != SMOTENSampler:
            # group 3, SMOTENSampler performance doesn't change with different random states
            with pytest.raises(AssertionError):
                pd.testing.assert_frame_equal(X1, X2)
        else:
            pd.testing.assert_frame_equal(X1, X2)
        pd.testing.assert_series_equal(y1, y2)


@pytest.mark.parametrize(
    "component_sampler,imblearn_sampler",
    [
        (SMOTESampler, im.SMOTE),
        (SMOTENCSampler, im.SMOTENC),
        (SMOTENSampler, im.SMOTEN),
    ],
)
@pytest.mark.parametrize("problem_type", ["binary", "multiclass"])
def test_samplers_perform_equally(
    problem_type, component_sampler, imblearn_sampler, X_y_binary, X_y_multi
):
    if problem_type == "binary":
        X, _ = X_y_binary
        y = np.array([0] * 90 + [1] * 10)
        imb_learn_sampling_ratio = 0.5
        expected_y = np.array([0] * 90 + [1] * 45)
    else:
        X, _ = X_y_multi
        y = np.array([0] * 70 + [1] * 20 + [2] * 10)
        imb_learn_sampling_ratio = {0: 70, 1: 35, 2: 35}
        expected_y = np.array([0] * 70 + [1] * 35 + [2] * 35)
    sampling_ratio = 0.5
    sampling_dic = {"sampling_ratio": sampling_ratio}
    X2 = X
    random_seed = 1
    if component_sampler != SMOTENCSampler:
        component = component_sampler(**sampling_dic, random_seed=random_seed)
        imb_sampler = imblearn_sampler(
            sampling_strategy=imb_learn_sampling_ratio, random_state=random_seed
        )
    else:
        X2 = infer_feature_types(
            X,
            feature_types={
                1: "Categorical",
                2: "Categorical",
                3: "Categorical",
                4: "Categorical",
            },
        )
        component = component_sampler(**sampling_dic, random_seed=random_seed)
        imb_sampler = imblearn_sampler(
            sampling_strategy=imb_learn_sampling_ratio,
            categorical_features=[1, 2, 3, 4],
            random_state=random_seed,
        )

    X_com, y_com = component.fit_transform(X2, y)
    X_im, y_im = imb_sampler.fit_resample(X, y)

    np.testing.assert_equal(X_com.values, X_im)
    np.testing.assert_equal(y_com.values, y_im)
    np.testing.assert_equal(sorted(y_im), expected_y)


def test_smotenc_categorical_features(X_y_binary):
    X, y = X_y_binary
    X_ww = infer_feature_types(X, feature_types={0: "Categorical", 1: "Categorical"})
    snc = SMOTENCSampler()
    X_out, y_out = snc.fit_transform(X_ww, y)
    assert snc.categorical_features == [0, 1]


def test_smotenc_output_shape(X_y_binary):
    X, y = X_y_binary
    y_imbalanced = pd.Series([0] * 90 + [1] * 10)
    X_ww = infer_feature_types(X, feature_types={0: "Categorical", 1: "Categorical"})
    snc = SMOTENCSampler()
    with pytest.raises(
        ComponentNotYetFittedError, match=f"You must fit SMOTENCSampler"
    ):
        snc.transform(X_ww, y)
    # test sampling and no sampling
    for y_value in [y, y_imbalanced]:
        snc.fit(X_ww, y_value)
        X_out, y_out = snc.transform(X_ww, y_value)
        assert X_out.shape[1] == X_ww.shape[1]

        X_out, y_out = snc.fit_transform(X_ww, y)
        assert X_out.shape[1] == X_ww.shape[1]


@pytest.mark.parametrize(
    "sampling_ratio_dict,expected_dict_values",
    [
        ({0: 0.5, 1: 1}, {0: 425, 1: 850}),
        ({0: 0.1, 1: 1}, {0: 150, 1: 850}),
        ({0: 1, 1: 1}, {0: 850, 1: 850}),
        ({0: 0.5, 1: 0.1}, {0: 425, 1: 850}),
    ],
)
@pytest.mark.parametrize("oversampler", [SMOTESampler, SMOTENCSampler, SMOTENSampler])
def test_oversampler_sampling_dict(
    oversampler, sampling_ratio_dict, expected_dict_values
):
    X = np.array(
        [
            [i for i in range(1000)],
            [i % 7 for i in range(1000)],
            [0.3 * (i % 3) for i in range(1000)],
        ]
    ).T
    X_ww = infer_feature_types(X, feature_types={0: "Categorical", 1: "Categorical"})
    y = np.array([0] * 150 + [1] * 850)
    overs = oversampler(sampling_ratio_dict=sampling_ratio_dict, random_seed=12)
    new_X, new_y = overs.fit_transform(X_ww, y)

    assert len(new_X) == sum(expected_dict_values.values())
    assert new_y.value_counts().to_dict() == expected_dict_values
    assert overs.random_seed == 12


@pytest.mark.parametrize("oversampler", [SMOTESampler, SMOTENCSampler, SMOTENSampler])
def test_oversampler_dictionary_overrides_ratio(oversampler):
    X = np.array(
        [
            [i for i in range(1000)],
            [i % 7 for i in range(1000)],
            [0.3 * (i % 3) for i in range(1000)],
        ]
    ).T
    X_ww = infer_feature_types(X, feature_types={0: "Categorical", 1: "Categorical"})
    y = np.array([0] * 150 + [1] * 850)
    dictionary = {0: 0.5, 1: 1}
    expected_result = {0: 425, 1: 850}
    overs = oversampler(sampling_ratio=0.1, sampling_ratio_dict=dictionary)
    new_X, new_y = overs.fit_transform(X_ww, y)

    assert len(new_X) == sum(expected_result.values())
    assert new_y.value_counts().to_dict() == expected_result


@pytest.mark.parametrize("oversampler", [SMOTESampler, SMOTENCSampler, SMOTENSampler])
def test_oversampler_sampling_dict_strings(oversampler):
    X = np.array(
        [
            [i for i in range(1000)],
            [i % 7 for i in range(1000)],
            [0.3 * (i % 3) for i in range(1000)],
        ]
    ).T
    X_ww = infer_feature_types(X, feature_types={0: "Categorical", 1: "Categorical"})
    y = np.array(["minority"] * 150 + ["majority"] * 850)
    dictionary = {"minority": 0.5, "majority": 1}
    expected_result = {"minority": 425, "majority": 850}
    overs = oversampler(sampling_ratio_dict=dictionary)
    new_X, new_y = overs.fit_transform(X_ww, y)

    assert len(new_X) == sum(expected_result.values())
    assert new_y.value_counts().to_dict() == expected_result<|MERGE_RESOLUTION|>--- conflicted
+++ resolved
@@ -3,15 +3,11 @@
 import pytest
 
 from evalml.exceptions import ComponentNotYetFittedError
-<<<<<<< HEAD
-from evalml.pipelines.components import SMOTENCSampler, SMOTENSampler, SMOTESampler
-=======
 from evalml.pipelines.components import (
     SMOTENCSampler,
     SMOTENSampler,
     SMOTESampler,
 )
->>>>>>> 9b8b4a6c
 from evalml.utils.woodwork_utils import infer_feature_types
 
 im = pytest.importorskip(
