--- conflicted
+++ resolved
@@ -68,16 +68,14 @@
     StackedEnsembleClassifier,
     StackedEnsembleRegressor,
 )
-<<<<<<< HEAD
 from evalml.pipelines.components.transformers.preprocessing.log_transformer import (
     LogTransformer,
-=======
+)
 from evalml.pipelines.components.transformers.samplers.base_sampler import (
     BaseSampler,
 )
 from evalml.pipelines.components.transformers.transformer import (
     TargetTransformer,
->>>>>>> 5f22f03e
 )
 from evalml.pipelines.components.utils import (
     _all_estimators,
