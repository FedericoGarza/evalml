import importlib
import inspect
import os
import warnings
from unittest.mock import patch

import cloudpickle
import numpy as np
import pandas as pd
import pytest
from skopt.space import Categorical

from evalml.exceptions import (
    ComponentNotYetFittedError,
    EnsembleMissingPipelinesError,
    MethodPropertyNotFoundError
)
from evalml.model_family import ModelFamily
from evalml.pipelines.components import (
    LSA,
    PCA,
    BaselineClassifier,
    BaselineRegressor,
    CatBoostClassifier,
    CatBoostRegressor,
    ComponentBase,
    DateTimeFeaturizer,
    DelayedFeatureTransformer,
    DFSTransformer,
    DropColumns,
    DropNullColumns,
    ElasticNetClassifier,
    ElasticNetRegressor,
    Estimator,
    ExtraTreesClassifier,
    ExtraTreesRegressor,
    Imputer,
    LightGBMClassifier,
<<<<<<< HEAD
    LightGBMRegressor,
=======
    LinearDiscriminantAnalysis,
>>>>>>> af44074c
    LinearRegressor,
    LogisticRegressionClassifier,
    OneHotEncoder,
    PerColumnImputer,
    RandomForestClassifier,
    RandomForestRegressor,
    RFClassifierSelectFromModel,
    RFRegressorSelectFromModel,
    SelectColumns,
    SimpleImputer,
    StandardScaler,
    TextFeaturizer,
    TimeSeriesBaselineRegressor,
    Transformer,
    XGBoostClassifier,
    XGBoostRegressor
)
from evalml.pipelines.components.ensemble import (
    StackedEnsembleClassifier,
    StackedEnsembleRegressor
)
from evalml.pipelines.components.utils import (
    _all_estimators,
    _all_estimators_used_in_search,
    _all_transformers,
    all_components,
    generate_component_code
)
from evalml.pipelines.utils import make_pipeline_from_components
from evalml.problem_types import ProblemTypes


@pytest.fixture(scope="module")
def test_classes():
    class MockComponent(ComponentBase):
        name = "Mock Component"
        model_family = ModelFamily.NONE

    class MockEstimator(Estimator):
        name = "Mock Estimator"
        model_family = ModelFamily.LINEAR_MODEL
        supported_problem_types = ['binary']

    class MockTransformer(Transformer):
        name = "Mock Transformer"

    return MockComponent, MockEstimator, MockTransformer


@pytest.fixture(scope="module")
def test_estimator_needs_fitting_false():
    class MockEstimatorNeedsFittingFalse(Estimator):
        name = "Mock Estimator Needs Fitting False"
        model_family = ModelFamily.LINEAR_MODEL
        supported_problem_types = ['binary']
        needs_fitting = False

        def predict(self, X):
            pass

    return MockEstimatorNeedsFittingFalse


class MockFitComponent(ComponentBase):
    model_family = ModelFamily.NONE
    name = 'Mock Fit Component'

    def __init__(self, param_a=2, param_b=10, random_state=0):
        parameters = {'param_a': param_a, 'param_b': param_b}
        super().__init__(parameters=parameters,
                         component_obj=None,
                         random_state=0)

    def fit(self, X, y=None):
        pass

    def predict(self, X):
        return np.array([self.parameters['param_a'] * 2, self.parameters['param_b'] * 10])


def test_init(test_classes):
    MockComponent, MockEstimator, MockTransformer = test_classes
    assert MockComponent().name == "Mock Component"
    assert MockEstimator().name == "Mock Estimator"
    assert MockTransformer().name == "Mock Transformer"


def test_describe(test_classes):
    MockComponent, MockEstimator, MockTransformer = test_classes
    params = {'param_a': 'value_a', 'param_b': 123}
    component = MockComponent(parameters=params)
    assert component.describe(return_dict=True) == {'name': 'Mock Component', 'parameters': params}
    estimator = MockEstimator(parameters=params)
    assert estimator.describe(return_dict=True) == {'name': 'Mock Estimator', 'parameters': params}
    transformer = MockTransformer(parameters=params)
    assert transformer.describe(return_dict=True) == {'name': 'Mock Transformer', 'parameters': params}


def test_describe_component():
    enc = OneHotEncoder()
    imputer = Imputer()
    simple_imputer = SimpleImputer("mean")
    column_imputer = PerColumnImputer({"a": "mean", "b": ("constant", 100)})
    scaler = StandardScaler()
    feature_selection_clf = RFClassifierSelectFromModel(n_estimators=10, number_features=5, percent_features=0.3, threshold=-np.inf)
    feature_selection_reg = RFRegressorSelectFromModel(n_estimators=10, number_features=5, percent_features=0.3, threshold=-np.inf)
    drop_col_transformer = DropColumns(columns=['col_one', 'col_two'])
    drop_null_transformer = DropNullColumns()
    datetime = DateTimeFeaturizer()
    text_featurizer = TextFeaturizer()
    lsa = LSA()
    pca = PCA()
    lda = LinearDiscriminantAnalysis()
    ft = DFSTransformer()
    assert enc.describe(return_dict=True) == {'name': 'One Hot Encoder', 'parameters': {'top_n': 10,
                                                                                        'features_to_encode': None,
                                                                                        'categories': None,
                                                                                        'drop': None,
                                                                                        'handle_unknown': 'ignore',
                                                                                        'handle_missing': 'error'}}
    assert imputer.describe(return_dict=True) == {'name': 'Imputer', 'parameters': {'categorical_impute_strategy': "most_frequent",
                                                                                    'categorical_fill_value': None,
                                                                                    'numeric_impute_strategy': "mean",
                                                                                    'numeric_fill_value': None}}
    assert simple_imputer.describe(return_dict=True) == {'name': 'Simple Imputer', 'parameters': {'impute_strategy': 'mean', 'fill_value': None}}
    assert column_imputer.describe(return_dict=True) == {'name': 'Per Column Imputer', 'parameters': {'impute_strategies': {'a': 'mean', 'b': ('constant', 100)}, 'default_impute_strategy': 'most_frequent'}}
    assert scaler.describe(return_dict=True) == {'name': 'Standard Scaler', 'parameters': {}}
    assert feature_selection_clf.describe(return_dict=True) == {'name': 'RF Classifier Select From Model', 'parameters': {'number_features': 5, 'n_estimators': 10, 'max_depth': None, 'percent_features': 0.3, 'threshold': -np.inf, 'n_jobs': -1}}
    assert feature_selection_reg.describe(return_dict=True) == {'name': 'RF Regressor Select From Model', 'parameters': {'number_features': 5, 'n_estimators': 10, 'max_depth': None, 'percent_features': 0.3, 'threshold': -np.inf, 'n_jobs': -1}}
    assert drop_col_transformer.describe(return_dict=True) == {'name': 'Drop Columns Transformer', 'parameters': {'columns': ['col_one', 'col_two']}}
    assert drop_null_transformer.describe(return_dict=True) == {'name': 'Drop Null Columns Transformer', 'parameters': {'pct_null_threshold': 1.0}}
    assert datetime.describe(return_dict=True) == {'name': 'DateTime Featurization Component',
                                                   'parameters': {'features_to_extract': ['year', 'month', 'day_of_week', 'hour'],
                                                                  'encode_as_categories': False}}
    assert text_featurizer.describe(return_dict=True) == {'name': 'Text Featurization Component', 'parameters': {'text_columns': None}}
    assert lsa.describe(return_dict=True) == {'name': 'LSA Transformer', 'parameters': {'text_columns': None}}
    assert pca.describe(return_dict=True) == {'name': 'PCA Transformer', 'parameters': {'n_components': None, 'variance': 0.95}}
    assert lda.describe(return_dict=True) == {'name': 'Linear Discriminant Analysis Transformer', 'parameters': {'n_components': None}}
    assert ft.describe(return_dict=True) == {'name': 'DFS Transformer', 'parameters': {"index": "index"}}

    # testing estimators
    base_classifier = BaselineClassifier()
    base_regressor = BaselineRegressor()
    lr_classifier = LogisticRegressionClassifier()
    en_classifier = ElasticNetClassifier()
    en_regressor = ElasticNetRegressor()
    et_classifier = ExtraTreesClassifier(n_estimators=10, max_features="auto")
    et_regressor = ExtraTreesRegressor(n_estimators=10, max_features="auto")
    rf_classifier = RandomForestClassifier(n_estimators=10, max_depth=3)
    rf_regressor = RandomForestRegressor(n_estimators=10, max_depth=3)
    linear_regressor = LinearRegressor()
    assert base_classifier.describe(return_dict=True) == {'name': 'Baseline Classifier', 'parameters': {'strategy': 'mode'}}
    assert base_regressor.describe(return_dict=True) == {'name': 'Baseline Regressor', 'parameters': {'strategy': 'mean'}}
    assert lr_classifier.describe(return_dict=True) == {'name': 'Logistic Regression Classifier', 'parameters': {'penalty': 'l2', 'C': 1.0, 'n_jobs': -1, 'multi_class': 'auto', 'solver': 'lbfgs'}}
    assert en_classifier.describe(return_dict=True) == {'name': 'Elastic Net Classifier', 'parameters': {'alpha': 0.5, 'l1_ratio': 0.5, 'n_jobs': -1, 'max_iter': 1000, "loss": 'log', 'penalty': 'elasticnet'}}
    assert en_regressor.describe(return_dict=True) == {'name': 'Elastic Net Regressor', 'parameters': {'alpha': 0.5, 'l1_ratio': 0.5, 'max_iter': 1000, 'normalize': False}}
    assert et_classifier.describe(return_dict=True) == {'name': 'Extra Trees Classifier', 'parameters': {'n_estimators': 10, 'max_features': 'auto', 'max_depth': 6, 'min_samples_split': 2, 'min_weight_fraction_leaf': 0.0, 'n_jobs': -1}}
    assert et_regressor.describe(return_dict=True) == {'name': 'Extra Trees Regressor', 'parameters': {'n_estimators': 10, 'max_features': 'auto', 'max_depth': 6, 'min_samples_split': 2, 'min_weight_fraction_leaf': 0.0, 'n_jobs': -1}}
    assert rf_classifier.describe(return_dict=True) == {'name': 'Random Forest Classifier', 'parameters': {'n_estimators': 10, 'max_depth': 3, 'n_jobs': -1}}
    assert rf_regressor.describe(return_dict=True) == {'name': 'Random Forest Regressor', 'parameters': {'n_estimators': 10, 'max_depth': 3, 'n_jobs': -1}}
    assert linear_regressor.describe(return_dict=True) == {'name': 'Linear Regressor', 'parameters': {'fit_intercept': True, 'normalize': False, 'n_jobs': -1}}
    try:
        xgb_classifier = XGBoostClassifier(eta=0.1, min_child_weight=1, max_depth=3, n_estimators=75)
        xgb_regressor = XGBoostRegressor(eta=0.1, min_child_weight=1, max_depth=3, n_estimators=75)
        assert xgb_classifier.describe(return_dict=True) == {'name': 'XGBoost Classifier', 'parameters': {'eta': 0.1, 'max_depth': 3, 'min_child_weight': 1, 'n_estimators': 75}}
        assert xgb_regressor.describe(return_dict=True) == {'name': 'XGBoost Regressor', 'parameters': {'eta': 0.1, 'max_depth': 3, 'min_child_weight': 1, 'n_estimators': 75}}
    except ImportError:
        pass
    try:
        cb_classifier = CatBoostClassifier()
        cb_regressor = CatBoostRegressor()
        assert cb_classifier.describe(return_dict=True) == {'name': 'CatBoost Classifier', 'parameters': {'allow_writing_files': False, 'n_estimators': 10, 'eta': 0.03, 'max_depth': 6, 'bootstrap_type': None, 'silent': True}}
        assert cb_regressor.describe(return_dict=True) == {'name': 'CatBoost Regressor', 'parameters': {'allow_writing_files': False, 'n_estimators': 10, 'eta': 0.03, 'max_depth': 6, 'bootstrap_type': None, 'silent': False}}
    except ImportError:
        pass
    try:
        lg_classifier = LightGBMClassifier()
        lg_regressor = LightGBMRegressor()
        assert lg_classifier.describe(return_dict=True) == {'name': 'LightGBM Classifier', 'parameters': {'boosting_type': 'gbdt', 'learning_rate': 0.1, 'n_estimators': 100, 'max_depth': 0, 'num_leaves': 31,
                                                                                                          'min_child_samples': 20, 'n_jobs': -1, 'bagging_fraction': 0.9, 'bagging_freq': 0}}
        assert lg_regressor.describe(return_dict=True) == {'name': 'LightGBM Regressor', 'parameters': {'boosting_type': 'gbdt', 'learning_rate': 0.1, 'n_estimators': 20, 'max_depth': 0, 'num_leaves': 31,
                                                                                                        'min_child_samples': 20, 'n_jobs': -1, 'bagging_fraction': 0.9, 'bagging_freq': 0}}
    except ImportError:
        pass


def test_missing_attributes(X_y_binary):
    class MockComponentName(ComponentBase):
        model_family = ModelFamily.NONE

    with pytest.raises(TypeError):
        MockComponentName()

    class MockComponentModelFamily(ComponentBase):
        name = "Mock Component"

    with pytest.raises(TypeError):
        MockComponentModelFamily()

    class MockEstimatorWithoutAttribute(Estimator):
        name = "Mock Estimator"
        model_family = ModelFamily.LINEAR_MODEL

    with pytest.raises(TypeError):
        MockEstimatorWithoutAttribute()


def test_missing_methods_on_components(X_y_binary, test_classes):
    X, y = X_y_binary
    MockComponent, MockEstimator, MockTransformer = test_classes

    class MockTransformerWithFit(Transformer):
        name = "Mock Transformer"

        def fit(self, X, y=None):
            return X

    component = MockComponent()
    with pytest.raises(MethodPropertyNotFoundError, match="Component requires a fit method or a component_obj that implements fit"):
        component.fit(X)

    estimator = MockEstimator()
    estimator._is_fitted = True
    with pytest.raises(MethodPropertyNotFoundError, match="Estimator requires a predict method or a component_obj that implements predict"):
        estimator.predict(X)
    with pytest.raises(MethodPropertyNotFoundError, match="Estimator requires a predict_proba method or a component_obj that implements predict_proba"):
        estimator.predict_proba(X)
    with pytest.raises(MethodPropertyNotFoundError, match="Estimator requires a feature_importance property or a component_obj that implements feature_importances_"):
        estimator.feature_importance

    transformer = MockTransformer()
    transformer_with_fit = MockTransformerWithFit()
    transformer._is_fitted = True
    with pytest.raises(MethodPropertyNotFoundError, match="Component requires a fit method or a component_obj that implements fit"):
        transformer.fit(X, y)
    with pytest.raises(MethodPropertyNotFoundError, match="Transformer requires a transform method or a component_obj that implements transform"):
        transformer.transform(X)
    with pytest.raises(MethodPropertyNotFoundError, match="Component requires a fit method or a component_obj that implements fit"):
        transformer.fit_transform(X)
    with pytest.raises(MethodPropertyNotFoundError, match="Transformer requires a transform method or a component_obj that implements transform"):
        transformer_with_fit.fit_transform(X)


def test_component_fit(X_y_binary):
    X, y = X_y_binary

    class MockEstimator():
        def fit(self, X, y):
            pass

    class MockComponent(Estimator):
        name = 'Mock Estimator'
        model_family = ModelFamily.LINEAR_MODEL
        supported_problem_types = ['binary']
        hyperparameter_ranges = {}

        def __init__(self):
            parameters = {}
            est = MockEstimator()
            super().__init__(parameters=parameters,
                             component_obj=est,
                             random_state=0)

    est = MockComponent()
    assert isinstance(est.fit(X, y), ComponentBase)


def test_component_fit_transform(X_y_binary):
    X, y = X_y_binary

    class MockTransformerWithFitTransform(Transformer):
        name = "Mock Transformer"
        hyperparameter_ranges = {}

        def fit_transform(self, X, y=None):
            return X

        def __init__(self):
            parameters = {}
            super().__init__(parameters=parameters,
                             component_obj=None,
                             random_state=0)

    class MockTransformerWithFitTransformButError(Transformer):
        name = "Mock Transformer"
        hyperparameter_ranges = {}

        def fit_transform(self, X, y=None):
            raise RuntimeError

        def __init__(self):
            parameters = {}
            super().__init__(parameters=parameters,
                             component_obj=None,
                             random_state=0)

    class MockTransformerWithFitAndTransform(Transformer):
        name = "Mock Transformer"
        hyperparameter_ranges = {}

        def fit(self, X, y=None):
            return self

        def transform(self, X, y=None):
            return X

        def __init__(self):
            parameters = {}
            super().__init__(parameters=parameters,
                             component_obj=None,
                             random_state=0)

    class MockTransformerWithOnlyFit(Transformer):
        name = "Mock Transformer"
        hyperparameter_ranges = {}

        def fit(self, X, y=None):
            return self

        def __init__(self):
            parameters = {}
            super().__init__(parameters=parameters,
                             component_obj=None,
                             random_state=0)

    # convert data to pd DataFrame, because the component classes don't
    # standardize to pd DataFrame
    X = pd.DataFrame(X)
    y = pd.Series(y)

    component = MockTransformerWithFitTransform()
    assert isinstance(component.fit_transform(X, y), pd.DataFrame)

    component = MockTransformerWithFitTransformButError()
    with pytest.raises(RuntimeError):
        component.fit_transform(X, y)

    component = MockTransformerWithFitAndTransform()
    assert isinstance(component.fit_transform(X, y), pd.DataFrame)

    component = MockTransformerWithOnlyFit()
    with pytest.raises(MethodPropertyNotFoundError):
        component.fit_transform(X, y)


def test_model_family_components(test_classes):
    MockComponent, MockEstimator, MockTransformer = test_classes

    assert MockComponent.model_family == ModelFamily.NONE
    assert MockTransformer.model_family == ModelFamily.NONE
    assert MockEstimator.model_family == ModelFamily.LINEAR_MODEL


def test_regressor_call_predict_proba(test_classes):
    X = np.array([])
    _, MockEstimator, _ = test_classes
    component = MockEstimator()
    component._is_fitted = True
    with pytest.raises(MethodPropertyNotFoundError):
        component.predict_proba(X)


def test_component_describe(test_classes, caplog):
    MockComponent, _, _ = test_classes
    component = MockComponent()
    component.describe(print_name=True)
    out = caplog.text
    assert "Mock Component" in out


def test_component_parameters_getter(test_classes):
    MockComponent, _, _ = test_classes
    component = MockComponent({'test': 'parameter'})
    assert component.parameters == {'test': 'parameter'}
    component.parameters['test'] = 'new'
    assert component.parameters == {'test': 'parameter'}


def test_component_parameters_init(logistic_regression_binary_pipeline_class,
                                   linear_regression_pipeline_class):
    for component_class in all_components():
        print('Testing component {}'.format(component_class.name))
        try:
            component = component_class()
        except EnsembleMissingPipelinesError:
            if component_class == StackedEnsembleClassifier:
                component = component_class(input_pipelines=[logistic_regression_binary_pipeline_class(parameters={})])
            elif component_class == StackedEnsembleRegressor:
                component = component_class(input_pipelines=[linear_regression_pipeline_class(parameters={})])
        parameters = component.parameters

        component2 = component_class(**parameters)
        parameters2 = component2.parameters

        assert parameters == parameters2


def test_clone_init():
    params = {'param_a': 2, 'param_b': 11}
    clf = MockFitComponent(**params)
    clf_clone = clf.clone()
    assert clf.parameters == clf_clone.parameters


def test_clone_random_state():
    params = {'param_a': 1, 'param_b': 1}

    clf = MockFitComponent(**params, random_state=np.random.RandomState(42))
    clf_clone = clf.clone(random_state=np.random.RandomState(42))
    assert clf_clone.random_state.randint(2**30) == clf.random_state.randint(2**30)

    clf = MockFitComponent(**params, random_state=2)
    clf_clone = clf.clone(random_state=2)
    assert clf_clone.random_state.randint(2**30) == clf.random_state.randint(2**30)


def test_clone_fitted(X_y_binary):
    X, y = X_y_binary
    params = {'param_a': 3, 'param_b': 7}
    clf = MockFitComponent(**params)
    random_state_first_val = clf.random_state.randint(2**30)

    clf.fit(X, y)
    predicted = clf.predict(X)

    clf_clone = clf.clone()
    assert clf_clone.random_state.randint(2**30) == random_state_first_val
    with pytest.raises(ComponentNotYetFittedError, match='You must fit'):
        clf_clone.predict(X)
    assert clf.parameters == clf_clone.parameters

    clf_clone.fit(X, y)
    predicted_clone = clf_clone.predict(X)
    np.testing.assert_almost_equal(predicted, predicted_clone)


def test_components_init_kwargs():
    for component_class in all_components():
        try:
            component = component_class()
        except EnsembleMissingPipelinesError:
            continue
        if component._component_obj is None:
            continue

        obj_class = component._component_obj.__class__.__name__
        module = component._component_obj.__module__
        importlib.import_module(module, obj_class)
        patched = module + '.' + obj_class + '.__init__'

        def all_init(self, *args, **kwargs):
            for k, v in kwargs.items():
                setattr(self, k, v)

        with patch(patched, new=all_init) as _:
            component = component_class(test_arg="test")
            component_with_different_kwargs = component_class(diff_test_arg="test")
            assert component.parameters['test_arg'] == "test"
            assert component._component_obj.test_arg == "test"
            # Test equality of different components with same or different kwargs
            assert component == component_class(test_arg="test")
            assert component != component_with_different_kwargs


def test_component_has_random_state():
    for component_class in all_components():
        params = inspect.signature(component_class.__init__).parameters
        assert "random_state" in params


def test_transformer_transform_output_type(X_y_binary):
    X_np, y_np = X_y_binary
    assert isinstance(X_np, np.ndarray)
    assert isinstance(y_np, np.ndarray)
    y_list = list(y_np)
    X_df_no_col_names = pd.DataFrame(X_np)
    range_index = pd.RangeIndex(start=0, stop=X_np.shape[1], step=1)
    X_df_with_col_names = pd.DataFrame(X_np, columns=['x' + str(i) for i in range(X_np.shape[1])])
    y_series_no_name = pd.Series(y_np)
    y_series_with_name = pd.Series(y_np, name='target')
    datatype_combos = [(X_np, y_np, range_index),
                       (X_np, y_list, range_index),
                       (X_df_no_col_names, y_series_no_name, range_index),
                       (X_df_with_col_names, y_series_with_name, X_df_with_col_names.columns)]

    for component_class in _all_transformers():
        print('Testing transformer {}'.format(component_class.name))
        for X, y, X_cols_expected in datatype_combos:
            print('Checking output of transform for transformer "{}" on X type {} cols {}, y type {} name {}'
                  .format(component_class.name, type(X),
                          X.columns if isinstance(X, pd.DataFrame) else None, type(y),
                          y.name if isinstance(y, pd.Series) else None))

            component = component_class()

            component.fit(X, y=y)
            transform_output = component.transform(X, y=y)
            assert isinstance(transform_output, pd.DataFrame)

            if isinstance(component, SelectColumns):
                assert transform_output.shape == (X.shape[0], 0)
                assert isinstance(transform_output.columns, pd.Index)
            elif isinstance(component, PCA) or isinstance(component, LinearDiscriminantAnalysis):
                assert transform_output.shape[0] == X.shape[0]
                assert transform_output.shape[1] <= X.shape[1]
                assert isinstance(transform_output.columns, pd.Index)
            elif isinstance(component, DFSTransformer):
                assert transform_output.shape[0] == X.shape[0]
                assert transform_output.shape[1] >= X.shape[1]
                assert isinstance(transform_output.columns, pd.Index)
            elif isinstance(component, DelayedFeatureTransformer):
                # We just want to check that DelayedFeaturesTransformer outputs a DataFrame
                # The dataframe shape and index are checked in test_delayed_features_transformer.py
                continue
            else:
                assert transform_output.shape == X.shape
                assert (transform_output.columns == X_cols_expected).all()

            transform_output = component.fit_transform(X, y=y)
            assert isinstance(transform_output, pd.DataFrame)

            if isinstance(component, SelectColumns):
                assert transform_output.shape == (X.shape[0], 0)
                assert isinstance(transform_output.columns, pd.Index)
            elif isinstance(component, PCA) or isinstance(component, LinearDiscriminantAnalysis):
                assert transform_output.shape[0] == X.shape[0]
                assert transform_output.shape[1] <= X.shape[1]
                assert isinstance(transform_output.columns, pd.Index)
            elif isinstance(component, DFSTransformer):
                assert transform_output.shape[0] == X.shape[0]
                assert transform_output.shape[1] >= X.shape[1]
                assert isinstance(transform_output.columns, pd.Index)
            else:
                assert transform_output.shape == X.shape
                assert (transform_output.columns == X_cols_expected).all()


def test_estimator_predict_output_type(X_y_binary, helper_functions):
    X_np, y_np = X_y_binary
    assert isinstance(X_np, np.ndarray)
    assert isinstance(y_np, np.ndarray)
    y_list = list(y_np)
    X_df_no_col_names = pd.DataFrame(X_np)
    range_index = pd.RangeIndex(start=0, stop=X_np.shape[1], step=1)
    X_df_with_col_names = pd.DataFrame(X_np, columns=['x' + str(i) for i in range(X_np.shape[1])])
    y_series_no_name = pd.Series(y_np)
    y_series_with_name = pd.Series(y_np, name='target')
    datatype_combos = [(X_np, y_np, range_index, np.unique(y_np)),
                       (X_np, y_list, range_index, np.unique(y_np)),
                       (X_df_no_col_names, y_series_no_name, range_index, y_series_no_name.unique()),
                       (X_df_with_col_names, y_series_with_name, X_df_with_col_names.columns, y_series_with_name.unique())]

    for component_class in _all_estimators_used_in_search():
        for X, y, X_cols_expected, y_cols_expected in datatype_combos:
            print('Checking output of predict for estimator "{}" on X type {} cols {}, y type {} name {}'
                  .format(component_class.name, type(X),
                          X.columns if isinstance(X, pd.DataFrame) else None, type(y),
                          y.name if isinstance(y, pd.Series) else None))
            component = helper_functions.safe_init_component_with_njobs_1(component_class)
            component.fit(X, y=y)
            predict_output = component.predict(X)
            assert isinstance(predict_output, pd.Series)
            assert len(predict_output) == len(y)
            assert predict_output.name is None

            if not ((ProblemTypes.BINARY in component_class.supported_problem_types) or
                    (ProblemTypes.MULTICLASS in component_class.supported_problem_types)):
                continue
            print('Checking output of predict_proba for estimator "{}" on X type {} cols {}, y type {} name {}'
                  .format(component_class.name, type(X),
                          X.columns if isinstance(X, pd.DataFrame) else None, type(y),
                          y.name if isinstance(y, pd.Series) else None))
            predict_proba_output = component.predict_proba(X)
            assert isinstance(predict_proba_output, pd.DataFrame)
            assert predict_proba_output.shape == (len(y), len(np.unique(y)))
            assert (predict_proba_output.columns == y_cols_expected).all()


@pytest.mark.parametrize("cls", [cls for cls in all_components() if cls not in [StackedEnsembleRegressor, StackedEnsembleClassifier]])
def test_default_parameters(cls):
    assert cls.default_parameters == cls().parameters, f"{cls.__name__}'s default parameters don't match __init__."


@pytest.mark.parametrize("cls", [cls for cls in all_components() if cls not in [StackedEnsembleRegressor, StackedEnsembleClassifier]])
def test_default_parameters_raise_no_warnings(cls):
    with warnings.catch_warnings(record=True) as w:
        warnings.simplefilter("always")
        cls()
        assert len(w) == 0


def test_estimator_check_for_fit(X_y_binary):
    class MockEstimatorObj():
        def __init__(self):
            pass

        def fit(self, X, y):
            pass

        def predict(self, X):
            pass

        def predict_proba(self, X):
            pass

    class MockEstimator(Estimator):
        name = "Mock Estimator"
        model_family = ModelFamily.LINEAR_MODEL
        supported_problem_types = ['binary']

        def __init__(self, parameters=None, component_obj=None, random_state=0):
            est = MockEstimatorObj()
            super().__init__(parameters=parameters, component_obj=est, random_state=random_state)

    X, y = X_y_binary
    est = MockEstimator()
    with pytest.raises(ComponentNotYetFittedError, match='You must fit'):
        est.predict(X)
    with pytest.raises(ComponentNotYetFittedError, match='You must fit'):
        est.predict_proba(X)

    est.fit(X, y)
    est.predict(X)
    est.predict_proba(X)


def test_estimator_check_for_fit_with_overrides(X_y_binary):
    class MockEstimatorWithOverrides(Estimator):
        name = "Mock Estimator"
        model_family = ModelFamily.LINEAR_MODEL
        supported_problem_types = ['binary']

        def fit(self, X, y):
            pass

        def predict(self, X):
            pass

        def predict_proba(self, X):
            pass

    class MockEstimatorWithOverridesSubclass(Estimator):
        name = "Mock Estimator Subclass"
        model_family = ModelFamily.LINEAR_MODEL
        supported_problem_types = ['binary']

        def fit(self, X, y):
            pass

        def predict(self, X):
            pass

        def predict_proba(self, X):
            pass

    X, y = X_y_binary
    est = MockEstimatorWithOverrides()
    est_subclass = MockEstimatorWithOverridesSubclass()

    with pytest.raises(ComponentNotYetFittedError, match='You must fit'):
        est.predict(X)
    with pytest.raises(ComponentNotYetFittedError, match='You must fit'):
        est_subclass.predict(X)

    est.fit(X, y)
    est.predict(X)
    est.predict_proba(X)

    est_subclass.fit(X, y)
    est_subclass.predict(X)
    est_subclass.predict_proba(X)


def test_transformer_check_for_fit(X_y_binary):
    class MockTransformerObj():
        def __init__(self):
            pass

        def fit(self, X, y):
            pass

        def transform(self, X):
            pass

    class MockTransformer(Transformer):
        name = "Mock Transformer"

        def __init__(self, parameters=None, component_obj=None, random_state=0):
            transformer = MockTransformerObj()
            super().__init__(parameters=parameters, component_obj=transformer, random_state=random_state)

    X, y = X_y_binary
    trans = MockTransformer()
    with pytest.raises(ComponentNotYetFittedError, match='You must fit'):
        trans.transform(X)

    trans.fit(X, y)
    trans.transform(X)


def test_transformer_check_for_fit_with_overrides(X_y_binary):
    class MockTransformerWithOverride(Transformer):
        name = "Mock Transformer"

        def fit(self, X, y):
            pass

        def transform(self, X):
            pass

    class MockTransformerWithOverrideSubclass(Transformer):
        name = "Mock Transformer Subclass"

        def fit(self, X, y):
            pass

        def transform(self, X):
            pass

    X, y = X_y_binary
    transformer = MockTransformerWithOverride()
    transformer_subclass = MockTransformerWithOverrideSubclass()

    with pytest.raises(ComponentNotYetFittedError, match='You must fit'):
        transformer.transform(X)
    with pytest.raises(ComponentNotYetFittedError, match='You must fit'):
        transformer_subclass.transform(X)

    transformer.fit(X, y)
    transformer.transform(X)
    transformer_subclass.fit(X, y)
    transformer_subclass.transform(X)


def test_all_transformers_needs_fitting():
    for component_class in _all_transformers() + _all_estimators():
        if component_class.__name__ in ['DropColumns', 'SelectColumns', 'DelayedFeatureTransformer']:
            assert not component_class.needs_fitting
        else:
            assert component_class.needs_fitting


def test_all_transformers_check_fit(X_y_binary):
    X, y = X_y_binary
    for component_class in _all_transformers():
        if not component_class.needs_fitting:
            continue

        component = component_class()
        with pytest.raises(ComponentNotYetFittedError, match=f'You must fit {component_class.__name__}'):
            component.transform(X)

        component.fit(X, y)
        component.transform(X)

        component = component_class()
        component.fit_transform(X, y)
        component.transform(X)


def test_all_estimators_check_fit(X_y_binary, test_estimator_needs_fitting_false, helper_functions):
    X, y = X_y_binary
    estimators_to_check = [estimator for estimator in _all_estimators() if estimator not in [StackedEnsembleClassifier, StackedEnsembleRegressor, TimeSeriesBaselineRegressor]] + [test_estimator_needs_fitting_false]
    for component_class in estimators_to_check:
        if not component_class.needs_fitting:
            continue

        component = helper_functions.safe_init_component_with_njobs_1(component_class)
        with pytest.raises(ComponentNotYetFittedError, match=f'You must fit {component_class.__name__}'):
            component.predict(X)

        if ProblemTypes.BINARY in component.supported_problem_types or ProblemTypes.MULTICLASS in component.supported_problem_types:
            with pytest.raises(ComponentNotYetFittedError, match=f'You must fit {component_class.__name__}'):
                component.predict_proba(X)

        with pytest.raises(ComponentNotYetFittedError, match=f'You must fit {component_class.__name__}'):
            component.feature_importance

        component.fit(X, y)

        if ProblemTypes.BINARY in component.supported_problem_types or ProblemTypes.MULTICLASS in component.supported_problem_types:
            component.predict_proba(X)

        component.predict(X)
        component.feature_importance


def test_no_fitting_required_components(X_y_binary, test_estimator_needs_fitting_false, helper_functions):
    X, y = X_y_binary
    for component_class in all_components() + [test_estimator_needs_fitting_false]:
        if not component_class.needs_fitting:
            component = helper_functions.safe_init_component_with_njobs_1(component_class)
            if issubclass(component_class, Estimator):
                component.predict(X)
            else:
                component.transform(X, y)


def test_serialization(X_y_binary, tmpdir, helper_functions):
    X, y = X_y_binary
    path = os.path.join(str(tmpdir), 'component.pkl')
    for component_class in all_components():
        print('Testing serialization of component {}'.format(component_class.name))
        try:
            component = helper_functions.safe_init_component_with_njobs_1(component_class)
        except EnsembleMissingPipelinesError:
            if (component_class == StackedEnsembleClassifier):
                component = component_class(input_pipelines=[make_pipeline_from_components([RandomForestClassifier()], ProblemTypes.BINARY)])
            elif (component_class == StackedEnsembleRegressor):
                component = component_class(input_pipelines=[make_pipeline_from_components([RandomForestRegressor()], ProblemTypes.REGRESSION)])
        component.fit(X, y)

        for pickle_protocol in range(cloudpickle.DEFAULT_PROTOCOL + 1):
            component.save(path, pickle_protocol=pickle_protocol)
            loaded_component = ComponentBase.load(path)
            assert component.parameters == loaded_component.parameters
            assert component.describe(return_dict=True) == loaded_component.describe(return_dict=True)
            if (issubclass(component_class, Estimator) and not (isinstance(component, StackedEnsembleClassifier) or isinstance(component, StackedEnsembleRegressor))):
                assert (component.feature_importance == loaded_component.feature_importance).all()


@patch('cloudpickle.dump')
def test_serialization_protocol(mock_cloudpickle_dump, tmpdir):
    path = os.path.join(str(tmpdir), 'pipe.pkl')
    component = LogisticRegressionClassifier()

    component.save(path)
    assert len(mock_cloudpickle_dump.call_args_list) == 1
    assert mock_cloudpickle_dump.call_args_list[0][1]['protocol'] == cloudpickle.DEFAULT_PROTOCOL

    mock_cloudpickle_dump.reset_mock()

    component.save(path, pickle_protocol=42)
    assert len(mock_cloudpickle_dump.call_args_list) == 1
    assert mock_cloudpickle_dump.call_args_list[0][1]['protocol'] == 42


@pytest.mark.parametrize("estimator_class", _all_estimators())
def test_estimators_accept_all_kwargs(estimator_class,
                                      logistic_regression_binary_pipeline_class,
                                      linear_regression_pipeline_class):
    try:
        estimator = estimator_class()
    except EnsembleMissingPipelinesError:
        if estimator_class == StackedEnsembleClassifier:
            estimator = estimator_class(input_pipelines=[logistic_regression_binary_pipeline_class(parameters={})])
        elif estimator_class == StackedEnsembleRegressor:
            estimator = estimator_class(input_pipelines=[linear_regression_pipeline_class(parameters={})])
    if estimator._component_obj is None:
        pytest.skip(f"Skipping {estimator_class} because does not have component object.")
    if estimator_class.model_family == ModelFamily.ENSEMBLE:
        params = estimator.parameters
    else:
        params = estimator._component_obj.get_params()
    if estimator_class.model_family == ModelFamily.CATBOOST:
        # Deleting because we call it random_state in our api
        del params["random_seed"]
    estimator_class(**params)


def test_component_equality_different_classes():
    # Tests that two classes which are equivalent are not equal
    class MockComponent(ComponentBase):
        name = "Mock Component"
        model_family = ModelFamily.NONE

    class MockComponentWithADifferentName(ComponentBase):
        name = "Mock Component"
        model_family = ModelFamily.NONE

    assert MockComponent() != MockComponentWithADifferentName()


def test_component_equality_subclasses():
    class MockComponent(ComponentBase):
        name = "Mock Component"
        model_family = ModelFamily.NONE

    class MockEstimatorSubclass(MockComponent):
        pass
    assert MockComponent() != MockEstimatorSubclass()


def test_component_equality():
    class MockComponent(ComponentBase):
        name = "Mock Component"
        model_family = ModelFamily.NONE

        def __init__(self, param_1=0, param_2=0, random_state=0, **kwargs):
            parameters = {"param_1": param_1,
                          "param_2": param_2}
            parameters.update(kwargs)
            super().__init__(parameters=parameters,
                             component_obj=None,
                             random_state=random_state)

        def fit(self, X, y=None):
            return self
    # Test self-equality
    mock_component = MockComponent()
    assert mock_component == mock_component

    # Test defaults
    assert MockComponent() == MockComponent()

    # Test random_state
    assert MockComponent(random_state=10) == MockComponent(random_state=10)
    assert MockComponent(random_state=10) != MockComponent(random_state=0)

    # Test parameters
    assert MockComponent(1, 2) == MockComponent(1, 2)
    assert MockComponent(1, 2) != MockComponent(1, 0)
    assert MockComponent(0, 2) != MockComponent(1, 2)

    # Test fitted equality
    mock_component.fit(pd.DataFrame({}))
    assert mock_component != MockComponent()


@pytest.mark.parametrize("component_class", all_components())
def test_component_equality_all_components(component_class,
                                           logistic_regression_binary_pipeline_class,
                                           linear_regression_pipeline_class):
    if component_class.model_family == ModelFamily.ENSEMBLE and component_class.supported_problem_types == [ProblemTypes.BINARY, ProblemTypes.MULTICLASS]:
        component = component_class(input_pipelines=[logistic_regression_binary_pipeline_class(parameters={})])
    elif component_class.model_family == ModelFamily.ENSEMBLE and ProblemTypes.REGRESSION in component_class.supported_problem_types:
        component = component_class(input_pipelines=[linear_regression_pipeline_class(parameters={})])
    else:
        component = component_class()
    parameters = component.parameters
    equal_component = component_class(**parameters)
    assert component == equal_component


def test_component_equality_with_subclasses(test_classes):
    MockComponent, MockEstimator, MockTransformer = test_classes
    mock_component = MockComponent()
    mock_estimator = MockEstimator()
    mock_transformer = MockTransformer()
    assert mock_component != mock_estimator
    assert mock_component != mock_transformer
    assert mock_estimator != mock_component
    assert mock_estimator != mock_transformer
    assert mock_transformer != mock_component
    assert mock_transformer != mock_estimator


def test_mock_component_str(test_classes):
    MockComponent, MockEstimator, MockTransformer = test_classes

    assert str(MockComponent()) == 'Mock Component'
    assert str(MockEstimator()) == 'Mock Estimator'
    assert str(MockTransformer()) == 'Mock Transformer'


def test_mock_component_repr():
    component = MockFitComponent()
    assert repr(component) == 'MockFitComponent(param_a=2, param_b=10)'

    component_with_params = MockFitComponent(param_a=29, param_b=None, random_state=42)
    assert repr(component_with_params) == 'MockFitComponent(param_a=29, param_b=None)'

    component_with_nan = MockFitComponent(param_a=np.nan, param_b=float('nan'))
    assert repr(component_with_nan) == 'MockFitComponent(param_a=np.nan, param_b=np.nan)'

    component_with_inf = MockFitComponent(param_a=np.inf, param_b=float('-inf'))
    assert repr(component_with_inf) == "MockFitComponent(param_a=float('inf'), param_b=float('-inf'))"


@pytest.mark.parametrize("component_class", all_components())
def test_component_str(component_class, logistic_regression_binary_pipeline_class, linear_regression_pipeline_class):
    try:
        component = component_class()
    except EnsembleMissingPipelinesError:
        if component_class == StackedEnsembleClassifier:
            component = component_class(input_pipelines=[logistic_regression_binary_pipeline_class(parameters={})])
        elif component_class == StackedEnsembleRegressor:
            component = component_class(input_pipelines=[linear_regression_pipeline_class(parameters={})])
    assert str(component) == component.name


@pytest.mark.parametrize("categorical", [{
    "type": Categorical(["mean", "median", "mode"]),
    "categories": Categorical(["blue", "green"])
},
    {
    "type": ["mean", "median", "mode"],
    "categories": ["blue", "green"]
}
])
def test_categorical_hyperparameters(X_y_binary, categorical):
    X, y = X_y_binary

    class MockEstimator():
        def fit(self, X, y):
            pass

    class MockComponent(Estimator):
        name = 'Mock Estimator'
        model_family = ModelFamily.LINEAR_MODEL
        supported_problem_types = ['binary']
        hyperparameter_ranges = categorical

        def __init__(self, agg_type, category="green"):
            parameters = {"type": agg_type, "categories": category}
            est = MockEstimator()
            super().__init__(parameters=parameters,
                             component_obj=est,
                             random_state=0)

    assert MockComponent(agg_type="mean").fit(X, y)
    assert MockComponent(agg_type="moat", category="blue").fit(X, y)


def test_generate_code_errors():
    with pytest.raises(ValueError, match="Element must be a component instance"):
        generate_component_code(make_pipeline_from_components([RandomForestClassifier()], ProblemTypes.BINARY))

    with pytest.raises(ValueError, match="Element must be a component instance"):
        generate_component_code(LinearRegressor)

    with pytest.raises(ValueError, match="Element must be a component instance"):
        generate_component_code(Imputer)

    with pytest.raises(ValueError, match="Element must be a component instance"):
        generate_component_code(ComponentBase)


def test_generate_code():
    expected_code = "from evalml.pipelines.components.estimators.classifiers.logistic_regression import LogisticRegressionClassifier" \
                    "\n\nlogisticRegressionClassifier = LogisticRegressionClassifier(**{'penalty': 'l2', 'C': 1.0, 'n_jobs': -1, 'multi_class': 'auto', 'solver': 'lbfgs'})"
    component_code = generate_component_code(LogisticRegressionClassifier())
    assert component_code == expected_code

    expected_code = "from evalml.pipelines.components.estimators.regressors.et_regressor import ExtraTreesRegressor" \
                    "\n\nextraTreesRegressor = ExtraTreesRegressor(**{'n_estimators': 50, 'max_features': 'auto', 'max_depth': 6, 'min_samples_split': 2, 'min_weight_fraction_leaf': 0.0, 'n_jobs': -1})"
    component_code = generate_component_code(ExtraTreesRegressor(n_estimators=50))
    assert component_code == expected_code

    expected_code = "from evalml.pipelines.components.transformers.imputers.imputer import Imputer" \
                    "\n\nimputer = Imputer(**{'categorical_impute_strategy': 'most_frequent', 'numeric_impute_strategy': 'mean', 'categorical_fill_value': None, 'numeric_fill_value': None})"
    component_code = generate_component_code(Imputer())
    assert component_code == expected_code


def test_generate_code_custom(test_classes):
    MockComponent, MockEstimator, MockTransformer = test_classes

    expected_code = "mockComponent = MockComponent(**{})"
    component_code = generate_component_code(MockComponent())
    assert component_code == expected_code

    expected_code = "mockEstimator = MockEstimator(**{})"
    component_code = generate_component_code(MockEstimator())
    assert component_code == expected_code

    expected_code = "mockTransformer = MockTransformer(**{})"
    component_code = generate_component_code(MockTransformer())
    assert component_code == expected_code<|MERGE_RESOLUTION|>--- conflicted
+++ resolved
@@ -36,11 +36,8 @@
     ExtraTreesRegressor,
     Imputer,
     LightGBMClassifier,
-<<<<<<< HEAD
     LightGBMRegressor,
-=======
     LinearDiscriminantAnalysis,
->>>>>>> af44074c
     LinearRegressor,
     LogisticRegressionClassifier,
     OneHotEncoder,
