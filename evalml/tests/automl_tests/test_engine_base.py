from unittest.mock import MagicMock, patch

import numpy as np
import pandas as pd

from evalml.automl.automl_search import AutoMLSearch
from evalml.automl.engine import evaluate_pipeline, train_pipeline
from evalml.automl.engine.engine_base import JobLogger
from evalml.objectives import F1, LogLossBinary
from evalml.preprocessing import split_data
from evalml.utils import get_logger


@patch("evalml.pipelines.BinaryClassificationPipeline.score")
@patch("evalml.pipelines.BinaryClassificationPipeline.fit")
def test_train_and_score_pipelines(
    mock_fit, mock_score, dummy_binary_pipeline_class, X_y_binary
):
    X, y = X_y_binary
<<<<<<< HEAD
    mock_score.return_value = {'Log Loss Binary': 0.42}
    automl = AutoMLSearch(X_train=X, y_train=y, problem_type='binary', max_time=1, max_batches=1,
                          optimize_thresholds=False, allowed_pipelines=[dummy_binary_pipeline_class({})])
=======
    mock_score.return_value = {"Log Loss Binary": 0.42}
    automl = AutoMLSearch(
        X_train=X,
        y_train=y,
        problem_type="binary",
        max_time=1,
        max_batches=1,
        allowed_pipelines=[dummy_binary_pipeline_class({})],
    )
>>>>>>> 5db0d202
    pipeline = dummy_binary_pipeline_class({})
    evaluation_result = evaluate_pipeline(
        pipeline,
        automl.automl_config,
        automl.X_train,
        automl.y_train,
        logger=MagicMock(),
    ).get("scores")
    assert mock_fit.call_count == automl.data_splitter.get_n_splits()
    assert mock_score.call_count == automl.data_splitter.get_n_splits()
    assert evaluation_result.get("training_time") is not None
    assert evaluation_result.get("cv_score_mean") == 0.42
    pd.testing.assert_series_equal(
        evaluation_result.get("cv_scores"), pd.Series([0.42] * 3)
    )
    for i in range(automl.data_splitter.get_n_splits()):
        assert (
            evaluation_result["cv_data"][i]["all_objective_scores"]["Log Loss Binary"]
            == 0.42
        )


@patch("evalml.pipelines.BinaryClassificationPipeline.score")
@patch("evalml.pipelines.BinaryClassificationPipeline.fit")
def test_train_and_score_pipelines_error(
    mock_fit, mock_score, dummy_binary_pipeline_class, X_y_binary, caplog
):
    X, y = X_y_binary
<<<<<<< HEAD
    mock_score.side_effect = Exception('yeet')
    automl = AutoMLSearch(X_train=X, y_train=y, problem_type='binary', max_time=1, max_batches=1,
                          optimize_thresholds=False, allowed_pipelines=[dummy_binary_pipeline_class({})])
=======
    mock_score.side_effect = Exception("yeet")
    automl = AutoMLSearch(
        X_train=X,
        y_train=y,
        problem_type="binary",
        max_time=1,
        max_batches=1,
        allowed_pipelines=[dummy_binary_pipeline_class({})],
    )
>>>>>>> 5db0d202
    pipeline = dummy_binary_pipeline_class({})

    job_log = JobLogger()
    result = evaluate_pipeline(
        pipeline, automl.automl_config, automl.X_train, automl.y_train, logger=job_log
    )
    evaluation_result, job_log = result.get("scores"), result.get("logger")
    logger = get_logger(__file__)
    job_log.write_to_logger(logger)

    assert mock_fit.call_count == automl.data_splitter.get_n_splits()
    assert mock_score.call_count == automl.data_splitter.get_n_splits()
    assert evaluation_result.get("training_time") is not None
    assert np.isnan(evaluation_result.get("cv_score_mean"))
    pd.testing.assert_series_equal(
        evaluation_result.get("cv_scores"), pd.Series([np.nan] * 3)
    )
    for i in range(automl.data_splitter.get_n_splits()):
        assert np.isnan(
            evaluation_result["cv_data"][i]["all_objective_scores"]["Log Loss Binary"]
        )
    assert "yeet" in caplog.text


@patch("evalml.objectives.BinaryClassificationObjective.optimize_threshold")
@patch(
    "evalml.pipelines.BinaryClassificationPipeline._encode_targets",
    side_effect=lambda y: y,
)
@patch("evalml.pipelines.BinaryClassificationPipeline.predict_proba")
@patch("evalml.pipelines.BinaryClassificationPipeline.fit")
@patch("evalml.automl.engine.engine_base.split_data")
def test_train_pipeline_trains_and_tunes_threshold(
    mock_split_data,
    mock_pipeline_fit,
    mock_predict_proba,
    mock_encode_targets,
    mock_optimize,
    X_y_binary,
    dummy_binary_pipeline_class,
):
    X, y = X_y_binary
    mock_split_data.return_value = split_data(
        X, y, "binary", test_size=0.2, random_seed=0
    )

    _ = train_pipeline(
        dummy_binary_pipeline_class({}),
        X,
        y,
        optimize_thresholds=True,
        objective=LogLossBinary(),
    )

    mock_pipeline_fit.assert_called_once()
    mock_optimize.assert_not_called()
    mock_split_data.assert_not_called()

    mock_pipeline_fit.reset_mock()
    mock_optimize.reset_mock()
    mock_split_data.reset_mock()

    _ = train_pipeline(
        dummy_binary_pipeline_class({}), X, y, optimize_thresholds=True, objective=F1()
    )
    mock_pipeline_fit.assert_called_once()
    mock_optimize.assert_called_once()
    mock_split_data.assert_called_once()


def test_job_logger_warning_and_error_messages(caplog):
    job_log = JobLogger()
    job_log.warning("This is a warning!")
    job_log.error("This is an error!")
    logger = get_logger(__file__)
    job_log.write_to_logger(logger)

    assert "This is a warning!" in caplog.text
    assert "This is an error!" in caplog.text<|MERGE_RESOLUTION|>--- conflicted
+++ resolved
@@ -17,11 +17,6 @@
     mock_fit, mock_score, dummy_binary_pipeline_class, X_y_binary
 ):
     X, y = X_y_binary
-<<<<<<< HEAD
-    mock_score.return_value = {'Log Loss Binary': 0.42}
-    automl = AutoMLSearch(X_train=X, y_train=y, problem_type='binary', max_time=1, max_batches=1,
-                          optimize_thresholds=False, allowed_pipelines=[dummy_binary_pipeline_class({})])
-=======
     mock_score.return_value = {"Log Loss Binary": 0.42}
     automl = AutoMLSearch(
         X_train=X,
@@ -29,9 +24,9 @@
         problem_type="binary",
         max_time=1,
         max_batches=1,
+        optimize_thresholds=False,
         allowed_pipelines=[dummy_binary_pipeline_class({})],
     )
->>>>>>> 5db0d202
     pipeline = dummy_binary_pipeline_class({})
     evaluation_result = evaluate_pipeline(
         pipeline,
@@ -60,11 +55,6 @@
     mock_fit, mock_score, dummy_binary_pipeline_class, X_y_binary, caplog
 ):
     X, y = X_y_binary
-<<<<<<< HEAD
-    mock_score.side_effect = Exception('yeet')
-    automl = AutoMLSearch(X_train=X, y_train=y, problem_type='binary', max_time=1, max_batches=1,
-                          optimize_thresholds=False, allowed_pipelines=[dummy_binary_pipeline_class({})])
-=======
     mock_score.side_effect = Exception("yeet")
     automl = AutoMLSearch(
         X_train=X,
@@ -72,9 +62,9 @@
         problem_type="binary",
         max_time=1,
         max_batches=1,
+        optimize_thresholds=False,
         allowed_pipelines=[dummy_binary_pipeline_class({})],
     )
->>>>>>> 5db0d202
     pipeline = dummy_binary_pipeline_class({})
 
     job_log = JobLogger()
