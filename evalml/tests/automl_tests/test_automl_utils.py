from unittest.mock import patch

import pandas as pd
import pytest
from sklearn.model_selection import KFold, StratifiedKFold

from evalml.automl.utils import (
    _LARGE_DATA_PERCENT_VALIDATION,
    _LARGE_DATA_ROW_THRESHOLD,
    get_best_sampler_for_data,
    get_default_primary_search_objective,
    make_data_splitter,
    tune_binary_threshold
)
from evalml.objectives import F1, R2, LogLossBinary, LogLossMulticlass
from evalml.preprocessing.data_splitters import (
    TimeSeriesSplit,
    TrainingValidationSplit
)
from evalml.problem_types import ProblemTypes
from evalml.utils.woodwork_utils import infer_feature_types


def test_get_default_primary_search_objective():
    assert isinstance(get_default_primary_search_objective("binary"), LogLossBinary)
    assert isinstance(get_default_primary_search_objective(ProblemTypes.BINARY), LogLossBinary)
    assert isinstance(get_default_primary_search_objective("multiclass"), LogLossMulticlass)
    assert isinstance(get_default_primary_search_objective(ProblemTypes.MULTICLASS), LogLossMulticlass)
    assert isinstance(get_default_primary_search_objective("regression"), R2)
    assert isinstance(get_default_primary_search_objective(ProblemTypes.REGRESSION), R2)
    assert isinstance(get_default_primary_search_objective("time series binary"), LogLossBinary)
    assert isinstance(get_default_primary_search_objective(ProblemTypes.TIME_SERIES_BINARY), LogLossBinary)
    assert isinstance(get_default_primary_search_objective("time series multiclass"), LogLossMulticlass)
    assert isinstance(get_default_primary_search_objective(ProblemTypes.TIME_SERIES_MULTICLASS), LogLossMulticlass)
    with pytest.raises(KeyError, match="Problem type 'auto' does not exist"):
        get_default_primary_search_objective("auto")


@pytest.mark.parametrize("problem_type", ProblemTypes.all_problem_types)
@pytest.mark.parametrize("large_data", [False, True])
def test_make_data_splitter_default(problem_type, large_data):
    n = 10
    if large_data:
        n = _LARGE_DATA_ROW_THRESHOLD + 1
    X = pd.DataFrame({'col_0': list(range(n)),
                      'target': list(range(n))})
    y = X.pop('target')

    problem_configuration = None
    if problem_type in [ProblemTypes.TIME_SERIES_REGRESSION,
                        ProblemTypes.TIME_SERIES_BINARY,
                        ProblemTypes.TIME_SERIES_MULTICLASS]:
        problem_configuration = {'gap': 1, 'max_delay': 7, 'date_index': None}

    data_splitter = make_data_splitter(X, y, problem_type, problem_configuration=problem_configuration)
    if large_data and problem_type in [ProblemTypes.REGRESSION, ProblemTypes.BINARY, ProblemTypes.MULTICLASS]:
        assert isinstance(data_splitter, TrainingValidationSplit)
        assert data_splitter.stratify is None
        assert data_splitter.random_seed == 0
        assert data_splitter.shuffle
        assert data_splitter.test_size == _LARGE_DATA_PERCENT_VALIDATION
        return

    if problem_type == ProblemTypes.REGRESSION:
        assert isinstance(data_splitter, KFold)
        assert data_splitter.n_splits == 3
        assert data_splitter.shuffle
        assert data_splitter.random_state == 0

    if problem_type in [ProblemTypes.BINARY, ProblemTypes.MULTICLASS]:
        assert isinstance(data_splitter, StratifiedKFold)
        assert data_splitter.n_splits == 3
        assert data_splitter.shuffle
        assert data_splitter.random_state == 0

    if problem_type in [ProblemTypes.TIME_SERIES_REGRESSION,
                        ProblemTypes.TIME_SERIES_BINARY,
                        ProblemTypes.TIME_SERIES_MULTICLASS]:
        assert isinstance(data_splitter, TimeSeriesSplit)
        assert data_splitter.n_splits == 3
        assert data_splitter.gap == 1
        assert data_splitter.max_delay == 7
        assert data_splitter.date_index is None


@pytest.mark.parametrize("problem_type, expected_data_splitter", [(ProblemTypes.REGRESSION, KFold),
                                                                  (ProblemTypes.BINARY, StratifiedKFold),
                                                                  (ProblemTypes.MULTICLASS, StratifiedKFold)])
def test_make_data_splitter_parameters(problem_type, expected_data_splitter):
    n = 10
    X = pd.DataFrame({'col_0': list(range(n)),
                      'target': list(range(n))})
    y = X.pop('target')
    random_seed = 42

    data_splitter = make_data_splitter(X, y, problem_type, n_splits=5, random_seed=random_seed)
    assert isinstance(data_splitter, expected_data_splitter)
    assert data_splitter.n_splits == 5
    assert data_splitter.shuffle
    if str(problem_type) == 'regression':
        assert data_splitter.random_state == random_seed
    else:
        assert data_splitter.random_state == random_seed


def test_make_data_splitter_parameters_time_series():
    n = 10
    X = pd.DataFrame({'col_0': list(range(n)),
                      'target': list(range(n))})
    y = X.pop('target')

    for problem_type in [ProblemTypes.TIME_SERIES_REGRESSION, ProblemTypes.TIME_SERIES_BINARY, ProblemTypes.TIME_SERIES_MULTICLASS]:
        data_splitter = make_data_splitter(X, y, problem_type, problem_configuration={'gap': 1, 'max_delay': 7, 'date_index': None}, n_splits=5, shuffle=False)
        assert isinstance(data_splitter, TimeSeriesSplit)
        assert data_splitter.n_splits == 5
        assert data_splitter.gap == 1
        assert data_splitter.max_delay == 7
        assert data_splitter.date_index is None


def test_make_data_splitter_error():
    n = 10
    X = pd.DataFrame({'col_0': list(range(n)),
                      'target': list(range(n))})
    y = X.pop('target')

    with pytest.raises(ValueError, match="problem_configuration is required for time series problem types"):
        make_data_splitter(X, y, ProblemTypes.TIME_SERIES_REGRESSION)
    with pytest.raises(KeyError, match="Problem type 'XYZ' does not exist"):
        make_data_splitter(X, y, 'XYZ')


@pytest.mark.parametrize("problem_type", [ProblemTypes.REGRESSION, ProblemTypes.BINARY, ProblemTypes.MULTICLASS])
@pytest.mark.parametrize("large_data", [True, False])
def test_make_data_splitter_error_shuffle_random_state(problem_type, large_data):
    n = 10
    if large_data:
        n = _LARGE_DATA_ROW_THRESHOLD + 1
    X = pd.DataFrame({'col_0': list(range(n)),
                      'target': list(range(n))})
    y = X.pop('target')

    if large_data:
        make_data_splitter(X, y, problem_type, n_splits=5, shuffle=False, random_seed=42)
    else:
        with pytest.raises(ValueError, match="Setting a random_state has no effect since shuffle is False."):
            make_data_splitter(X, y, problem_type, n_splits=5, shuffle=False, random_seed=42)


@patch('evalml.objectives.BinaryClassificationObjective.optimize_threshold')
@patch('evalml.pipelines.BinaryClassificationPipeline._encode_targets', side_effect=lambda y: y)
@patch('evalml.pipelines.BinaryClassificationPipeline.predict_proba')
@patch('evalml.pipelines.BinaryClassificationPipeline.score')
@patch('evalml.pipelines.BinaryClassificationPipeline.fit')
def test_tune_binary_threshold(mock_fit, mock_score, mock_predict_proba, mock_encode_targets, mock_optimize_threshold,
                               dummy_binary_pipeline_class, X_y_binary):
    mock_optimize_threshold.return_value = 0.42
    mock_score.return_value = {'F1': 1.0}
    X, y = X_y_binary
    X = infer_feature_types(X)
    y = infer_feature_types(y)

    pipeline = dummy_binary_pipeline_class({})
    tune_binary_threshold(pipeline, F1(), 'binary', X, y)
    assert pipeline.threshold == 0.42

    pipeline = dummy_binary_pipeline_class({})
    tune_binary_threshold(pipeline, F1(), 'binary', None, None)
    assert pipeline.threshold == 0.5

    pipeline = dummy_binary_pipeline_class({})
    tune_binary_threshold(pipeline, F1(), 'multiclass', X, y)
    assert pipeline.threshold is None


@pytest.mark.parametrize("size", ['large', 'small'])
@pytest.mark.parametrize("categorical_columns", ['none', 'all', 'some'])
@pytest.mark.parametrize("problem_type", ['binary', 'multiclass'])
@pytest.mark.parametrize("sampler_balanced_ratio", [1, 0.5, 0.25, 0.2, 0.1, 0.05])
def test_get_best_sampler_for_data_auto(sampler_balanced_ratio, problem_type, categorical_columns, size, mock_imbalanced_data_X_y):
    X, y = mock_imbalanced_data_X_y(problem_type, categorical_columns, size)
    name_output = get_best_sampler_for_data(X, y, "auto", sampler_balanced_ratio)
    if sampler_balanced_ratio <= 0.2:
        # the imbalanced data we get has a class ratio of 0.2 minority:majority
        assert name_output is None
    else:
<<<<<<< HEAD
        if size == 'large':
            assert name_output == 'Undersampler'
        else:
            if categorical_columns == 'none':
                assert name_output == 'SMOTE Oversampler'
            elif categorical_columns == 'some':
                assert name_output == 'SMOTENC Oversampler'
            else:
                assert name_output == 'SMOTEN Oversampler'
=======
        assert name_output == 'Undersampler'
>>>>>>> ba0d2cb0
<|MERGE_RESOLUTION|>--- conflicted
+++ resolved
@@ -184,7 +184,6 @@
         # the imbalanced data we get has a class ratio of 0.2 minority:majority
         assert name_output is None
     else:
-<<<<<<< HEAD
         if size == 'large':
             assert name_output == 'Undersampler'
         else:
@@ -193,7 +192,4 @@
             elif categorical_columns == 'some':
                 assert name_output == 'SMOTENC Oversampler'
             else:
-                assert name_output == 'SMOTEN Oversampler'
-=======
-        assert name_output == 'Undersampler'
->>>>>>> ba0d2cb0
+                assert name_output == 'SMOTEN Oversampler'