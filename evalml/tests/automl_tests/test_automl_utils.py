from unittest.mock import patch

import pandas as pd
import pytest
from sklearn.model_selection import KFold, StratifiedKFold

from evalml.automl.utils import (
    _LARGE_DATA_PERCENT_VALIDATION,
    _LARGE_DATA_ROW_THRESHOLD,
    get_best_sampler_for_data,
    get_default_primary_search_objective,
    get_pipelines_from_component_graphs,
    make_data_splitter,
    tune_binary_threshold,
)
from evalml.objectives import F1, R2, LogLossBinary, LogLossMulticlass
from evalml.pipelines import (
    BinaryClassificationPipeline,
    MulticlassClassificationPipeline,
    RegressionPipeline,
)
from evalml.preprocessing.data_splitters import (
    TimeSeriesSplit,
    TrainingValidationSplit,
)
from evalml.problem_types import ProblemTypes
from evalml.utils.woodwork_utils import infer_feature_types


def test_get_default_primary_search_objective():
    assert isinstance(get_default_primary_search_objective("binary"), LogLossBinary)
    assert isinstance(
        get_default_primary_search_objective(ProblemTypes.BINARY), LogLossBinary
    )
    assert isinstance(
        get_default_primary_search_objective("multiclass"), LogLossMulticlass
    )
    assert isinstance(
        get_default_primary_search_objective(ProblemTypes.MULTICLASS), LogLossMulticlass
    )
    assert isinstance(get_default_primary_search_objective("regression"), R2)
    assert isinstance(get_default_primary_search_objective(ProblemTypes.REGRESSION), R2)
    assert isinstance(
        get_default_primary_search_objective("time series binary"), LogLossBinary
    )
    assert isinstance(
        get_default_primary_search_objective(ProblemTypes.TIME_SERIES_BINARY),
        LogLossBinary,
    )
    assert isinstance(
        get_default_primary_search_objective("time series multiclass"),
        LogLossMulticlass,
    )
    assert isinstance(
        get_default_primary_search_objective(ProblemTypes.TIME_SERIES_MULTICLASS),
        LogLossMulticlass,
    )
    with pytest.raises(KeyError, match="Problem type 'auto' does not exist"):
        get_default_primary_search_objective("auto")


@pytest.mark.parametrize("problem_type", ProblemTypes.all_problem_types)
@pytest.mark.parametrize("large_data", [False, True])
def test_make_data_splitter_default(problem_type, large_data):
    n = 10
    if large_data:
        n = _LARGE_DATA_ROW_THRESHOLD + 1
    X = pd.DataFrame({"col_0": list(range(n)), "target": list(range(n))})
    y = X.pop("target")

    problem_configuration = None
    if problem_type in [
        ProblemTypes.TIME_SERIES_REGRESSION,
        ProblemTypes.TIME_SERIES_BINARY,
        ProblemTypes.TIME_SERIES_MULTICLASS,
    ]:
        problem_configuration = {
            "gap": 1,
            "max_delay": 7,
            "time_index": "foo",
            "forecast_horizon": 4,
        }

    data_splitter = make_data_splitter(
        X, y, problem_type, problem_configuration=problem_configuration
    )
    if large_data and problem_type in [
        ProblemTypes.REGRESSION,
        ProblemTypes.BINARY,
        ProblemTypes.MULTICLASS,
    ]:
        assert isinstance(data_splitter, TrainingValidationSplit)
        assert data_splitter.stratify is None
        assert data_splitter.random_seed == 0
        assert data_splitter.shuffle
        assert data_splitter.test_size == _LARGE_DATA_PERCENT_VALIDATION
        return

    if problem_type == ProblemTypes.REGRESSION:
        assert isinstance(data_splitter, KFold)
        assert data_splitter.n_splits == 3
        assert data_splitter.shuffle
        assert data_splitter.random_state == 0

    if problem_type in [ProblemTypes.BINARY, ProblemTypes.MULTICLASS]:
        assert isinstance(data_splitter, StratifiedKFold)
        assert data_splitter.n_splits == 3
        assert data_splitter.shuffle
        assert data_splitter.random_state == 0

    if problem_type in [
        ProblemTypes.TIME_SERIES_REGRESSION,
        ProblemTypes.TIME_SERIES_BINARY,
        ProblemTypes.TIME_SERIES_MULTICLASS,
    ]:
        assert isinstance(data_splitter, TimeSeriesSplit)
        assert data_splitter.n_splits == 3
        assert data_splitter.gap == 1
        assert data_splitter.max_delay == 7
        assert data_splitter.forecast_horizon == 4
        assert data_splitter.time_index == "foo"


@pytest.mark.parametrize(
    "problem_type, expected_data_splitter",
    [
        (ProblemTypes.REGRESSION, KFold),
        (ProblemTypes.BINARY, StratifiedKFold),
        (ProblemTypes.MULTICLASS, StratifiedKFold),
    ],
)
def test_make_data_splitter_parameters(problem_type, expected_data_splitter):
    n = 10
    X = pd.DataFrame({"col_0": list(range(n)), "target": list(range(n))})
    y = X.pop("target")
    random_seed = 42

    data_splitter = make_data_splitter(
        X, y, problem_type, n_splits=5, random_seed=random_seed
    )
    assert isinstance(data_splitter, expected_data_splitter)
    assert data_splitter.n_splits == 5
    assert data_splitter.shuffle
    assert data_splitter.random_state == random_seed


def test_make_data_splitter_parameters_time_series():
    n = 10
    X = pd.DataFrame({"col_0": list(range(n)), "target": list(range(n))})
    y = X.pop("target")

    for problem_type in [
        ProblemTypes.TIME_SERIES_REGRESSION,
        ProblemTypes.TIME_SERIES_BINARY,
        ProblemTypes.TIME_SERIES_MULTICLASS,
    ]:
        data_splitter = make_data_splitter(
            X,
            y,
            problem_type,
            problem_configuration={"gap": 1, "max_delay": 7, "time_index": "foo"},
            n_splits=5,
            shuffle=False,
        )
        assert isinstance(data_splitter, TimeSeriesSplit)
        assert data_splitter.n_splits == 5
        assert data_splitter.gap == 1
        assert data_splitter.max_delay == 7
        assert data_splitter.time_index == "foo"


def test_make_data_splitter_error():
    n = 10
    X = pd.DataFrame({"col_0": list(range(n)), "target": list(range(n))})
    y = X.pop("target")

    with pytest.raises(
        ValueError,
        match="problem_configuration is required for time series problem types",
    ):
        make_data_splitter(X, y, ProblemTypes.TIME_SERIES_REGRESSION)
    with pytest.raises(KeyError, match="Problem type 'XYZ' does not exist"):
        make_data_splitter(X, y, "XYZ")


@pytest.mark.parametrize(
    "problem_type",
    [ProblemTypes.REGRESSION, ProblemTypes.BINARY, ProblemTypes.MULTICLASS],
)
@pytest.mark.parametrize("large_data", [True, False])
def test_make_data_splitter_error_shuffle_random_state(problem_type, large_data):
    n = 10
    if large_data:
        n = _LARGE_DATA_ROW_THRESHOLD + 1
    X = pd.DataFrame({"col_0": list(range(n)), "target": list(range(n))})
    y = X.pop("target")

    if large_data:
        make_data_splitter(
            X, y, problem_type, n_splits=5, shuffle=False, random_seed=42
        )
    else:
        with pytest.raises(
            ValueError,
            match="Setting a random_state has no effect since shuffle is False.",
        ):
            make_data_splitter(
                X, y, problem_type, n_splits=5, shuffle=False, random_seed=42
            )


@patch("evalml.objectives.BinaryClassificationObjective.optimize_threshold")
@patch("evalml.pipelines.BinaryClassificationPipeline.predict_proba")
@patch("evalml.pipelines.BinaryClassificationPipeline.score")
@patch("evalml.pipelines.BinaryClassificationPipeline.fit")
def test_tune_binary_threshold(
    mock_fit,
    mock_score,
    mock_predict_proba,
    mock_optimize_threshold,
    dummy_binary_pipeline_class,
    X_y_binary,
):
    mock_optimize_threshold.return_value = 0.42
    mock_score.return_value = {"F1": 1.0}
    X, y = X_y_binary
    X = infer_feature_types(X)
    y = infer_feature_types(y)

    pipeline = dummy_binary_pipeline_class({})
    tune_binary_threshold(pipeline, F1(), "binary", X, y)
    assert pipeline.threshold == 0.42

    pipeline = dummy_binary_pipeline_class({})
    tune_binary_threshold(pipeline, F1(), "binary", None, None)
    assert pipeline.threshold == 0.5

    pipeline = dummy_binary_pipeline_class({})
    tune_binary_threshold(pipeline, F1(), "multiclass", X, y)
    assert pipeline.threshold is None


@pytest.mark.parametrize("size", ["large", "small"])
@pytest.mark.parametrize("categorical_columns", ["none", "all", "some"])
@pytest.mark.parametrize("problem_type", ["binary", "multiclass"])
@pytest.mark.parametrize("sampler_balanced_ratio", [1, 0.5, 0.25, 0.2, 0.1, 0.05])
def test_get_best_sampler_for_data_auto(
    sampler_balanced_ratio,
    problem_type,
    categorical_columns,
    size,
    mock_imbalanced_data_X_y,
    has_minimal_dependencies,
):
    X, y = mock_imbalanced_data_X_y(problem_type, categorical_columns, size)
    name_output = get_best_sampler_for_data(X, y, "auto", sampler_balanced_ratio)
    if sampler_balanced_ratio <= 0.2:
        # the imbalanced data we get has a class ratio of 0.2 minority:majority
        assert name_output is None
    else:
        if size == "large" or has_minimal_dependencies:
            assert name_output == "Undersampler"
        else:
            assert name_output == "Oversampler"


@pytest.mark.parametrize("sampler_method", ["Undersampler", "Oversampler"])
@pytest.mark.parametrize("categorical_columns", ["none", "all", "some"])
def test_get_best_sampler_for_data_sampler_method(
    categorical_columns,
    sampler_method,
    mock_imbalanced_data_X_y,
    has_minimal_dependencies,
):
    X, y = mock_imbalanced_data_X_y("binary", categorical_columns, "large")
    name_output = get_best_sampler_for_data(X, y, sampler_method, 0.5)
    if sampler_method == "Undersampler" or has_minimal_dependencies:
        assert name_output == "Undersampler"
    else:
        assert name_output == "Oversampler"


@pytest.mark.noncore_dependency
def test_get_best_sampler_for_data_nonnumeric_noncategorical_columns(X_y_binary):
    X, y = X_y_binary
    X = pd.DataFrame(X)
    y = pd.Series([i % 5 == 0 for i in range(100)])
    X[0] = [i % 2 for i in range(100)]
    X_ww = infer_feature_types(X, feature_types={0: "boolean", 1: "categorical"})

    name_output = get_best_sampler_for_data(X_ww, y, "Oversampler", 0.8)
    assert name_output == "Oversampler"

    X = X.drop([i for i in range(2, 20)], axis=1)  # remove all numeric columns
    X_ww = infer_feature_types(X, feature_types={0: "boolean", 1: "categorical"})
    name_output = get_best_sampler_for_data(X_ww, y, "Oversampler", 0.5)
    assert name_output == "Oversampler"

    X_ww = infer_feature_types(X, feature_types={0: "boolean", 1: "boolean"})
    name_output = get_best_sampler_for_data(X_ww, y, "Oversampler", 0.5)
    assert name_output == "Oversampler"


@pytest.mark.parametrize(
    "problem_type,estimator",
    [
        ("binary", "Random Forest Classifier"),
        ("multiclass", "Random Forest Classifier"),
        ("regression", "Random Forest Regressor"),
        ("time series regression", "ARIMA Regressor"),
    ],
)
def test_get_pipelines_from_component_graphs(problem_type, estimator):
    component_graphs = {
        "Name_0": {
            "Imputer": ["Imputer", "X", "y"],
            "Imputer_1": ["Imputer", "Imputer.x", "y"],
            estimator: [estimator, "Imputer_1.x", "y"],
        },
        "Name_1": {
            "Imputer": ["Imputer", "X", "y"],
            estimator: [estimator, "Imputer.x", "y"],
        },
    }
    if problem_type == "time series regression":
<<<<<<< HEAD
        with pytest.raises(
            ValueError, match="date_index, gap, max_delay, and forecast_horizon"
        ):
=======
        with pytest.raises(ValueError, match="time_index, gap, and max_delay"):
>>>>>>> 1392d270
            get_pipelines_from_component_graphs(component_graphs, problem_type)
    else:
        returned_pipelines = get_pipelines_from_component_graphs(
            component_graphs, problem_type
        )
        assert returned_pipelines[0].random_seed == 0
        assert returned_pipelines[1].random_seed == 0
        if problem_type == "binary":
            assert all(
                isinstance(pipe_, BinaryClassificationPipeline)
                for pipe_ in returned_pipelines
            )
        elif problem_type == "multiclass":
            assert all(
                isinstance(pipe_, MulticlassClassificationPipeline)
                for pipe_ in returned_pipelines
            )
        elif problem_type == "regression":
            assert all(
                isinstance(pipe_, RegressionPipeline) for pipe_ in returned_pipelines
            )<|MERGE_RESOLUTION|>--- conflicted
+++ resolved
@@ -323,13 +323,9 @@
         },
     }
     if problem_type == "time series regression":
-<<<<<<< HEAD
         with pytest.raises(
-            ValueError, match="date_index, gap, max_delay, and forecast_horizon"
+            ValueError, match="time_index, gap, max_delay, and forecast_horizon"
         ):
-=======
-        with pytest.raises(ValueError, match="time_index, gap, and max_delay"):
->>>>>>> 1392d270
             get_pipelines_from_component_graphs(component_graphs, problem_type)
     else:
         returned_pipelines = get_pipelines_from_component_graphs(
