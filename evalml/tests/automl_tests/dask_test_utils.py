--- conflicted
+++ resolved
@@ -153,37 +153,24 @@
         component_graph,
         parameters=None,
         custom_name=None,
-<<<<<<< HEAD
-=======
-        custom_hyperparameters=None,
->>>>>>> 9b8b4a6c
         random_seed=0,
         X_schema_to_check=None,
         y_schema_to_check=None,
     ):
         self.X_schema_to_check = X_schema_to_check
         self.y_schema_to_check = y_schema_to_check
-<<<<<<< HEAD
-        super().__init__(component_graph, parameters, custom_name, random_seed)
-=======
         super().__init__(
             component_graph,
             parameters,
             custom_name,
-            custom_hyperparameters,
             random_seed,
         )
->>>>>>> 9b8b4a6c
 
     def clone(self):
         return self.__class__(
             self.component_graph,
             parameters=self.parameters,
             custom_name=self.custom_name,
-<<<<<<< HEAD
-=======
-            custom_hyperparameters=self.custom_hyperparameters,
->>>>>>> 9b8b4a6c
             random_seed=self.random_seed,
             X_schema_to_check=self.X_schema_to_check,
             y_schema_to_check=self.y_schema_to_check,
