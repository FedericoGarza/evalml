--- conflicted
+++ resolved
@@ -386,7 +386,6 @@
 
 
 @pytest.mark.parametrize(
-<<<<<<< HEAD
     "problem_type,n_unique",
     [
         ("binary", 2),
@@ -455,7 +454,9 @@
         assert not found_models
     else:
         assert found_models
-=======
+
+
+@pytest.mark.parametrize(
     "automl_type",
     [
         ProblemTypes.TIME_SERIES_BINARY,
@@ -642,5 +643,4 @@
     long_2 = algo.next_batch()
     long_estimators = set([pipeline.estimator.name for pipeline in long_2])
     assert len(long_2) == 30
-    assert len(long_estimators) == 3
->>>>>>> 0bae3990
+    assert len(long_estimators) == 3