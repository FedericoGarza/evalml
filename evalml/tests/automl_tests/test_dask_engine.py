--- conflicted
+++ resolved
@@ -88,20 +88,14 @@
         """ Test that evaluating a single pipeline using the parallel engine produces the
         same results as simply running the evaluate_pipeline function. """
         X, y = self.X_y_binary
-<<<<<<< HEAD
-        X = pd.DataFrame(X)
-        X.ww.init()
-        y = pd.Series(y)
-        y.ww.init()
-
-        pipeline = TestLRCPipeline({"Logistic Regression Classifier": {"n_jobs": 1}})
-=======
-        X = ww.DataTable(X)
-        y = ww.DataColumn(y)
+        X = pd.DataFrame(X)
+        X.ww.init()
+        y = pd.Series(y)
+        y.ww.init()
+
         pipeline = BinaryClassificationPipeline(component_graph=["Logistic Regression Classifier"],
                                                 parameters={"Logistic Regression Classifier": {"n_jobs": 1}})
 
->>>>>>> ecf1d233
         engine = DaskEngine(client=self.client)
 
         # Verify that engine evaluates a pipeline
@@ -136,20 +130,15 @@
         """ Test that evaluating multiple pipelines using the parallel engine produces the
         same results as the sequential engine. """
         X, y = self.X_y_binary
-<<<<<<< HEAD
-        X = pd.DataFrame(X)
-        X.ww.init()
-        y = pd.Series(y)
-        y.ww.init()
-        pipelines = [TestLRCPipeline({"Logistic Regression Classifier": {"n_jobs": 1}}),
-                     TestBaselinePipeline({}),
-                     TestSVMPipeline({})]
-=======
+        X = pd.DataFrame(X)
+        X.ww.init()
+        y = pd.Series(y)
+        y.ww.init()
+
         pipelines = [BinaryClassificationPipeline(component_graph=["Logistic Regression Classifier"],
                                                   parameters={"Logistic Regression Classifier": {"n_jobs": 1}}),
                      BinaryClassificationPipeline(component_graph=["Baseline Classifier"]),
                      BinaryClassificationPipeline(component_graph=["SVM Classifier"])]
->>>>>>> ecf1d233
 
         def eval_pipelines(pipelines, engine):
             futures = []
@@ -185,16 +174,13 @@
         """ Test that scoring a single pipeline using the parallel engine produces the
         same results as simply running the score_pipeline function. """
         X, y = self.X_y_binary
-<<<<<<< HEAD
-        X = pd.DataFrame(X)
-        X.ww.init()
-        y = pd.Series(y)
-        y.ww.init()
-        pipeline = TestLRCPipeline({"Logistic Regression Classifier": {"n_jobs": 1}})
-=======
+        X = pd.DataFrame(X)
+        X.ww.init()
+        y = pd.Series(y)
+        y.ww.init()
+
         pipeline = BinaryClassificationPipeline(component_graph=["Logistic Regression Classifier"],
                                                 parameters={"Logistic Regression Classifier": {"n_jobs": 1}})
->>>>>>> ecf1d233
         engine = DaskEngine(client=self.client)
         objectives = [automl_data.objective]
 
@@ -216,21 +202,15 @@
         """ Test that scoring multiple pipelines using the parallel engine produces the
         same results as the sequential engine. """
         X, y = self.X_y_binary
-<<<<<<< HEAD
-        X = pd.DataFrame(X)
-        X.ww.init()
-        y = pd.Series(y)
-        y.ww.init()
-
-        pipelines = [TestLRCPipeline({"Logistic Regression Classifier": {"n_jobs": 1}}),
-                     TestBaselinePipeline({}),
-                     TestSVMPipeline({})]
-=======
+        X = pd.DataFrame(X)
+        X.ww.init()
+        y = pd.Series(y)
+        y.ww.init()
+
         pipelines = [BinaryClassificationPipeline(component_graph=["Logistic Regression Classifier"],
                                                   parameters={"Logistic Regression Classifier": {"n_jobs": 1}}),
                      BinaryClassificationPipeline(component_graph=["Baseline Classifier"]),
                      BinaryClassificationPipeline(component_graph=["SVM Classifier"])]
->>>>>>> ecf1d233
 
         def score_pipelines(pipelines, engine):
             futures = []
