from unittest.mock import patch

import numpy as np
import pytest
from skopt.space import Categorical, Integer, Real

from evalml.automl.automl_algorithm import (
    AutoMLAlgorithmException,
    IterativeAlgorithm
)
from evalml.model_family import ModelFamily
from evalml.pipelines import (
    BinaryClassificationPipeline,
    StackedEnsembleClassifier,
    StackedEnsembleRegressor
)
from evalml.pipelines.components import Estimator
from evalml.pipelines.components.utils import get_estimators
from evalml.pipelines.utils import make_pipeline
from evalml.problem_types import ProblemTypes


def test_iterative_algorithm_init_iterative():
    IterativeAlgorithm()


def test_iterative_algorithm_init():
    algo = IterativeAlgorithm()
    assert algo.pipeline_number == 0
    assert algo.batch_number == 0
    assert algo.allowed_pipelines == []


def test_iterative_algorithm_allowed_pipelines(logistic_regression_binary_pipeline_class):
    allowed_pipelines = [logistic_regression_binary_pipeline_class({})]
    algo = IterativeAlgorithm(allowed_pipelines=allowed_pipelines)
    assert algo.pipeline_number == 0
    assert algo.batch_number == 0
    assert algo.allowed_pipelines == allowed_pipelines


@pytest.fixture
def dummy_binary_pipeline_classes():
    def _method(hyperparameters=['default', 'other']):
        class MockEstimator(Estimator):
            name = "Mock Classifier"
            model_family = ModelFamily.RANDOM_FOREST
            supported_problem_types = [ProblemTypes.BINARY, ProblemTypes.MULTICLASS]
            if isinstance(hyperparameters, (list, tuple, Real, Categorical, Integer)):
                hyperparameter_ranges = {'dummy_parameter': hyperparameters}
            else:
                hyperparameter_ranges = {'dummy_parameter': [hyperparameters]}

            def __init__(self, dummy_parameter='default', n_jobs=-1, random_seed=0, **kwargs):
                super().__init__(parameters={'dummy_parameter': dummy_parameter, **kwargs,
                                             'n_jobs': n_jobs},
                                 component_obj=None, random_seed=random_seed)

        return [BinaryClassificationPipeline([MockEstimator]),
                BinaryClassificationPipeline([MockEstimator]),
                BinaryClassificationPipeline([MockEstimator])]
    return _method


def test_iterative_algorithm_empty(dummy_binary_pipeline_classes):
    algo = IterativeAlgorithm()
    assert algo.pipeline_number == 0
    assert algo.batch_number == 0
    assert algo.allowed_pipelines == []

    next_batch = algo.next_batch()
    assert [p.__class__ for p in next_batch] == []
    assert algo.pipeline_number == 0
    assert algo.batch_number == 1

    with pytest.raises(AutoMLAlgorithmException, match='No results were reported from the first batch'):
        algo.next_batch()
    assert algo.batch_number == 1
    assert algo.pipeline_number == 0


@pytest.mark.parametrize("ensembling_value", [True, False])
@patch('evalml.pipelines.components.ensemble.StackedEnsembleClassifier._stacking_estimator_class')
def test_iterative_algorithm_results(mock_stack, ensembling_value, dummy_binary_pipeline_classes):
    dummy_binary_pipeline_classes = dummy_binary_pipeline_classes()
    algo = IterativeAlgorithm(allowed_pipelines=dummy_binary_pipeline_classes, ensembling=ensembling_value)
    assert algo.pipeline_number == 0
    assert algo.batch_number == 0
    assert algo.allowed_pipelines == dummy_binary_pipeline_classes

    # initial batch contains one of each pipeline, with default parameters
    next_batch = algo.next_batch()
    assert len(next_batch) == len(dummy_binary_pipeline_classes)
    assert [p.__class__ for p in next_batch] == [p.__class__ for p in dummy_binary_pipeline_classes]
    assert algo.pipeline_number == len(dummy_binary_pipeline_classes)
    assert algo.batch_number == 1
    assert all([p.parameters == p.default_parameters for p in next_batch])
    # the "best" score will be the 1st dummy pipeline
    scores = np.arange(0, len(next_batch))
    for score, pipeline in zip(scores, next_batch):
        algo.add_result(score, pipeline, {"id": algo.pipeline_number})

    # subsequent batches contain pipelines_per_batch copies of one pipeline, moving from best to worst from the first batch
    last_batch_number = algo.batch_number
    last_pipeline_number = algo.pipeline_number
    all_parameters = []

    for i in range(1, 5):
        for _ in range(len(dummy_binary_pipeline_classes)):
            next_batch = algo.next_batch()
            assert len(next_batch) == algo.pipelines_per_batch
            num_pipelines_classes = (len(dummy_binary_pipeline_classes) + 1) if ensembling_value else len(dummy_binary_pipeline_classes)
            cls = dummy_binary_pipeline_classes[(algo.batch_number - 2) % num_pipelines_classes].__class__
            assert [p.__class__ for p in next_batch] == [cls] * len(next_batch)
            assert all([p.parameters['Mock Classifier']['n_jobs'] == -1 for p in next_batch])
            assert all((p.random_seed == algo.random_seed) for p in next_batch)
            assert algo.pipeline_number == last_pipeline_number + len(next_batch)
            last_pipeline_number = algo.pipeline_number
            assert algo.batch_number == last_batch_number + 1
            last_batch_number = algo.batch_number
            all_parameters.extend([p.parameters for p in next_batch])
            scores = -np.arange(0, len(next_batch))
            for score, pipeline in zip(scores, next_batch):
                algo.add_result(score, pipeline, {"id": algo.pipeline_number})

        assert any([p != dummy_binary_pipeline_classes[0].parameters for p in all_parameters])

        if ensembling_value:
            # check next batch is stacking ensemble batch
            assert algo.batch_number == (len(dummy_binary_pipeline_classes) + 1) * i
            next_batch = algo.next_batch()
            assert len(next_batch) == 1
            assert algo.batch_number == last_batch_number + 1
            last_batch_number = algo.batch_number
            assert algo.pipeline_number == last_pipeline_number + 1
            last_pipeline_number = algo.pipeline_number
            scores = np.arange(0, len(next_batch))
            for score, pipeline in zip(scores, next_batch):
                algo.add_result(score, pipeline, {"id": algo.pipeline_number})
            assert pipeline.model_family == ModelFamily.ENSEMBLE
            assert pipeline.random_seed == algo.random_seed
            stack_args = mock_stack.call_args[1]['estimators']
            estimators_used_in_ensemble = [args[1] for args in stack_args]
            random_seeds_the_same = [(estimator.pipeline.random_seed == algo.random_seed)
                                     for estimator in estimators_used_in_ensemble]
            assert all(random_seeds_the_same)
            assert ModelFamily.ENSEMBLE not in algo._best_pipeline_info


@pytest.mark.parametrize("ensembling_value", [True, False])
@patch('evalml.pipelines.components.ensemble.StackedEnsembleClassifier._stacking_estimator_class')
def test_iterative_algorithm_passes_pipeline_params(mock_stack, ensembling_value, dummy_binary_pipeline_classes):
    dummy_binary_pipeline_classes = dummy_binary_pipeline_classes()
    algo = IterativeAlgorithm(allowed_pipelines=dummy_binary_pipeline_classes, ensembling=ensembling_value,
                              pipeline_params={'pipeline': {"gap": 2, "max_delay": 10}})

    next_batch = algo.next_batch()
    assert all([p.parameters['pipeline'] == {"gap": 2, "max_delay": 10} for p in next_batch])

    # the "best" score will be the 1st dummy pipeline
    scores = np.arange(0, len(next_batch))
    for score, pipeline in zip(scores, next_batch):
        algo.add_result(score, pipeline, {"id": algo.pipeline_number})

    for i in range(1, 5):
        for _ in range(len(dummy_binary_pipeline_classes)):
            next_batch = algo.next_batch()
            assert all([p.parameters['pipeline'] == {"gap": 2, "max_delay": 10} for p in next_batch])
            scores = -np.arange(0, len(next_batch))
            for score, pipeline in zip(scores, next_batch):
                algo.add_result(score, pipeline, {"id": algo.pipeline_number})

        if ensembling_value:
            next_batch = algo.next_batch()
            input_pipelines = next_batch[0].parameters['Stacked Ensemble Classifier']['input_pipelines']
            assert all([pl.parameters['pipeline'] == {"gap": 2, "max_delay": 10} for pl in input_pipelines])


def test_iterative_algorithm_passes_njobs(dummy_binary_pipeline_classes):
    dummy_binary_pipeline_classes = dummy_binary_pipeline_classes()
    algo = IterativeAlgorithm(allowed_pipelines=dummy_binary_pipeline_classes, n_jobs=2, ensembling=False)
    next_batch = algo.next_batch()

    # the "best" score will be the 1st dummy pipeline
    scores = np.arange(0, len(next_batch))
    for score, pipeline in zip(scores, next_batch):
        algo.add_result(score, pipeline, {"id": algo.pipeline_number})

    for i in range(1, 3):
        for _ in range(len(dummy_binary_pipeline_classes)):
            next_batch = algo.next_batch()
            assert all([p.parameters['Mock Classifier']['n_jobs'] == 2 for p in next_batch])
            scores = -np.arange(0, len(next_batch))
            for score, pipeline in zip(scores, next_batch):
                algo.add_result(score, pipeline, {"id": algo.pipeline_number})


@pytest.mark.parametrize("ensembling_value", [True, False])
def test_iterative_algorithm_one_allowed_pipeline(ensembling_value, logistic_regression_binary_pipeline_class):
    # Checks that when len(allowed_pipeline) == 1, ensembling is not run, even if set to True
    algo = IterativeAlgorithm(allowed_pipelines=[logistic_regression_binary_pipeline_class({})], ensembling=ensembling_value)
    assert algo.pipeline_number == 0
    assert algo.batch_number == 0
    assert algo.allowed_pipelines == [logistic_regression_binary_pipeline_class({})]

    # initial batch contains one of each pipeline, with default parameters
    next_batch = algo.next_batch()
    assert len(next_batch) == 1
    assert [p.__class__ for p in next_batch] == [logistic_regression_binary_pipeline_class] * len(next_batch)
    assert algo.pipeline_number == 1
    assert algo.batch_number == 1
    assert all([p.parameters == p.default_parameters for p in next_batch])
    # the "best" score will be the 1st dummy pipeline
    scores = np.arange(0, len(next_batch))
    for score, pipeline in zip(scores, next_batch):
        algo.add_result(score, pipeline, {"id": algo.pipeline_number})

    # subsequent batches contain pipelines_per_batch copies of one pipeline, moving from best to worst from the first batch
    last_batch_number = algo.batch_number
    last_pipeline_number = algo.pipeline_number
    all_parameters = []
    for i in range(1, 5):
        next_batch = algo.next_batch()
        assert len(next_batch) == algo.pipelines_per_batch
        assert all((p.random_seed == algo.random_seed) for p in next_batch)
        assert [p.__class__ for p in next_batch] == [logistic_regression_binary_pipeline_class] * len(next_batch)
        assert algo.pipeline_number == last_pipeline_number + len(next_batch)
        last_pipeline_number = algo.pipeline_number
        assert algo.batch_number == last_batch_number + 1
        last_batch_number = algo.batch_number
        all_parameters.extend([p.parameters for p in next_batch])
        scores = -np.arange(0, len(next_batch))
        for score, pipeline in zip(scores, next_batch):
            algo.add_result(score, pipeline, {"id": algo.pipeline_number})

        assert any([p != logistic_regression_binary_pipeline_class({}).default_parameters for p in all_parameters])


@pytest.mark.parametrize("n_jobs", [-1, 0, 1, 2, 3])
def test_iterative_algorithm_stacked_ensemble_n_jobs_binary(n_jobs, dummy_binary_pipeline_classes):
    dummy_binary_pipeline_classes = dummy_binary_pipeline_classes()
    algo = IterativeAlgorithm(allowed_pipelines=dummy_binary_pipeline_classes, ensembling=True, n_jobs=n_jobs)
    next_batch = algo.next_batch()
    seen_ensemble = False
    scores = range(0, len(next_batch))
    for score, pipeline in zip(scores, next_batch):
        algo.add_result(score, pipeline, {"id": algo.pipeline_number})

    for i in range(5):
        next_batch = algo.next_batch()
        for pipeline in next_batch:
            if isinstance(pipeline.estimator, StackedEnsembleClassifier):
                seen_ensemble = True
                assert pipeline.parameters['Stacked Ensemble Classifier']['n_jobs'] == n_jobs
    assert seen_ensemble


@pytest.mark.parametrize("n_jobs", [-1, 0, 1, 2, 3])
def test_iterative_algorithm_stacked_ensemble_n_jobs_regression(n_jobs, linear_regression_pipeline_class):
    algo = IterativeAlgorithm(allowed_pipelines=[linear_regression_pipeline_class({}), linear_regression_pipeline_class({})], ensembling=True, n_jobs=n_jobs)
    next_batch = algo.next_batch()
    seen_ensemble = False
    scores = range(0, len(next_batch))
    for score, pipeline in zip(scores, next_batch):
        algo.add_result(score, pipeline, {"id": algo.pipeline_number})

    for i in range(5):
        next_batch = algo.next_batch()
        for pipeline in next_batch:
            if isinstance(pipeline.estimator, StackedEnsembleRegressor):
                seen_ensemble = True
                assert pipeline.parameters['Stacked Ensemble Regressor']['n_jobs'] == n_jobs
    assert seen_ensemble


@pytest.mark.parametrize("parameters", [1, "hello", 1.3, -1.0006, Categorical([1, 3, 4]), Categorical((2, 3, 4))])
def test_iterative_algorithm_pipeline_params(parameters, dummy_binary_pipeline_classes):
    dummy_binary_pipeline_classes = dummy_binary_pipeline_classes(parameters)
    algo = IterativeAlgorithm(allowed_pipelines=dummy_binary_pipeline_classes,
                              random_seed=0,
                              pipeline_params={'pipeline': {"gap": 2, "max_delay": 10},
                                               'Mock Classifier': {'dummy_parameter': parameters}})

    next_batch = algo.next_batch()
    parameter = parameters
    if isinstance(parameter, Categorical):
        parameter = parameter.rvs(random_state=0)
    assert all([p.parameters['pipeline'] == {"gap": 2, "max_delay": 10} for p in next_batch])
    assert all([p.parameters['Mock Classifier'] == {"dummy_parameter": parameter, "n_jobs": -1} for p in next_batch])

    scores = np.arange(0, len(next_batch))
    for score, pipeline in zip(scores, next_batch):
        algo.add_result(score, pipeline, {"id": algo.pipeline_number})

    # make sure that future batches remain in the hyperparam range
    for i in range(1, 5):
        next_batch = algo.next_batch()
        for p in next_batch:
            if isinstance(parameters, Categorical):
                assert p.parameters['Mock Classifier']['dummy_parameter'] in parameters
            else:
                assert p.parameters['Mock Classifier']['dummy_parameter'] == parameter


def test_iterative_algorithm_frozen_parameters():
    class MockEstimator(Estimator):
        name = "Mock Classifier"
        model_family = ModelFamily.RANDOM_FOREST
        supported_problem_types = [ProblemTypes.BINARY, ProblemTypes.MULTICLASS]
        hyperparameter_ranges = {'dummy_int_parameter': Integer(1, 10),
                                 'dummy_categorical_parameter': Categorical(["random", "dummy", "test"]),
                                 'dummy_real_parameter': Real(0, 1)}

        def __init__(self, dummy_int_parameter=0, dummy_categorical_parameter='dummy', dummy_real_parameter=1.0, n_jobs=-1, random_seed=0, **kwargs):
            super().__init__(parameters={'dummy_int_parameter': dummy_int_parameter,
                                         'dummy_categorical_parameter': dummy_categorical_parameter,
                                         'dummy_real_parameter': dummy_real_parameter,
                                         **kwargs, 'n_jobs': n_jobs},
                             component_obj=None, random_seed=random_seed)

    pipeline = BinaryClassificationPipeline([MockEstimator])
    algo = IterativeAlgorithm(allowed_pipelines=[pipeline, pipeline, pipeline],
                              pipeline_params={'pipeline': {'date_index': "Date", "gap": 2, "max_delay": 10}},
                              random_seed=0,
                              _frozen_pipeline_parameters={
                                  "Mock Classifier": {
                                      'dummy_int_parameter': 6,
                                      'dummy_categorical_parameter': "random",
                                      'dummy_real_parameter': 0.1
                                  }})

    next_batch = algo.next_batch()
    assert all([p.parameters['pipeline'] == {'date_index': "Date", "gap": 2, "max_delay": 10} for p in next_batch])
    assert all([p.parameters['Mock Classifier'] == {
        'dummy_int_parameter': 6,
        'dummy_categorical_parameter': "random",
        'dummy_real_parameter': 0.1,
        "n_jobs": -1
    } for p in next_batch])

    scores = np.arange(0, len(next_batch))
    for score, pipeline in zip(scores, next_batch):
        algo.add_result(score, pipeline, {"id": algo.pipeline_number})

    # make sure that future batches remain in the hyperparam range
    for i in range(1, 5):
        next_batch = algo.next_batch()
        assert all([p.parameters['Mock Classifier'] == {
            'dummy_int_parameter': 6,
            'dummy_categorical_parameter': "random",
            'dummy_real_parameter': 0.1,
            "n_jobs": -1
        } for p in next_batch])


def test_iterative_algorithm_pipeline_params_kwargs(dummy_binary_pipeline_classes):
    dummy_binary_pipeline_classes = dummy_binary_pipeline_classes()
    algo = IterativeAlgorithm(allowed_pipelines=dummy_binary_pipeline_classes,
                              pipeline_params={'Mock Classifier': {'dummy_parameter': "dummy", 'fake_param': 'fake'}},
                              random_seed=0)

    next_batch = algo.next_batch()
    assert all([p.parameters['Mock Classifier'] == {"dummy_parameter": "dummy", "n_jobs": -1, "fake_param": "fake"} for p in next_batch])


def test_iterative_algorithm_results_best_pipeline_info_id(dummy_binary_pipeline_classes, logistic_regression_binary_pipeline_class):
    allowed_pipelines = [dummy_binary_pipeline_classes()[0], logistic_regression_binary_pipeline_class({})]
    algo = IterativeAlgorithm(allowed_pipelines=allowed_pipelines)

    # initial batch contains one of each pipeline, with default parameters
    next_batch = algo.next_batch()
    scores = np.arange(0, len(next_batch))
    for pipeline_num, (score, pipeline) in enumerate(zip(scores, next_batch)):
        algo.add_result(score, pipeline, {"id": algo.pipeline_number + pipeline_num})
    assert algo._best_pipeline_info[ModelFamily.RANDOM_FOREST]['id'] == 3
    assert algo._best_pipeline_info[ModelFamily.LINEAR_MODEL]['id'] == 2

    for i in range(1, 3):
        next_batch = algo.next_batch()
        scores = -np.arange(1, len(next_batch))  # Score always gets better with each pipeline
        for pipeline_num, (score, pipeline) in enumerate(zip(scores, next_batch)):
            algo.add_result(score, pipeline, {"id": algo.pipeline_number + pipeline_num})
            assert algo._best_pipeline_info[pipeline.model_family]['id'] == algo.pipeline_number + pipeline_num


@pytest.mark.parametrize("problem_type", [ProblemTypes.REGRESSION, ProblemTypes.BINARY, ProblemTypes.MULTICLASS])
def test_iterative_algorithm_first_batch_order(problem_type, X_y_binary, has_minimal_dependencies):
    X, y = X_y_binary
    estimators = get_estimators(problem_type, None)
    pipelines = [make_pipeline(X, y, e, problem_type) for e in estimators]
    algo = IterativeAlgorithm(allowed_pipelines=pipelines)

    # initial batch contains one of each pipeline, with default parameters
    next_batch = algo.next_batch()
    estimators_in_first_batch = [p.estimator.name for p in next_batch]

    if problem_type == ProblemTypes.REGRESSION:
        final_estimators = ['XGBoost Regressor',
                            'LightGBM Regressor',
                            'CatBoost Regressor']
    else:
        final_estimators = ['XGBoost Classifier',
                            'LightGBM Classifier',
                            'CatBoost Classifier']
    if has_minimal_dependencies:
        final_estimators = []
    if problem_type == ProblemTypes.REGRESSION:
        assert estimators_in_first_batch == ['Linear Regressor',
                                             'Elastic Net Regressor',
                                             'Decision Tree Regressor',
                                             'Extra Trees Regressor',
                                             'Random Forest Regressor'] + final_estimators
    if problem_type == ProblemTypes.BINARY:
        assert estimators_in_first_batch == ['Elastic Net Classifier',
                                             'Logistic Regression Classifier',
                                             'Decision Tree Classifier',
                                             'Extra Trees Classifier',
                                             'Random Forest Classifier'] + final_estimators
    if problem_type == ProblemTypes.MULTICLASS:
        assert estimators_in_first_batch == ['Elastic Net Classifier',
                                             'Logistic Regression Classifier',
                                             'Decision Tree Classifier',
                                             'Extra Trees Classifier',
                                             'Random Forest Classifier'] + final_estimators


<<<<<<< HEAD
@pytest.mark.parametrize("sampler", ["Undersampler", "SMOTE Oversampler", "SMOTENC Oversampler", "SMOTEN Oversampler"])
@pytest.mark.parametrize("problem_type", [ProblemTypes.BINARY, ProblemTypes.MULTICLASS])
def test_iterative_algorithm_sampling_params(problem_type, sampler, mock_imbalanced_data_X_y):
    X, y = mock_imbalanced_data_X_y(problem_type, "some", 'small')
    estimators = get_estimators(problem_type, None)
    pipelines = [make_pipeline(X, y, e, problem_type, sampler_name=sampler) for e in estimators]
    algo = IterativeAlgorithm(allowed_pipelines=pipelines,
                              random_seed=0,
                              _frozen_pipeline_parameters={sampler: {"sampling_ratio": 0.5}})
=======
@pytest.mark.parametrize("problem_type", [ProblemTypes.BINARY, ProblemTypes.MULTICLASS])
def test_iterative_algorithm_sampling_params(problem_type, mock_imbalanced_data_X_y):
    X, y = mock_imbalanced_data_X_y(problem_type, "some", 'small')
    estimators = get_estimators(problem_type, None)
    pipelines = [make_pipeline(X, y, e, problem_type, sampler_name='Undersampler') for e in estimators]
    algo = IterativeAlgorithm(allowed_pipelines=pipelines,
                              random_seed=0,
                              _frozen_pipeline_parameters={"Undersampler": {"sampling_ratio": 0.5}})
>>>>>>> d171296c

    next_batch = algo.next_batch()
    for p in next_batch:
        for component in p._component_graph:
            if "sampler" in component.name:
                assert component.parameters["sampling_ratio"] == 0.5

    scores = np.arange(0, len(next_batch))
    for score, pipeline in zip(scores, next_batch):
        algo.add_result(score, pipeline, {"id": algo.pipeline_number})

    # # make sure that future batches remain in the hyperparam range
    for i in range(1, 5):
        next_batch = algo.next_batch()
        for p in next_batch:
            for component in p._component_graph:
                if "sampler" in component.name:
                    assert component.parameters["sampling_ratio"] == 0.5<|MERGE_RESOLUTION|>--- conflicted
+++ resolved
@@ -424,7 +424,6 @@
                                              'Random Forest Classifier'] + final_estimators
 
 
-<<<<<<< HEAD
 @pytest.mark.parametrize("sampler", ["Undersampler", "SMOTE Oversampler", "SMOTENC Oversampler", "SMOTEN Oversampler"])
 @pytest.mark.parametrize("problem_type", [ProblemTypes.BINARY, ProblemTypes.MULTICLASS])
 def test_iterative_algorithm_sampling_params(problem_type, sampler, mock_imbalanced_data_X_y):
@@ -434,17 +433,6 @@
     algo = IterativeAlgorithm(allowed_pipelines=pipelines,
                               random_seed=0,
                               _frozen_pipeline_parameters={sampler: {"sampling_ratio": 0.5}})
-=======
-@pytest.mark.parametrize("problem_type", [ProblemTypes.BINARY, ProblemTypes.MULTICLASS])
-def test_iterative_algorithm_sampling_params(problem_type, mock_imbalanced_data_X_y):
-    X, y = mock_imbalanced_data_X_y(problem_type, "some", 'small')
-    estimators = get_estimators(problem_type, None)
-    pipelines = [make_pipeline(X, y, e, problem_type, sampler_name='Undersampler') for e in estimators]
-    algo = IterativeAlgorithm(allowed_pipelines=pipelines,
-                              random_seed=0,
-                              _frozen_pipeline_parameters={"Undersampler": {"sampling_ratio": 0.5}})
->>>>>>> d171296c
-
     next_batch = algo.next_batch()
     for p in next_batch:
         for component in p._component_graph:
