--- conflicted
+++ resolved
@@ -56,18 +56,8 @@
     allowed_model_families,
     get_estimators
 )
-<<<<<<< HEAD
-from evalml.pipelines.utils import make_pipeline, make_pipeline_from_components
+from evalml.pipelines.utils import make_pipeline
 from evalml.preprocessing import TrainingValidationSplit, split_data
-=======
-from evalml.pipelines.utils import make_pipeline
-from evalml.preprocessing import (
-    BalancedClassificationDataCVSplit,
-    BalancedClassificationDataTVSplit,
-    TrainingValidationSplit,
-    split_data
-)
->>>>>>> 48ab46a4
 from evalml.problem_types import (
     ProblemTypes,
     handle_problem_types,
