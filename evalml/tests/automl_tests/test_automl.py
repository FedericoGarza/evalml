import os
import warnings
from collections import OrderedDict
from itertools import product
from unittest.mock import MagicMock, PropertyMock, patch

import cloudpickle
import numpy as np
import pandas as pd
import pytest
import woodwork as ww
from sklearn.model_selection import KFold
from skopt.space import Categorical, Integer, Real

import evalml
from evalml import AutoMLSearch
from evalml.automl.callbacks import (
    log_error_callback,
    raise_error_callback,
    silent_error_callback
)
from evalml.automl.utils import (
    _LARGE_DATA_PERCENT_VALIDATION,
    _LARGE_DATA_ROW_THRESHOLD,
    get_default_primary_search_objective
)
from evalml.demos import load_breast_cancer, load_wine
from evalml.exceptions import (
    AutoMLSearchException,
    PipelineNotFoundError,
    PipelineNotYetFittedError,
    PipelineScoreError
)
from evalml.model_family import ModelFamily
from evalml.objectives import (
    F1,
    BinaryClassificationObjective,
    CostBenefitMatrix,
    FraudCost,
    RegressionObjective
)
from evalml.objectives.utils import (
    get_all_objective_names,
    get_core_objectives,
    get_non_core_objectives,
    get_objective
)
from evalml.pipelines import (
    BinaryClassificationPipeline,
    Estimator,
    MulticlassClassificationPipeline,
    PipelineBase,
    RegressionPipeline,
    StackedEnsembleClassifier
)
from evalml.pipelines.components.utils import (
    allowed_model_families,
    get_estimators
)
from evalml.pipelines.utils import make_pipeline, make_pipeline_from_components
from evalml.preprocessing import (
    BalancedClassificationDataCVSplit,
    BalancedClassificationDataTVSplit,
    TrainingValidationSplit,
    split_data
)
from evalml.problem_types import ProblemTypes, handle_problem_types
from evalml.tuners import NoParamsException, RandomSearchTuner


@pytest.mark.parametrize("automl_type,objective",
                         zip([ProblemTypes.REGRESSION, ProblemTypes.MULTICLASS, ProblemTypes.BINARY, ProblemTypes.BINARY],
                             ['R2', 'log loss multiclass', 'log loss binary', 'F1']))
def test_search_results(X_y_regression, X_y_binary, X_y_multi, automl_type, objective):
    expected_cv_data_keys = {'all_objective_scores', "mean_cv_score", 'binary_classification_threshold'}
    if automl_type == ProblemTypes.REGRESSION:
        expected_pipeline_class = RegressionPipeline
        X, y = X_y_regression
    elif automl_type == ProblemTypes.BINARY:
        expected_pipeline_class = BinaryClassificationPipeline
        X, y = X_y_binary
    elif automl_type == ProblemTypes.MULTICLASS:
        expected_pipeline_class = MulticlassClassificationPipeline
        X, y = X_y_multi

    automl = AutoMLSearch(X_train=X, y_train=y, problem_type=automl_type, optimize_thresholds=False, objective=objective, max_iterations=2, n_jobs=1)
    automl.search()
    assert automl.results.keys() == {'pipeline_results', 'search_order'}
    assert automl.results['search_order'] == [0, 1]
    assert len(automl.results['pipeline_results']) == 2
    for pipeline_id, results in automl.results['pipeline_results'].items():
        assert results.keys() == {'id', 'pipeline_name', 'pipeline_class', 'pipeline_summary', 'parameters', "mean_cv_score",
                                  "standard_deviation_cv_score", 'high_variance_cv', 'training_time',
                                  'cv_data', 'percent_better_than_baseline_all_objectives',
                                  'percent_better_than_baseline', 'validation_score'}
        assert results['id'] == pipeline_id
        assert isinstance(results['pipeline_name'], str)
        assert issubclass(results['pipeline_class'], expected_pipeline_class)
        assert isinstance(results['pipeline_summary'], str)
        assert isinstance(results['parameters'], dict)
        assert isinstance(results["mean_cv_score"], float)
        assert isinstance(results['high_variance_cv'], bool)
        assert isinstance(results['cv_data'], list)
        for cv_result in results['cv_data']:
            assert cv_result.keys() == expected_cv_data_keys
            if objective == 'F1':
                assert cv_result['binary_classification_threshold'] == 0.5
            else:
                assert cv_result['binary_classification_threshold'] is None
            all_objective_scores = cv_result["all_objective_scores"]
            for score in all_objective_scores.values():
                assert score is not None
        assert automl.get_pipeline(pipeline_id).parameters == results['parameters']
        assert results['validation_score'] == pd.Series([fold["mean_cv_score"] for fold in results['cv_data']])[0]
    assert isinstance(automl.rankings, pd.DataFrame)
    assert isinstance(automl.full_rankings, pd.DataFrame)
    assert np.all(automl.rankings.dtypes == pd.Series(
        [np.dtype('int64'), np.dtype('O'), np.dtype('float64'), np.dtype('float64'), np.dtype('float64'), np.dtype('float64'), np.dtype('bool'), np.dtype('O')],
        index=['id', 'pipeline_name', "mean_cv_score", "standard_deviation_cv_score", "validation_score", 'percent_better_than_baseline', 'high_variance_cv', 'parameters']))
    assert np.all(automl.full_rankings.dtypes == pd.Series(
        [np.dtype('int64'), np.dtype('O'), np.dtype('float64'), np.dtype('float64'), np.dtype('float64'), np.dtype('float64'), np.dtype('bool'), np.dtype('O')],
        index=['id', 'pipeline_name', "mean_cv_score", "standard_deviation_cv_score", "validation_score", 'percent_better_than_baseline', 'high_variance_cv', 'parameters']))


@pytest.mark.parametrize("automl_type", [ProblemTypes.BINARY, ProblemTypes.MULTICLASS, ProblemTypes.REGRESSION])
@patch('evalml.pipelines.RegressionPipeline.score')
@patch('evalml.pipelines.RegressionPipeline.fit')
@patch('evalml.pipelines.MulticlassClassificationPipeline.score')
@patch('evalml.pipelines.MulticlassClassificationPipeline.fit')
@patch('evalml.pipelines.BinaryClassificationPipeline.score')
@patch('evalml.pipelines.BinaryClassificationPipeline.fit')
def test_pipeline_limits(mock_fit_binary, mock_score_binary,
                         mock_fit_multi, mock_score_multi,
                         mock_fit_regression, mock_score_regression,
                         automl_type, caplog,
                         X_y_binary, X_y_multi, X_y_regression):
    if automl_type == ProblemTypes.BINARY:
        X, y = X_y_binary
    elif automl_type == ProblemTypes.MULTICLASS:
        X, y = X_y_multi
    elif automl_type == ProblemTypes.REGRESSION:
        X, y = X_y_regression

    mock_score_binary.return_value = {'Log Loss Binary': 1.0}
    mock_score_multi.return_value = {'Log Loss Multiclass': 1.0}
    mock_score_regression.return_value = {'R2': 1.0}

    automl = AutoMLSearch(X_train=X, y_train=y, problem_type=automl_type, max_iterations=1)
    automl.search()
    out = caplog.text
    assert "Searching up to 1 pipelines. " in out
    assert len(automl.results['pipeline_results']) == 1

    caplog.clear()
    automl = AutoMLSearch(X_train=X, y_train=y, problem_type=automl_type, max_time=1)
    automl.search()
    out = caplog.text
    assert "Will stop searching for new pipelines after 1 seconds" in out
    assert len(automl.results['pipeline_results']) >= 1

    caplog.clear()
    automl = AutoMLSearch(X_train=X, y_train=y, problem_type=automl_type, max_time=1, max_iterations=5)
    automl.search()
    out = caplog.text
    assert "Searching up to 5 pipelines. " in out
    assert "Will stop searching for new pipelines after 1 seconds" in out
    assert len(automl.results['pipeline_results']) <= 5

    caplog.clear()
    automl = AutoMLSearch(X_train=X, y_train=y, problem_type=automl_type)
    automl.search()
    out = caplog.text
    assert "Using default limit of max_batches=1." in out
    assert "Searching up to 1 batches for a total of" in out
    assert len(automl.results['pipeline_results']) > 5

    caplog.clear()
    automl = AutoMLSearch(X_train=X, y_train=y, problem_type=automl_type, max_time=1e-16)
    automl.search()
    out = caplog.text
    assert "Will stop searching for new pipelines after 0 seconds" in out
    # search will always run at least one pipeline
    assert len(automl.results['pipeline_results']) >= 1


@patch('evalml.pipelines.BinaryClassificationPipeline.fit')
def test_pipeline_fit_raises(mock_fit, X_y_binary, caplog):
    msg = 'all your model are belong to us'
    mock_fit.side_effect = Exception(msg)
    X, y = X_y_binary
    # Don't train the best pipeline, since this test mocks the pipeline.fit() method and causes it to raise an exception,
    # which we don't want to raise while fitting the best pipeline.
    automl = AutoMLSearch(X_train=X, y_train=y, problem_type='binary', max_iterations=1, train_best_pipeline=False)
    automl.search()
    out = caplog.text
    assert 'Exception during automl search' in out
    pipeline_results = automl.results.get('pipeline_results', {})
    assert len(pipeline_results) == 1

    cv_scores_all = pipeline_results[0].get('cv_data', {})
    for cv_scores in cv_scores_all:
        for name, score in cv_scores['all_objective_scores'].items():
            if name in ['# Training', '# Validation']:
                assert score > 0
            else:
                assert np.isnan(score)


@patch('evalml.pipelines.BinaryClassificationPipeline.score')
def test_pipeline_score_raises(mock_score, X_y_binary, caplog):
    msg = 'all your model are belong to us'
    mock_score.side_effect = Exception(msg)
    X, y = X_y_binary
    automl = AutoMLSearch(X_train=X, y_train=y, problem_type='binary', max_iterations=1, n_jobs=1)
    automl.search()
    out = caplog.text
    assert 'Exception during automl search' in out
    assert 'All scores will be replaced with nan.' in out
    pipeline_results = automl.results.get('pipeline_results', {})
    assert len(pipeline_results) == 1
    cv_scores_all = pipeline_results[0]["cv_data"][0]["all_objective_scores"]
    objective_scores = {o.name: cv_scores_all[o.name] for o in [automl.objective] + automl.additional_objectives}

    assert np.isnan(list(objective_scores.values())).all()


@patch('evalml.objectives.AUC.score')
def test_objective_score_raises(mock_score, X_y_binary, caplog):
    msg = 'all your model are belong to us'
    mock_score.side_effect = Exception(msg)
    X, y = X_y_binary
    automl = AutoMLSearch(X_train=X, y_train=y, problem_type='binary', max_iterations=1, n_jobs=1)
    automl.search()
    out = caplog.text

    assert msg in out
    pipeline_results = automl.results.get('pipeline_results')
    assert len(pipeline_results) == 1
    cv_scores_all = pipeline_results[0].get('cv_data')
    scores = cv_scores_all[0]['all_objective_scores']
    auc_score = scores.pop('AUC')
    assert np.isnan(auc_score)
    assert not np.isnan(list(scores.values())).any()


def test_rankings(X_y_binary, X_y_regression):
    X, y = X_y_binary
    model_families = ['random_forest']
    automl = AutoMLSearch(X_train=X, y_train=y, problem_type='binary', allowed_model_families=model_families,
                          max_iterations=3, n_jobs=1)
    automl.search()
    assert len(automl.full_rankings) == 3
    assert len(automl.rankings) == 2

    X, y = X_y_regression
    automl = AutoMLSearch(X_train=X, y_train=y, problem_type='regression', allowed_model_families=model_families, max_iterations=3,
                          n_jobs=1)
    automl.search()
    assert len(automl.full_rankings) == 3
    assert len(automl.rankings) == 2


@patch('evalml.objectives.BinaryClassificationObjective.optimize_threshold')
@patch('evalml.pipelines.BinaryClassificationPipeline._encode_targets', side_effect=lambda y: y)
@patch('evalml.pipelines.BinaryClassificationPipeline.predict_proba')
@patch('evalml.pipelines.BinaryClassificationPipeline.score')
@patch('evalml.pipelines.BinaryClassificationPipeline.fit')
def test_automl_str_search(mock_fit, mock_score, mock_predict_proba, mock_encode_targets, mock_optimize_threshold, X_y_binary):
    def _dummy_callback(param1, param2, param3):
        return None

    X, y = X_y_binary
    search_params = {
        'problem_type': 'binary',
        'objective': 'F1',
        'max_time': 100,
        'max_iterations': 5,
        'patience': 2,
        'tolerance': 0.5,
        'allowed_model_families': ['random_forest', 'linear_model'],
        'data_splitter': BalancedClassificationDataCVSplit(n_splits=5),
        'tuner_class': RandomSearchTuner,
        'start_iteration_callback': _dummy_callback,
        'add_result_callback': None,
        'additional_objectives': ['Precision', 'AUC'],
        'n_jobs': 2,
        'optimize_thresholds': True
    }

    param_str_reps = {
        'Objective': search_params['objective'],
        'Max Time': search_params['max_time'],
        'Max Iterations': search_params['max_iterations'],
        'Allowed Pipelines': [],
        'Patience': search_params['patience'],
        'Tolerance': search_params['tolerance'],
        'Data Splitting': ('BalancedClassificationDataCVSplit(', 'sampling_ratio=0.25,', 'n_splits=5, random_seed=0'),
        'Tuner': 'RandomSearchTuner',
        'Start Iteration Callback': '_dummy_callback',
        'Add Result Callback': None,
        'Additional Objectives': search_params['additional_objectives'],
        'Random Seed': 0,
        'n_jobs': search_params['n_jobs'],
        'Optimize Thresholds': search_params['optimize_thresholds']
    }

    automl = AutoMLSearch(X_train=X, y_train=y, **search_params)
    mock_score.return_value = {automl.objective.name: 1.0}
    mock_optimize_threshold.return_value = 0.62
    str_rep = str(automl)
    for param, value in param_str_reps.items():
        if isinstance(value, (tuple, list)):
            assert f"{param}" in str_rep
            for item in value:
                s = f"\t{str(item)}" if isinstance(value, list) else f"{item}"
                assert s in str_rep
        else:
            assert f"{param}: {str(value)}" in str_rep
    assert "Search Results" not in str_rep

    mock_score.return_value = {automl.objective.name: 1.0}
    mock_predict_proba.return_value = pd.DataFrame([[1.0, 0.0], [0.0, 1.0]])
    automl.search()
    mock_fit.assert_called()
    mock_score.assert_called()
    mock_predict_proba.assert_called()
    mock_optimize_threshold.assert_called()

    str_rep = str(automl)
    assert "Search Results:" in str_rep
    assert automl.rankings.drop(['parameters'], axis='columns').to_string() in str_rep


def test_automl_str_no_param_search(X_y_binary):
    X, y = X_y_binary
    automl = AutoMLSearch(X_train=X, y_train=y, problem_type='binary')

    param_str_reps = {
        'Objective': 'Log Loss Binary',
        'Max Time': 'None',
        'Max Iterations': 'None',
        'Allowed Pipelines': [],
        'Patience': 'None',
        'Tolerance': '0.0',
        'Data Splitting': 'BalancedClassificationDataCVSplit(n_splits=3, random_state=0, shuffle=True)',
        'Tuner': 'SKOptTuner',
        'Additional Objectives': [
            'AUC',
            'Accuracy Binary',
            'Balanced Accuracy Binary',
            'F1',
            'MCC Binary',
            'Precision'],
        'Start Iteration Callback': 'None',
        'Add Result Callback': 'None',
        'Random Seed': 0,
        'n_jobs': '-1',
        'Optimize Thresholds': 'False'
    }

    str_rep = str(automl)
    for param, value in param_str_reps.items():
        assert f"{param}" in str_rep
        if isinstance(value, list):
            value = "\n".join(["\t{}".format(item) for item in value])
            assert value in str_rep
    assert "Search Results" not in str_rep


@patch('evalml.pipelines.BinaryClassificationPipeline.score')
@patch('evalml.pipelines.BinaryClassificationPipeline.fit')
def test_automl_feature_selection(mock_fit, mock_score, X_y_binary):
    X, y = X_y_binary
    mock_score.return_value = {'Log Loss Binary': 1.0}

    class MockFeatureSelectionPipeline(BinaryClassificationPipeline):
        component_graph = ['RF Classifier Select From Model', 'Logistic Regression Classifier']

        def fit(self, X, y):
            """Mock fit, noop"""

    allowed_pipelines = [MockFeatureSelectionPipeline]
    start_iteration_callback = MagicMock()
    automl = AutoMLSearch(X_train=X, y_train=y, problem_type='binary', max_iterations=2, start_iteration_callback=start_iteration_callback, allowed_pipelines=allowed_pipelines)
    automl.search()

    assert start_iteration_callback.call_count == 2
    proposed_parameters = start_iteration_callback.call_args_list[1][0][1]
    assert proposed_parameters.keys() == {'RF Classifier Select From Model', 'Logistic Regression Classifier'}
    assert proposed_parameters['RF Classifier Select From Model']['number_features'] == X.shape[1]


@patch('evalml.tuners.random_search_tuner.RandomSearchTuner.is_search_space_exhausted')
@patch('evalml.pipelines.BinaryClassificationPipeline.score')
@patch('evalml.pipelines.BinaryClassificationPipeline.fit')
def test_automl_tuner_exception(mock_fit, mock_score, mock_is_search_space_exhausted, X_y_binary):
    mock_score.return_value = {'Log Loss Binary': 1.0}
    X, y = X_y_binary
    error_text = "Cannot create a unique set of unexplored parameters. Try expanding the search space."
    mock_is_search_space_exhausted.side_effect = NoParamsException(error_text)
    automl = AutoMLSearch(X_train=X, y_train=y, problem_type='regression', objective="R2", tuner_class=RandomSearchTuner, max_iterations=10)
    with pytest.raises(NoParamsException, match=error_text):
        automl.search()


@patch('evalml.automl.automl_algorithm.IterativeAlgorithm.next_batch')
@patch('evalml.pipelines.BinaryClassificationPipeline.score')
@patch('evalml.pipelines.BinaryClassificationPipeline.fit')
def test_automl_algorithm(mock_fit, mock_score, mock_algo_next_batch, X_y_binary):
    X, y = X_y_binary
    mock_score.return_value = {'Log Loss Binary': 1.0}
    mock_algo_next_batch.side_effect = StopIteration("that's all, folks")
    automl = AutoMLSearch(X_train=X, y_train=y, problem_type='binary', max_iterations=5)
    automl.search()
    mock_fit.assert_called()
    mock_score.assert_called()
    assert mock_algo_next_batch.call_count == 1
    pipeline_results = automl.results.get('pipeline_results', {})
    assert len(pipeline_results) == 1
    assert pipeline_results[0].get("mean_cv_score") == 1.0


@patch('evalml.automl.automl_algorithm.IterativeAlgorithm.__init__')
def test_automl_allowed_pipelines_algorithm(mock_algo_init, dummy_binary_pipeline_class, X_y_binary):
    mock_algo_init.side_effect = Exception('mock algo init')
    X, y = X_y_binary

    allowed_pipelines = [dummy_binary_pipeline_class]
    with pytest.raises(Exception, match='mock algo init'):
        AutoMLSearch(X_train=X, y_train=y, problem_type='binary', allowed_pipelines=allowed_pipelines, max_iterations=10)
    assert mock_algo_init.call_count == 1
    _, kwargs = mock_algo_init.call_args
    assert kwargs['max_iterations'] == 10
    assert kwargs['allowed_pipelines'] == allowed_pipelines

    allowed_model_families = [ModelFamily.RANDOM_FOREST]
    with pytest.raises(Exception, match='mock algo init'):
        AutoMLSearch(X_train=X, y_train=y, problem_type='binary', allowed_model_families=allowed_model_families, max_iterations=1)
    assert mock_algo_init.call_count == 2
    _, kwargs = mock_algo_init.call_args
    assert kwargs['max_iterations'] == 1
    for actual, expected in zip(kwargs['allowed_pipelines'], [make_pipeline(X, y, estimator, ProblemTypes.BINARY) for estimator in get_estimators(ProblemTypes.BINARY, model_families=allowed_model_families)]):
        assert actual.parameters == expected.parameters


def test_automl_serialization(X_y_binary, tmpdir):
    X, y = X_y_binary
    path = os.path.join(str(tmpdir), 'automl.pkl')
    num_max_iterations = 5
    automl = AutoMLSearch(X_train=X, y_train=y, problem_type='binary', max_iterations=num_max_iterations, n_jobs=1)
    automl.search()
    automl.save(path)
    loaded_automl = automl.load(path)

    for i in range(num_max_iterations):
        assert automl.get_pipeline(i).__class__ == loaded_automl.get_pipeline(i).__class__
        assert automl.get_pipeline(i).parameters == loaded_automl.get_pipeline(i).parameters

        for id_, pipeline_results in automl.results['pipeline_results'].items():
            loaded_ = loaded_automl.results['pipeline_results'][id_]
            for name in pipeline_results:
                # Use np to check percent_better_than_baseline because of (possible) nans
                if name == 'percent_better_than_baseline_all_objectives':
                    for objective_name, value in pipeline_results[name].items():
                        np.testing.assert_almost_equal(value, loaded_[name][objective_name])
                elif name == 'percent_better_than_baseline':
                    np.testing.assert_almost_equal(pipeline_results[name], loaded_[name])
                else:
                    assert pipeline_results[name] == loaded_[name]

    pd.testing.assert_frame_equal(automl.rankings, loaded_automl.rankings)


@patch('cloudpickle.dump')
def test_automl_serialization_protocol(mock_cloudpickle_dump, tmpdir, X_y_binary):
    X, y = X_y_binary
    path = os.path.join(str(tmpdir), 'automl.pkl')
    automl = AutoMLSearch(X_train=X, y_train=y, problem_type='binary', max_iterations=5, n_jobs=1)

    automl.save(path)
    assert len(mock_cloudpickle_dump.call_args_list) == 1
    assert mock_cloudpickle_dump.call_args_list[0][1]['protocol'] == cloudpickle.DEFAULT_PROTOCOL

    mock_cloudpickle_dump.reset_mock()
    automl.save(path, pickle_protocol=42)
    assert len(mock_cloudpickle_dump.call_args_list) == 1
    assert mock_cloudpickle_dump.call_args_list[0][1]['protocol'] == 42


def test_invalid_data_splitter(X_y_binary):
    X, y = X_y_binary
    data_splitter = pd.DataFrame()
    with pytest.raises(ValueError, match='Not a valid data splitter'):
        AutoMLSearch(X_train=X, y_train=y, problem_type='binary', data_splitter=data_splitter)


@patch('evalml.pipelines.BinaryClassificationPipeline.score')
def test_large_dataset_binary(mock_score):
    X = pd.DataFrame({'col_0': [i for i in range(101000)]})
    y = pd.Series([i % 2 for i in range(101000)])

    fraud_objective = FraudCost(amount_col='col_0')

    automl = AutoMLSearch(X_train=X, y_train=y,
                          problem_type='binary',
                          objective=fraud_objective,
                          additional_objectives=['auc', 'f1', 'precision'],
                          max_time=1,
                          max_iterations=1,
                          optimize_thresholds=True,
                          n_jobs=1)
    mock_score.return_value = {automl.objective.name: 1.234}
    automl.search()
    assert isinstance(automl.data_splitter, BalancedClassificationDataTVSplit)
    assert automl.data_splitter.get_n_splits() == 1

    for pipeline_id in automl.results['search_order']:
        assert len(automl.results['pipeline_results'][pipeline_id]['cv_data']) == 1
        assert automl.results['pipeline_results'][pipeline_id]['cv_data'][0]["mean_cv_score"] == 1.234
        assert automl.results['pipeline_results'][pipeline_id]["mean_cv_score"] == automl.results['pipeline_results'][pipeline_id]['validation_score']


@patch('evalml.pipelines.MulticlassClassificationPipeline.score')
def test_large_dataset_multiclass(mock_score):
    X = pd.DataFrame({'col_0': [i for i in range(101000)]})
    y = pd.Series([i % 4 for i in range(101000)])

    automl = AutoMLSearch(X_train=X, y_train=y, problem_type='multiclass', max_time=1, max_iterations=1, n_jobs=1)
    mock_score.return_value = {automl.objective.name: 1.234}
    automl.search()
    assert isinstance(automl.data_splitter, BalancedClassificationDataTVSplit)
    assert automl.data_splitter.get_n_splits() == 1

    for pipeline_id in automl.results['search_order']:
        assert len(automl.results['pipeline_results'][pipeline_id]['cv_data']) == 1
        assert automl.results['pipeline_results'][pipeline_id]['cv_data'][0]["mean_cv_score"] == 1.234
        assert automl.results['pipeline_results'][pipeline_id]["mean_cv_score"] == automl.results['pipeline_results'][pipeline_id]['validation_score']


@patch('evalml.pipelines.RegressionPipeline.score')
def test_large_dataset_regression(mock_score):
    X = pd.DataFrame({'col_0': [i for i in range(101000)]})
    y = pd.Series([i for i in range(101000)])

    automl = AutoMLSearch(X_train=X, y_train=y, problem_type='regression', max_time=1, max_iterations=1, n_jobs=1)
    mock_score.return_value = {automl.objective.name: 1.234}
    automl.search()
    assert isinstance(automl.data_splitter, TrainingValidationSplit)
    assert automl.data_splitter.get_n_splits() == 1

    for pipeline_id in automl.results['search_order']:
        assert len(automl.results['pipeline_results'][pipeline_id]['cv_data']) == 1
        assert automl.results['pipeline_results'][pipeline_id]['cv_data'][0]["mean_cv_score"] == 1.234
        assert automl.results['pipeline_results'][pipeline_id]["mean_cv_score"] == automl.results['pipeline_results'][pipeline_id]['validation_score']


def test_large_dataset_split_size(X_y_binary):
    X, y = X_y_binary

    def generate_fake_dataset(rows):
        X = pd.DataFrame({'col_0': [i for i in range(rows)]})
        y = pd.Series([i % 2 for i in range(rows)])
        return X, y

    fraud_objective = FraudCost(amount_col='col_0')

    automl = AutoMLSearch(X_train=X, y_train=y,
                          problem_type='binary',
                          objective=fraud_objective,
                          additional_objectives=['auc', 'f1', 'precision'],
                          max_time=1,
                          max_iterations=1,
                          optimize_thresholds=True)
    assert isinstance(automl.data_splitter, BalancedClassificationDataCVSplit)

    under_max_rows = _LARGE_DATA_ROW_THRESHOLD - 1
    X, y = generate_fake_dataset(under_max_rows)
    automl = AutoMLSearch(X_train=X, y_train=y,
                          problem_type='binary',
                          objective=fraud_objective,
                          additional_objectives=['auc', 'f1', 'precision'],
                          max_time=1,
                          max_iterations=1,
                          optimize_thresholds=True)
    assert isinstance(automl.data_splitter, BalancedClassificationDataCVSplit)

    automl.data_splitter = None
    over_max_rows = _LARGE_DATA_ROW_THRESHOLD + 1
    X, y = generate_fake_dataset(over_max_rows)

    automl = AutoMLSearch(X_train=X, y_train=y,
                          problem_type='binary',
                          objective=fraud_objective,
                          additional_objectives=['auc', 'f1', 'precision'],
                          max_time=1,
                          max_iterations=1,
                          optimize_thresholds=True)
    assert isinstance(automl.data_splitter, BalancedClassificationDataTVSplit)
    assert automl.data_splitter.test_size == (_LARGE_DATA_PERCENT_VALIDATION)


def test_data_splitter_shuffle():
    # this test checks that the default data split strategy should shuffle data. it creates a target which
    # increases monotonically from 0 to n-1.
    #
    # if shuffle is enabled, the baseline model, which predicts the mean of the training data, should accurately
    # predict the mean of the validation data, because the training split in each CV fold will contain a mix of
    # values from across the target range, thus yielding an R^2 of close to 0.
    #
    # if shuffle is disabled, the mean value learned on each CV fold's training data will be incredible inaccurate,
    # thus yielding an R^2 well below 0.

    n = 100000
    X = pd.DataFrame({'col_0': np.random.random(n)})
    y = pd.Series(np.arange(n), name='target')
    automl = AutoMLSearch(X_train=X, y_train=y,
                          problem_type='regression',
                          max_time=1,
                          max_iterations=1,
                          n_jobs=1)
    automl.search()
    assert automl.results['search_order'] == [0]
    assert len(automl.results['pipeline_results'][0]['cv_data']) == 3
    for fold in range(3):
        np.testing.assert_almost_equal(automl.results['pipeline_results'][0]['cv_data'][fold]["mean_cv_score"], 0.0, decimal=4)
    np.testing.assert_almost_equal(automl.results['pipeline_results'][0]["mean_cv_score"], 0.0, decimal=4)
    np.testing.assert_almost_equal(automl.results['pipeline_results'][0]['validation_score'], 0.0, decimal=4)


def test_allowed_pipelines_with_incorrect_problem_type(dummy_binary_pipeline_class, X_y_binary):
    X, y = X_y_binary
    # checks that not setting allowed_pipelines does not error out
    AutoMLSearch(X_train=X, y_train=y, problem_type='binary')

    with pytest.raises(ValueError, match="is not compatible with problem_type"):
        AutoMLSearch(X_train=X, y_train=y, problem_type='regression', allowed_pipelines=[dummy_binary_pipeline_class])


def test_main_objective_problem_type_mismatch(X_y_binary):
    X, y = X_y_binary
    with pytest.raises(ValueError, match="is not compatible with a"):
        AutoMLSearch(X_train=X, y_train=y, problem_type='binary', objective='R2')
    with pytest.raises(ValueError, match="is not compatible with a"):
        AutoMLSearch(X_train=X, y_train=y, problem_type='regression', objective='MCC Binary')
    with pytest.raises(ValueError, match="is not compatible with a"):
        AutoMLSearch(X_train=X, y_train=y, problem_type='binary', objective='MCC Multiclass')
    with pytest.raises(ValueError, match="is not compatible with a"):
        AutoMLSearch(X_train=X, y_train=y, problem_type='multiclass', objective='MSE')


def test_init_missing_data(X_y_binary):
    X, y = X_y_binary
    with pytest.raises(ValueError, match=r"Must specify training data as a 2d array using the X_train argument"):
        AutoMLSearch(y_train=y, problem_type='binary')

    with pytest.raises(ValueError, match=r"Must specify training data target values as a 1d vector using the y_train argument"):
        AutoMLSearch(X_train=X, problem_type='binary')


def test_init_problem_type_error(X_y_binary):
    X, y = X_y_binary
    with pytest.raises(ValueError, match=r"choose one of \(binary, multiclass, regression\) as problem_type"):
        AutoMLSearch(X_train=X, y_train=y)

    with pytest.raises(KeyError, match=r"does not exist"):
        AutoMLSearch(X_train=X, y_train=y, problem_type='multi')


def test_init_objective(X_y_binary):
    X, y = X_y_binary
    defaults = {'multiclass': 'Log Loss Multiclass', 'binary': 'Log Loss Binary', 'regression': 'R2'}
    for problem_type in defaults:
        error_automl = AutoMLSearch(X_train=X, y_train=y, problem_type=problem_type)
        assert error_automl.objective.name == defaults[problem_type]


@patch('evalml.automl.automl_search.AutoMLSearch.search')
def test_checks_at_search_time(mock_search, dummy_regression_pipeline_class, X_y_multi):
    X, y = X_y_multi

    error_text = "in search, problem_type mismatches label type."
    mock_search.side_effect = ValueError(error_text)

    error_automl = AutoMLSearch(X_train=X, y_train=y, problem_type='regression', objective="R2")
    with pytest.raises(ValueError, match=error_text):
        error_automl.search()


def test_incompatible_additional_objectives(X_y_binary):
    X, y = X_y_binary
    with pytest.raises(ValueError, match="is not compatible with a "):
        AutoMLSearch(X_train=X, y_train=y, problem_type='multiclass', additional_objectives=['Precision', 'AUC'])


def test_default_objective(X_y_binary):
    X, y = X_y_binary
    correct_matches = {ProblemTypes.MULTICLASS: 'Log Loss Multiclass',
                       ProblemTypes.BINARY: 'Log Loss Binary',
                       ProblemTypes.REGRESSION: 'R2'}
    for problem_type in correct_matches:
        automl = AutoMLSearch(X_train=X, y_train=y, problem_type=problem_type)
        assert automl.objective.name == correct_matches[problem_type]

        automl = AutoMLSearch(X_train=X, y_train=y, problem_type=problem_type.name)
        assert automl.objective.name == correct_matches[problem_type]


@patch('evalml.pipelines.BinaryClassificationPipeline.score')
@patch('evalml.pipelines.BinaryClassificationPipeline.fit')
def test_add_to_rankings(mock_fit, mock_score, dummy_binary_pipeline_class, X_y_binary):
    X, y = X_y_binary
    mock_score.return_value = {'Log Loss Binary': 1.0}

    automl = AutoMLSearch(X_train=X, y_train=y, problem_type='binary', max_iterations=1,
                          allowed_pipelines=[dummy_binary_pipeline_class])
    automl.search()
    assert len(automl.rankings) == 1
    assert len(automl.full_rankings) == 1
    original_best_pipeline = automl.best_pipeline
    assert original_best_pipeline is not None

    mock_score.return_value = {'Log Loss Binary': 0.1234}
    test_pipeline = dummy_binary_pipeline_class(parameters={})
    automl.add_to_rankings(test_pipeline)
    assert automl.best_pipeline.name == test_pipeline.name
    assert automl.best_pipeline.parameters == test_pipeline.parameters
    assert automl.best_pipeline.component_graph == test_pipeline.component_graph
    assert len(automl.rankings) == 2
    assert len(automl.full_rankings) == 2
    assert 0.1234 in automl.rankings["mean_cv_score"].values

    mock_score.return_value = {'Log Loss Binary': 0.5678}
    test_pipeline_2 = dummy_binary_pipeline_class(parameters={'Mock Classifier': {'a': 1.234}})
    automl.add_to_rankings(test_pipeline_2)
    assert automl.best_pipeline.name == test_pipeline.name
    assert automl.best_pipeline.parameters == test_pipeline.parameters
    assert automl.best_pipeline.component_graph == test_pipeline.component_graph
    assert len(automl.rankings) == 2
    assert len(automl.full_rankings) == 3
    assert 0.5678 not in automl.rankings["mean_cv_score"].values
    assert 0.5678 in automl.full_rankings["mean_cv_score"].values


@patch('evalml.pipelines.BinaryClassificationPipeline.score')
@patch('evalml.pipelines.BinaryClassificationPipeline.fit')
def test_add_to_rankings_no_search(mock_fit, mock_score, dummy_binary_pipeline_class, X_y_binary):
    X, y = X_y_binary
    automl = AutoMLSearch(X_train=X, y_train=y, problem_type='binary', max_iterations=1,
                          allowed_pipelines=[dummy_binary_pipeline_class])

    mock_score.return_value = {'Log Loss Binary': 0.5234}
    test_pipeline = dummy_binary_pipeline_class(parameters={})

    automl.add_to_rankings(test_pipeline)
    best_pipeline = automl.best_pipeline
    assert best_pipeline is not None
    assert isinstance(automl.data_splitter, BalancedClassificationDataCVSplit)
    assert len(automl.rankings) == 1
    assert 0.5234 in automl.rankings["mean_cv_score"].values
    assert np.isnan(automl.results['pipeline_results'][0]['percent_better_than_baseline'])
    assert all(np.isnan(res) for res in automl.results['pipeline_results'][0]['percent_better_than_baseline_all_objectives'].values())


@patch('evalml.pipelines.RegressionPipeline.score')
def test_add_to_rankings_regression_large(mock_score, dummy_regression_pipeline_class):
    X = pd.DataFrame({'col_0': [i for i in range(101000)]})
    y = pd.Series([i for i in range(101000)])

    automl = AutoMLSearch(X_train=X, y_train=y, allowed_pipelines=[dummy_regression_pipeline_class],
                          problem_type='regression', max_time=1, max_iterations=1, n_jobs=1)
    assert isinstance(automl.data_splitter, TrainingValidationSplit)
    mock_score.return_value = {automl.objective.name: 0.1234}

    automl.add_to_rankings(dummy_regression_pipeline_class({}))
    assert isinstance(automl.data_splitter, TrainingValidationSplit)
    assert len(automl.rankings) == 1
    assert 0.1234 in automl.rankings["mean_cv_score"].values


def test_add_to_rankings_new_pipeline(dummy_regression_pipeline_class):
    X = pd.DataFrame({'col_0': [i for i in range(100)]})
    y = pd.Series([i for i in range(100)])

    automl = AutoMLSearch(X_train=X, y_train=y, problem_type='regression', max_time=1, max_iterations=1, n_jobs=1)
    test_pipeline = dummy_regression_pipeline_class(parameters={})
    automl.add_to_rankings(test_pipeline)


@patch('evalml.pipelines.RegressionPipeline.score')
def test_add_to_rankings_regression(mock_score, dummy_regression_pipeline_class, X_y_regression):
    X, y = X_y_regression

    automl = AutoMLSearch(X_train=X, y_train=y, allowed_pipelines=[dummy_regression_pipeline_class],
                          problem_type='regression', max_time=1, max_iterations=1, n_jobs=1)
    mock_score.return_value = {automl.objective.name: 0.1234}

    automl.add_to_rankings(dummy_regression_pipeline_class({}))
    assert isinstance(automl.data_splitter, KFold)
    assert len(automl.rankings) == 1
    assert 0.1234 in automl.rankings["mean_cv_score"].values


@patch('evalml.pipelines.BinaryClassificationPipeline.score')
@patch('evalml.pipelines.BinaryClassificationPipeline.fit')
def test_add_to_rankings_duplicate(mock_fit, mock_score, dummy_binary_pipeline_class, X_y_binary):
    X, y = X_y_binary
    mock_score.return_value = {'Log Loss Binary': 0.1234}

    automl = AutoMLSearch(X_train=X, y_train=y, problem_type='binary', max_iterations=1, allowed_pipelines=[dummy_binary_pipeline_class])
    automl.search()
    best_pipeline = automl.best_pipeline
    test_pipeline = dummy_binary_pipeline_class(parameters={})
    assert automl.best_pipeline == best_pipeline
    automl.add_to_rankings(test_pipeline)

    test_pipeline_duplicate = dummy_binary_pipeline_class(parameters={})
    assert automl.add_to_rankings(test_pipeline_duplicate) is None


@patch('evalml.pipelines.BinaryClassificationPipeline.score')
@patch('evalml.pipelines.BinaryClassificationPipeline.fit')
def test_add_to_rankings_trained(mock_fit, mock_score, dummy_binary_pipeline_class, X_y_binary):
    X, y = X_y_binary
    mock_score.return_value = {'Log Loss Binary': 1.0}

    class CoolBinaryClassificationPipeline(dummy_binary_pipeline_class):
        name = "Cool Binary Classification Pipeline"

    automl = AutoMLSearch(X_train=X, y_train=y, problem_type='binary', max_iterations=1,
                          allowed_pipelines=[dummy_binary_pipeline_class, CoolBinaryClassificationPipeline])
    automl.search()
    assert len(automl.rankings) == 1
    assert len(automl.full_rankings) == 1

    mock_score.return_value = {'Log Loss Binary': 0.1234}
    test_pipeline = dummy_binary_pipeline_class(parameters={})
    automl.add_to_rankings(test_pipeline)
    assert len(automl.rankings) == 2
    assert len(automl.full_rankings) == 2
    assert list(automl.rankings["mean_cv_score"].values).count(0.1234) == 1
    assert list(automl.full_rankings["mean_cv_score"].values).count(0.1234) == 1

    mock_fit.return_value = CoolBinaryClassificationPipeline(parameters={})
    test_pipeline_trained = CoolBinaryClassificationPipeline(parameters={}).fit(X, y)
    automl.add_to_rankings(test_pipeline_trained)
    assert len(automl.rankings) == 3
    assert len(automl.full_rankings) == 3
    assert list(automl.rankings["mean_cv_score"].values).count(0.1234) == 2
    assert list(automl.full_rankings["mean_cv_score"].values).count(0.1234) == 2


def test_no_search(X_y_binary):
    X, y = X_y_binary
    automl = AutoMLSearch(X_train=X, y_train=y, problem_type='binary')
    assert isinstance(automl.rankings, pd.DataFrame)
    assert isinstance(automl.full_rankings, pd.DataFrame)

    df_columns = ["id", "pipeline_name", "mean_cv_score", "standard_deviation_cv_score",
                  "validation_score", "percent_better_than_baseline", "high_variance_cv", "parameters"]
    assert (automl.rankings.columns == df_columns).all()
    assert (automl.full_rankings.columns == df_columns).all()

    with pytest.raises(PipelineNotFoundError):
        automl.best_pipeline

    with pytest.raises(PipelineNotFoundError):
        automl.get_pipeline(0)

    with pytest.raises(PipelineNotFoundError):
        automl.describe_pipeline(0)


@patch('evalml.pipelines.BinaryClassificationPipeline.score')
@patch('evalml.pipelines.BinaryClassificationPipeline.fit')
def test_get_pipeline_invalid(mock_fit, mock_score, X_y_binary):
    X, y = X_y_binary
    mock_score.return_value = {'Log Loss Binary': 1.0}

    automl = AutoMLSearch(X_train=X, y_train=y, problem_type='binary')
    with pytest.raises(PipelineNotFoundError, match="Pipeline not found in automl results"):
        automl.get_pipeline(1000)

    automl = AutoMLSearch(X_train=X, y_train=y, problem_type='binary', max_iterations=1)
    automl.search()
    assert automl.get_pipeline(0).name == 'Mode Baseline Binary Classification Pipeline'
    automl._results['pipeline_results'][0].pop('pipeline_class')
    with pytest.raises(PipelineNotFoundError, match="Pipeline class or parameters not found in automl results"):
        automl.get_pipeline(0)

    automl = AutoMLSearch(X_train=X, y_train=y, problem_type='binary', max_iterations=1)
    automl.search()
    assert automl.get_pipeline(0).name == 'Mode Baseline Binary Classification Pipeline'
    automl._results['pipeline_results'][0].pop('parameters')
    with pytest.raises(PipelineNotFoundError, match="Pipeline class or parameters not found in automl results"):
        automl.get_pipeline(0)


@patch('evalml.pipelines.BinaryClassificationPipeline.score')
@patch('evalml.pipelines.BinaryClassificationPipeline.fit')
def test_get_pipeline(mock_fit, mock_score, X_y_binary):
    X, y = X_y_binary
    mock_score.return_value = {'Log Loss Binary': 1.0}

    automl = AutoMLSearch(X_train=X, y_train=y, problem_type='binary', max_iterations=1)
    automl.search()
    for _, ranking in automl.rankings.iterrows():
        pl = automl.get_pipeline(ranking.id)
        assert pl.parameters == ranking.parameters
        assert pl.name == ranking.pipeline_name


@patch('evalml.pipelines.BinaryClassificationPipeline.score', return_value={'Log Loss Binary': 1.0})
@patch('evalml.pipelines.BinaryClassificationPipeline.fit')
@pytest.mark.parametrize("return_dict", [True, False])
def test_describe_pipeline(mock_fit, mock_score, return_dict, caplog, X_y_binary):
    X, y = X_y_binary
    automl = AutoMLSearch(X_train=X, y_train=y, problem_type='binary', max_iterations=1)
    automl.search()
    out = caplog.text

    assert "Searching up to 1 pipelines. " in out

    assert len(automl.results['pipeline_results']) == 1
    caplog.clear()
    automl_dict = automl.describe_pipeline(0, return_dict=return_dict)
    out = caplog.text
    assert "Mode Baseline Binary Classification Pipeline" in out
    assert "Problem Type: binary" in out
    assert "Model Family: Baseline" in out
    assert "* strategy : mode" in out
    assert "Total training time (including CV): " in out
    assert "Log Loss Binary # Training # Validation" in out
    assert "0                      1.000         66           34" in out
    assert "1                      1.000         67           33" in out
    assert "2                      1.000         67           33" in out
    assert "mean                   1.000          -            -" in out
    assert "std                    0.000          -            -" in out
    assert "coef of var            0.000          -            -" in out

    if return_dict:
        assert automl_dict['id'] == 0
        assert automl_dict['pipeline_name'] == 'Mode Baseline Binary Classification Pipeline'
        assert automl_dict['pipeline_summary'] == 'Baseline Classifier'
        assert automl_dict['parameters'] == {'Baseline Classifier': {'strategy': 'mode'}}
        assert automl_dict["mean_cv_score"] == 1.0
        assert not automl_dict['high_variance_cv']
        assert isinstance(automl_dict['training_time'], float)
        assert automl_dict['cv_data'] == [{'all_objective_scores': OrderedDict([('Log Loss Binary', 1.0), ('# Training', 66), ('# Validation', 34)]), "mean_cv_score": 1.0, 'binary_classification_threshold': None},
                                          {'all_objective_scores': OrderedDict([('Log Loss Binary', 1.0), ('# Training', 67), ('# Validation', 33)]), "mean_cv_score": 1.0, 'binary_classification_threshold': None},
                                          {'all_objective_scores': OrderedDict([('Log Loss Binary', 1.0), ('# Training', 67), ('# Validation', 33)]), "mean_cv_score": 1.0, 'binary_classification_threshold': None}]
        assert automl_dict['percent_better_than_baseline_all_objectives'] == {'Log Loss Binary': 0}
        assert automl_dict['percent_better_than_baseline'] == 0
        assert automl_dict['validation_score'] == 1.0
    else:
        assert automl_dict is None


@patch('evalml.pipelines.BinaryClassificationPipeline.score')
@patch('evalml.pipelines.BinaryClassificationPipeline.fit')
@pytest.mark.parametrize("return_dict", [True, False])
def test_describe_pipeline_with_ensembling(mock_pipeline_fit, mock_score, return_dict, X_y_binary, caplog):
    X, y = X_y_binary

    two_stacking_batches = 1 + 2 * (len(get_estimators(ProblemTypes.BINARY)) + 1)
    automl = AutoMLSearch(X_train=X, y_train=y, problem_type="binary", max_batches=two_stacking_batches,
                          objective="Log Loss Binary", ensembling=True, error_callback=raise_error_callback)

    mock_score.side_effect = [{'Log Loss Binary': score} for score in np.arange(0, -1 * automl.max_iterations * automl.data_splitter.get_n_splits(), -0.1)]  # Dcreases with each call
    automl.search()
    pipeline_names = automl.rankings['pipeline_name']
    assert pipeline_names.str.contains('Ensemble').any()

    ensemble_ids = [_get_first_stacked_classifier_no() - 1, len(automl.results['pipeline_results']) - 1]

    for i, ensemble_id in enumerate(ensemble_ids):
        caplog.clear()
        automl_dict = automl.describe_pipeline(ensemble_id, return_dict=return_dict)
        out = caplog.text
        assert "Stacked Ensemble Classification Pipeline" in out
        assert "Problem Type: binary" in out
        assert "Model Family: Ensemble" in out
        assert "* final_estimator : None" in out
        assert "Total training time (including CV): " in out
        assert "Log Loss Binary # Training # Validation" in out
        assert "Input for ensembler are pipelines with IDs:" in out

        if return_dict:
            assert automl_dict['id'] == ensemble_id
            assert automl_dict['pipeline_name'] == "Stacked Ensemble Classification Pipeline"
            assert automl_dict['pipeline_summary'] == 'Stacked Ensemble Classifier'
            assert isinstance(automl_dict["mean_cv_score"], float)
            assert not automl_dict['high_variance_cv']
            assert isinstance(automl_dict['training_time'], float)
            assert isinstance(automl_dict['percent_better_than_baseline_all_objectives'], dict)
            assert isinstance(automl_dict['percent_better_than_baseline'], float)
            assert isinstance(automl_dict['validation_score'], float)
            assert len(automl_dict['input_pipeline_ids']) == len(allowed_model_families("binary"))
            if i == 0:
                assert all(input_id < ensemble_id for input_id in automl_dict['input_pipeline_ids'])
            else:
                assert all(input_id < ensemble_id for input_id in automl_dict['input_pipeline_ids'])
                assert all(input_id > ensemble_ids[0] for input_id in automl_dict['input_pipeline_ids'])
        else:
            assert automl_dict is None


@patch('evalml.pipelines.BinaryClassificationPipeline.score')
@patch('evalml.pipelines.BinaryClassificationPipeline.fit')
def test_results_getter(mock_fit, mock_score, X_y_binary):
    X, y = X_y_binary
    automl = AutoMLSearch(X_train=X, y_train=y, problem_type='binary', max_iterations=1)

    assert automl.results == {'pipeline_results': {},
                              'search_order': []}

    mock_score.return_value = {'Log Loss Binary': 1.0}
    automl.search()

    assert automl.results['pipeline_results'][0]["mean_cv_score"] == 1.0

    with pytest.raises(AttributeError, match='set attribute'):
        automl.results = 2.0

    automl.results['pipeline_results'][0]["mean_cv_score"] = 2.0
    assert automl.results['pipeline_results'][0]["mean_cv_score"] == 1.0


@pytest.mark.parametrize("data_type", ['li', 'np', 'pd', 'ww'])
@pytest.mark.parametrize("automl_type", [ProblemTypes.BINARY, ProblemTypes.MULTICLASS])
@pytest.mark.parametrize("target_type", ['int16', 'int32', 'int64', 'float16', 'float32', 'float64', 'bool', 'category', 'object', 'Int64', 'boolean'])
def test_targets_pandas_data_types_classification(data_type, automl_type, target_type, make_data_type):
    if data_type == 'np' and target_type in ['Int64', 'boolean']:
        pytest.skip("Skipping test where data type is numpy and target type is nullable dtype")

    if automl_type == ProblemTypes.BINARY:
        X, y = load_breast_cancer(return_pandas=True)
        if "bool" in target_type:
            y = y.map({"malignant": False, "benign": True})
    elif automl_type == ProblemTypes.MULTICLASS:
        if "bool" in target_type:
            pytest.skip("Skipping test where problem type is multiclass but target type is boolean")
        X, y = load_wine(return_pandas=True)
    unique_vals = y.unique()
    # Update target types as necessary
    if target_type in ['category', 'object']:
        if target_type == "category":
            y = pd.Series(pd.Categorical(y))
    elif "int" in target_type.lower():
        y = y.map({unique_vals[i]: int(i) for i in range(len(unique_vals))})
    elif "float" in target_type.lower():
        y = y.map({unique_vals[i]: float(i) for i in range(len(unique_vals))})

    y = y.astype(target_type)
    if data_type != 'pd':
        X = make_data_type(data_type, X)
        y = make_data_type(data_type, y)

    automl = AutoMLSearch(X_train=X, y_train=y, problem_type=automl_type, max_iterations=3, n_jobs=1)
    automl.search()
    for pipeline_id, pipeline_result in automl.results['pipeline_results'].items():
        cv_data = pipeline_result['cv_data']
        for fold in cv_data:
            all_objective_scores = fold["all_objective_scores"]
            for score in all_objective_scores.values():
                assert score is not None

    assert len(automl.full_rankings) == 3
    assert not automl.full_rankings["mean_cv_score"].isnull().values.any()


class KeyboardInterruptOnKthPipeline:
    """Helps us time when the test will send a KeyboardInterrupt Exception to search."""

    def __init__(self, k, starting_index):
        self.n_calls = starting_index
        self.k = k

    def __call__(self):
        """Raises KeyboardInterrupt on the kth call.

        Arguments are ignored but included to meet the call back API.
        """
        if self.n_calls == self.k:
            self.n_calls += 1
            raise KeyboardInterrupt
        else:
            self.n_calls += 1
            return True


# These are used to mock return values to the builtin "input" function.
interrupt = ["y"]
interrupt_after_bad_message = ["No.", "Yes!", "y"]
dont_interrupt = ["n"]
dont_interrupt_after_bad_message = ["Yes", "yes.", "n"]


@pytest.mark.parametrize("when_to_interrupt,user_input,number_results",
                         [(1, interrupt, 0),
                          (1, interrupt_after_bad_message, 0)])
@patch("builtins.input")
@patch('evalml.automl.engine.sequential_engine.SequentialComputation.get_result')
@patch('evalml.pipelines.BinaryClassificationPipeline.score', return_value={"F1": 1.0})
@patch('evalml.pipelines.BinaryClassificationPipeline.fit')
def test_catch_keyboard_interrupt_baseline(mock_fit, mock_score, mock_future_get_result, mock_input,
                                           when_to_interrupt, user_input, number_results,
                                           X_y_binary):
    X, y = X_y_binary

    mock_input.side_effect = user_input
    mock_future_get_result.side_effect = KeyboardInterruptOnKthPipeline(k=when_to_interrupt, starting_index=1)

    automl = AutoMLSearch(X_train=X, y_train=y, problem_type="binary", max_iterations=5,
                          objective="f1")
    automl.search()
    assert len(automl._results['pipeline_results']) == number_results
    if number_results == 0:
        with pytest.raises(PipelineNotFoundError):
            _ = automl.best_pipeline


@pytest.mark.parametrize("when_to_interrupt,user_input,number_results",
                         [(1, dont_interrupt, 5),
                          (1, dont_interrupt_after_bad_message, 5),
                          (2, interrupt, 1),
                          (2, interrupt_after_bad_message, 1),
                          (2, dont_interrupt, 5),
                          (2, dont_interrupt_after_bad_message, 5),
                          (3, interrupt, 2),
                          (3, interrupt_after_bad_message, 2),
                          (3, dont_interrupt, 5),
                          (3, dont_interrupt_after_bad_message, 5),
                          (5, interrupt, 4),
                          (5, interrupt_after_bad_message, 4),
                          (5, dont_interrupt, 5),
                          (5, dont_interrupt_after_bad_message, 5)])
@patch("builtins.input")
@patch('evalml.automl.engine.sequential_engine.SequentialComputation.done')
@patch('evalml.pipelines.BinaryClassificationPipeline.score', return_value={"F1": 1.0})
@patch('evalml.pipelines.BinaryClassificationPipeline.fit')
def test_catch_keyboard_interrupt(mock_fit, mock_score, mock_future_get_result, mock_input,
                                  when_to_interrupt, user_input, number_results,
                                  X_y_binary):
    X, y = X_y_binary

    mock_input.side_effect = user_input
    mock_future_get_result.side_effect = KeyboardInterruptOnKthPipeline(k=when_to_interrupt, starting_index=2)

    automl = AutoMLSearch(X_train=X, y_train=y, problem_type="binary", max_iterations=5,
                          objective="f1", optimize_thresholds=False)
    automl.search()
    assert len(automl._results['pipeline_results']) == number_results


@patch("builtins.input", return_value="Y")
@patch('evalml.automl.engine.sequential_engine.SequentialComputation.done',
       side_effect=KeyboardInterruptOnKthPipeline(k=4, starting_index=2))
@patch('evalml.automl.engine.sequential_engine.SequentialComputation.cancel')
@patch('evalml.pipelines.BinaryClassificationPipeline.score', return_value={"F1": 1.0})
@patch('evalml.pipelines.BinaryClassificationPipeline.fit')
def test_jobs_cancelled_when_keyboard_interrupt(mock_fit, mock_score, mock_cancel, mock_done, mock_input, X_y_binary):
    X, y = X_y_binary
    automl = AutoMLSearch(X_train=X, y_train=y, problem_type="binary", max_iterations=6,
                          objective="f1", optimize_thresholds=False)
    automl.search()
    assert len(automl._results['pipeline_results']) == 3

    # Since we trigger KeyBoardInterrupt the 4th time we call done, we've successfully evaluated the baseline plus 2
    # pipelines in the first batch. Since there are len(automl.allowed_pipelines) pipelines in the first batch,
    # we should cancel len(automl.allowed_pipelines) - 2 computations
    assert mock_cancel.call_count == len(automl.allowed_pipelines) - 3 + 1


def make_mock_rankings(scores):
    df = pd.DataFrame({'id': range(len(scores)), "mean_cv_score": scores,
                       'pipeline_name': [f'Mock name {i}' for i in range(len(scores))]})
    return df


@patch('evalml.automl.automl_algorithm.IterativeAlgorithm.next_batch')
@patch('evalml.automl.AutoMLSearch.full_rankings', new_callable=PropertyMock)
@patch('evalml.automl.AutoMLSearch.rankings', new_callable=PropertyMock)
def test_pipelines_in_batch_return_nan(mock_rankings, mock_full_rankings, mock_next_batch, X_y_binary, dummy_binary_pipeline_class):
    X, y = X_y_binary
    mock_rankings.side_effect = [make_mock_rankings([0, 0, 0]),  # first batch
                                 make_mock_rankings([0, 0, 0, 0, np.nan]),  # second batch
                                 make_mock_rankings([0, 0, 0, 0, np.nan, np.nan, np.nan])]  # third batch, should raise error
    mock_full_rankings.side_effect = [make_mock_rankings([0, 0, 0]),  # first batch
                                      make_mock_rankings([0, 0, 0, 0, np.nan]),  # second batch
                                      make_mock_rankings([0, 0, 0, 0, np.nan, np.nan, np.nan])]  # third batch, should raise error
    mock_next_batch.side_effect = [[dummy_binary_pipeline_class(parameters={}), dummy_binary_pipeline_class(parameters={})] for i in range(3)]
    automl = AutoMLSearch(X_train=X, y_train=y, problem_type='binary', max_batches=3, allowed_pipelines=[dummy_binary_pipeline_class], n_jobs=1)
    with pytest.raises(AutoMLSearchException, match="All pipelines in the current AutoML batch produced a score of np.nan on the primary objective"):
        automl.search()


@patch('evalml.automl.automl_algorithm.IterativeAlgorithm.next_batch')
@patch('evalml.automl.AutoMLSearch.full_rankings', new_callable=PropertyMock)
@patch('evalml.automl.AutoMLSearch.rankings', new_callable=PropertyMock)
def test_pipelines_in_batch_return_none(mock_rankings, mock_full_rankings, mock_next_batch, X_y_binary, dummy_binary_pipeline_class):
    X, y = X_y_binary
    mock_rankings.side_effect = [make_mock_rankings([0, 0, 0]),  # first batch
                                 make_mock_rankings([0, 0, 0, 0, None]),  # second batch
                                 make_mock_rankings([0, 0, 0, 0, None, None, None])]  # third batch, should raise error
    mock_full_rankings.side_effect = [make_mock_rankings([0, 0, 0]),  # first batch
                                      make_mock_rankings([0, 0, 0, 0, None]),  # second batch
                                      make_mock_rankings([0, 0, 0, 0, None, None, None])]  # third batch, should raise error
    mock_next_batch.side_effect = [[dummy_binary_pipeline_class(parameters={}), dummy_binary_pipeline_class(parameters={})] for i in range(3)]
    automl = AutoMLSearch(X_train=X, y_train=y, problem_type='binary', max_batches=3, allowed_pipelines=[dummy_binary_pipeline_class], n_jobs=1)
    with pytest.raises(AutoMLSearchException, match="All pipelines in the current AutoML batch produced a score of np.nan on the primary objective"):
        automl.search()


@patch('evalml.automl.engine.engine_base.split_data')
@patch('evalml.pipelines.BinaryClassificationPipeline.score')
@patch('evalml.pipelines.BinaryClassificationPipeline.fit')
def test_error_during_train_test_split(mock_fit, mock_score, mock_split_data, X_y_binary):
    X, y = X_y_binary
    mock_score.return_value = {'Log Loss Binary': 1.0}
    # this method is called during pipeline eval for binary classification and will cause scores to be set to nan
    mock_split_data.side_effect = RuntimeError()
    automl = AutoMLSearch(X_train=X, y_train=y, problem_type='binary', objective='Accuracy Binary', max_iterations=2, optimize_thresholds=True, train_best_pipeline=False)
    with pytest.raises(AutoMLSearchException, match="All pipelines in the current AutoML batch produced a score of np.nan on the primary objective"):
        automl.search()
    for pipeline in automl.results['pipeline_results'].values():
        assert np.isnan(pipeline["mean_cv_score"])


all_objectives = get_core_objectives("binary") + get_core_objectives("multiclass") + get_core_objectives("regression")


class CustomClassificationObjective(BinaryClassificationObjective):
    """Accuracy score for binary and multiclass classification."""
    name = "Classification Accuracy"
    greater_is_better = True
    score_needs_proba = False
    perfect_score = 1.0
    is_bounded_like_percentage = False
    problem_types = [ProblemTypes.BINARY, ProblemTypes.MULTICLASS]

    def objective_function(self, y_true, y_predicted, X=None):
        """Not implementing since mocked in our tests."""


class CustomRegressionObjective(RegressionObjective):
    """Accuracy score for binary and multiclass classification."""
    name = "Custom Regression Objective"
    greater_is_better = True
    score_needs_proba = False
    perfect_score = 1.0
    is_bounded_like_percentage = False
    problem_types = [ProblemTypes.REGRESSION, ProblemTypes.TIME_SERIES_REGRESSION]

    def objective_function(self, y_true, y_predicted, X=None):
        """Not implementing since mocked in our tests."""


@pytest.mark.parametrize("objective,pipeline_scores,baseline_score,problem_type_value",
                         product(all_objectives + [CostBenefitMatrix, CustomClassificationObjective()],
                                 [(0.3, 0.4), (np.nan, 0.4), (0.3, np.nan), (np.nan, np.nan)],
                                 [0.1, np.nan],
                                 [ProblemTypes.BINARY, ProblemTypes.MULTICLASS, ProblemTypes.REGRESSION, ProblemTypes.TIME_SERIES_REGRESSION]))
def test_percent_better_than_baseline_in_rankings(objective, pipeline_scores, baseline_score, problem_type_value,
                                                  dummy_binary_pipeline_class, dummy_multiclass_pipeline_class,
                                                  dummy_regression_pipeline_class,
                                                  dummy_time_series_regression_pipeline_class,
                                                  X_y_binary):
    if not objective.is_defined_for_problem_type(problem_type_value):
        pytest.skip("Skipping because objective is not defined for problem type")

    # Ok to only use binary labels since score and fit methods are mocked
    X, y = X_y_binary

    pipeline_class = {ProblemTypes.BINARY: dummy_binary_pipeline_class,
                      ProblemTypes.MULTICLASS: dummy_multiclass_pipeline_class,
                      ProblemTypes.REGRESSION: dummy_regression_pipeline_class,
                      ProblemTypes.TIME_SERIES_REGRESSION: dummy_time_series_regression_pipeline_class}[problem_type_value]
    baseline_pipeline_class = {ProblemTypes.BINARY: "evalml.pipelines.ModeBaselineBinaryPipeline",
                               ProblemTypes.MULTICLASS: "evalml.pipelines.ModeBaselineMulticlassPipeline",
                               ProblemTypes.REGRESSION: "evalml.pipelines.MeanBaselineRegressionPipeline",
                               ProblemTypes.TIME_SERIES_REGRESSION: "evalml.pipelines.TimeSeriesBaselineRegressionPipeline"
                               }[problem_type_value]

    class DummyPipeline(pipeline_class):
        problem_type = problem_type_value

        def fit(self, *args, **kwargs):
            """Mocking fit"""

    class Pipeline1(DummyPipeline):
        name = "Pipeline1"

    class Pipeline2(DummyPipeline):
        name = "Pipeline2"

    mock_score_1 = MagicMock(return_value={objective.name: pipeline_scores[0]})
    mock_score_2 = MagicMock(return_value={objective.name: pipeline_scores[1]})
    Pipeline1.score = mock_score_1
    Pipeline2.score = mock_score_2

    if objective.name.lower() == "cost benefit matrix":
        automl = AutoMLSearch(X_train=X, y_train=y, problem_type=problem_type_value, max_iterations=3,
                              allowed_pipelines=[Pipeline1, Pipeline2], objective=objective(0, 0, 0, 0),
                              additional_objectives=[], optimize_thresholds=False, n_jobs=1)
    elif problem_type_value == ProblemTypes.TIME_SERIES_REGRESSION:
        automl = AutoMLSearch(X_train=X, y_train=y, problem_type=problem_type_value, max_iterations=3,
                              allowed_pipelines=[Pipeline1, Pipeline2], objective=objective,
                              additional_objectives=[], problem_configuration={'gap': 0, 'max_delay': 0}, train_best_pipeline=False, n_jobs=1)
    else:
        automl = AutoMLSearch(X_train=X, y_train=y, problem_type=problem_type_value, max_iterations=3,
                              allowed_pipelines=[Pipeline1, Pipeline2], objective=objective,
                              additional_objectives=[], optimize_thresholds=False, n_jobs=1)

    with patch(baseline_pipeline_class + ".score", return_value={objective.name: baseline_score}):
        if np.isnan(pipeline_scores).all():
            with pytest.raises(AutoMLSearchException, match="All pipelines in the current AutoML batch produced a score of np.nan on the primary objective"):
                automl.search()
        else:
            automl.search()
        scores = dict(zip(automl.rankings.pipeline_name, automl.rankings.percent_better_than_baseline))
        baseline_name = next(name for name in automl.rankings.pipeline_name if name not in {"Pipeline1", "Pipeline2"})
        answers = {"Pipeline1": round(objective.calculate_percent_difference(pipeline_scores[0], baseline_score), 2),
                   "Pipeline2": round(objective.calculate_percent_difference(pipeline_scores[1], baseline_score), 2),
                   baseline_name: round(objective.calculate_percent_difference(baseline_score, baseline_score), 2)}
        for name in answers:
            np.testing.assert_almost_equal(scores[name], answers[name], decimal=3)


@pytest.mark.parametrize("custom_additional_objective", [True, False])
@pytest.mark.parametrize("problem_type", ["binary", "multiclass", "regression", "time series regression"])
@patch("evalml.pipelines.ModeBaselineBinaryPipeline.fit")
@patch("evalml.pipelines.ModeBaselineMulticlassPipeline.fit")
@patch("evalml.pipelines.MeanBaselineRegressionPipeline.fit")
@patch("evalml.pipelines.TimeSeriesBaselineRegressionPipeline.fit")
def test_percent_better_than_baseline_computed_for_all_objectives(mock_time_series_baseline_regression_fit,
                                                                  mock_baseline_regression_fit,
                                                                  mock_baseline_multiclass_fit,
                                                                  mock_baseline_binary_fit,
                                                                  problem_type,
                                                                  custom_additional_objective,
                                                                  dummy_binary_pipeline_class,
                                                                  dummy_multiclass_pipeline_class,
                                                                  dummy_regression_pipeline_class,
                                                                  dummy_time_series_regression_pipeline_class,
                                                                  X_y_binary):
    X, y = X_y_binary

    problem_type_enum = handle_problem_types(problem_type)

    pipeline_class = {"binary": dummy_binary_pipeline_class,
                      "multiclass": dummy_multiclass_pipeline_class,
                      "regression": dummy_regression_pipeline_class,
                      "time series regression": dummy_time_series_regression_pipeline_class}[problem_type]
    baseline_pipeline_class = {"binary": "evalml.pipelines.ModeBaselineBinaryPipeline",
                               "multiclass": "evalml.pipelines.ModeBaselineMulticlassPipeline",
                               "regression": "evalml.pipelines.MeanBaselineRegressionPipeline",
                               "time series regression": "evalml.pipelines.TimeSeriesBaselineRegressionPipeline"
                               }[problem_type]

    class DummyPipeline(pipeline_class):
        name = "Dummy 1"
        problem_type = problem_type_enum

        def fit(self, *args, **kwargs):
            """Mocking fit"""

    additional_objectives = None
    if custom_additional_objective:
        if CustomClassificationObjective.is_defined_for_problem_type(problem_type_enum):
            additional_objectives = [CustomClassificationObjective()]
        else:
            additional_objectives = [CustomRegressionObjective(), "Root Mean Squared Error"]

    core_objectives = get_core_objectives(problem_type)
    if additional_objectives:
        core_objectives = [get_default_primary_search_objective(problem_type_enum)] + additional_objectives
    mock_scores = {get_objective(obj).name: i for i, obj in enumerate(core_objectives)}
    mock_baseline_scores = {get_objective(obj).name: i + 1 for i, obj in enumerate(core_objectives)}
    answer = {}
    baseline_percent_difference = {}
    for obj in core_objectives:
        obj_class = get_objective(obj)
        answer[obj_class.name] = obj_class.calculate_percent_difference(mock_scores[obj_class.name],
                                                                        mock_baseline_scores[obj_class.name])
        baseline_percent_difference[obj_class.name] = 0

    mock_score_1 = MagicMock(return_value=mock_scores)
    DummyPipeline.score = mock_score_1

    # specifying problem_configuration for all problem types for conciseness
    automl = AutoMLSearch(X_train=X, y_train=y, problem_type=problem_type, max_iterations=2,
                          allowed_pipelines=[DummyPipeline],
                          objective="auto", problem_configuration={'gap': 1, 'max_delay': 1},
                          additional_objectives=additional_objectives)

    with patch(baseline_pipeline_class + ".score", return_value=mock_baseline_scores):
        automl.search()
        assert len(automl.results['pipeline_results']) == 2, "This tests assumes only one non-baseline pipeline was run!"
        pipeline_results = automl.results['pipeline_results'][1]
        baseline_results = automl.results['pipeline_results'][0]
        assert pipeline_results["percent_better_than_baseline_all_objectives"] == answer
        assert pipeline_results['percent_better_than_baseline'] == pipeline_results["percent_better_than_baseline_all_objectives"][automl.objective.name]
        # Check that baseline is 0% better than baseline
        assert baseline_results["percent_better_than_baseline_all_objectives"] == baseline_percent_difference


@pytest.mark.parametrize("fold_scores", [[2, 4, 6], [np.nan, 4, 6]])
@patch("evalml.pipelines.ModeBaselineBinaryPipeline.score", return_value={'Log Loss Binary': 1, 'F1': 1})
@patch('evalml.pipelines.BinaryClassificationPipeline.score')
@patch('evalml.pipelines.BinaryClassificationPipeline.fit')
def test_percent_better_than_baseline_scores_different_folds(mock_fit,
                                                             mock_score,
                                                             mock_baseline_score,
                                                             fold_scores,
                                                             dummy_binary_pipeline_class,
                                                             X_y_binary):
    # Test that percent-better-than-baseline is correctly computed when scores differ across folds
    X, y = X_y_binary

    mock_score.side_effect = [{"Log Loss Binary": 1, "F1": val} for val in fold_scores]

    class DummyPipeline(dummy_binary_pipeline_class):
        name = "Dummy 1"
        problem_type = ProblemTypes.BINARY

    f1 = get_objective("f1")()

    if np.isnan(fold_scores[0]):
        answer = np.nan
    else:
        answer = f1.calculate_percent_difference(4, 1)

    automl = AutoMLSearch(X_train=X, y_train=y, problem_type="binary", max_iterations=2,
                          allowed_pipelines=[DummyPipeline], objective="log loss binary", additional_objectives=["f1"])

    automl.search()
    assert len(automl.results['pipeline_results']) == 2, "This tests assumes only one non-baseline pipeline was run!"
    pipeline_results = automl.results['pipeline_results'][1]
    np.testing.assert_equal(pipeline_results["percent_better_than_baseline_all_objectives"]['F1'], answer)


def _get_first_stacked_classifier_no(model_families=None):
    """Gets the number of iterations necessary before the stacked ensemble will be used."""
    num_classifiers = len(get_estimators(ProblemTypes.BINARY, model_families=model_families))
    # Baseline + first batch + each pipeline iteration (5 is current default pipelines_per_batch) + 1
    return 1 + num_classifiers + num_classifiers * 5 + 1


@pytest.mark.parametrize("max_iterations", [None, 1, 8, 10, _get_first_stacked_classifier_no(), _get_first_stacked_classifier_no() + 2])
@pytest.mark.parametrize("use_ensembling", [True, False])
@patch('evalml.pipelines.BinaryClassificationPipeline.score', return_value={"Log Loss Binary": 0.8})
@patch('evalml.pipelines.BinaryClassificationPipeline.fit')
def test_max_iteration_works_with_stacked_ensemble(mock_pipeline_fit, mock_score, max_iterations, use_ensembling, X_y_binary, caplog):
    X, y = X_y_binary

    automl = AutoMLSearch(X_train=X, y_train=y, problem_type="binary", max_iterations=max_iterations, objective="Log Loss Binary", ensembling=use_ensembling)
    automl.search()
    # every nth batch a stacked ensemble will be trained
    if max_iterations is None:
        max_iterations = 5  # Default value for max_iterations

    pipeline_names = automl.rankings['pipeline_name']
    if max_iterations < _get_first_stacked_classifier_no():
        assert not pipeline_names.str.contains('Ensemble').any()
        assert not automl.ensembling_indices
    elif use_ensembling:
        assert pipeline_names.str.contains('Ensemble').any()
        assert f"Ensembling will run at the {_get_first_stacked_classifier_no()} iteration" in caplog.text
        assert automl.ensembling_indices

    else:
        assert not pipeline_names.str.contains('Ensemble').any()
        assert not automl.ensembling_indices


@pytest.mark.parametrize("max_batches", [None, 1, 5, 8, 9, 10, 12, 20])
@pytest.mark.parametrize("use_ensembling", [True, False])
@pytest.mark.parametrize("problem_type", [ProblemTypes.BINARY, ProblemTypes.REGRESSION])
@patch('evalml.pipelines.RegressionPipeline.score', return_value={"R2": 0.8})
@patch('evalml.pipelines.RegressionPipeline.fit')
@patch('evalml.pipelines.BinaryClassificationPipeline.score', return_value={"Log Loss Binary": 0.8})
@patch('evalml.pipelines.BinaryClassificationPipeline.fit')
def test_max_batches_works(mock_pipeline_fit, mock_score, mock_regression_fit, mock_regression_score,
                           max_batches, use_ensembling, problem_type, X_y_binary, X_y_regression):
    if problem_type == ProblemTypes.BINARY:
        X, y = X_y_binary
        automl = AutoMLSearch(X_train=X, y_train=y, problem_type="binary", max_iterations=None,
                              max_batches=max_batches, ensembling=use_ensembling)
    elif problem_type == ProblemTypes.REGRESSION:
        X, y = X_y_regression
        automl = AutoMLSearch(X_train=X, y_train=y, problem_type="regression", max_iterations=None,
                              max_batches=max_batches, ensembling=use_ensembling)

    automl.search()
    # every nth batch a stacked ensemble will be trained
    ensemble_nth_batch = len(automl.allowed_pipelines) + 1

    if max_batches is None:
        n_results = len(automl.allowed_pipelines) + 1
        max_batches = 1
        # _automl_algorithm will include all allowed_pipelines in the first batch even
        # if they are not searched over. That is why n_automl_pipelines does not equal
        # n_results when max_iterations and max_batches are None
        n_automl_pipelines = 1 + len(automl.allowed_pipelines)
        num_ensemble_batches = 0
    else:
        # automl algorithm does not know about the additional stacked ensemble pipelines
        num_ensemble_batches = (max_batches - 1) // ensemble_nth_batch if use_ensembling else 0
        # So that the test does not break when new estimator classes are added
        n_results = 1 + len(automl.allowed_pipelines) + (5 * (max_batches - 1 - num_ensemble_batches)) + num_ensemble_batches
        n_automl_pipelines = n_results
    assert automl._automl_algorithm.batch_number == max_batches
    assert automl._automl_algorithm.pipeline_number + 1 == n_automl_pipelines
    assert len(automl.results["pipeline_results"]) == n_results
    if num_ensemble_batches == 0:
        assert automl.rankings.shape[0] == min(1 + len(automl.allowed_pipelines), n_results)  # add one for baseline
    else:
        assert automl.rankings.shape[0] == min(2 + len(automl.allowed_pipelines), n_results)  # add two for baseline and stacked ensemble
    assert automl.full_rankings.shape[0] == n_results


def test_early_stopping_negative(X_y_binary):
    X, y = X_y_binary
    with pytest.raises(ValueError, match='patience value must be a positive integer.'):
        AutoMLSearch(X_train=X, y_train=y, problem_type='binary', objective='AUC', max_iterations=5, allowed_model_families=['linear_model'], patience=-1, random_seed=0)
    with pytest.raises(ValueError, match='tolerance value must be'):
        AutoMLSearch(X_train=X, y_train=y, problem_type='binary', objective='AUC', max_iterations=5, allowed_model_families=['linear_model'], patience=1, tolerance=1.5, random_seed=0)


def test_early_stopping(caplog, logistic_regression_binary_pipeline_class, X_y_binary):
    X, y = X_y_binary
    automl = AutoMLSearch(X_train=X, y_train=y, problem_type='binary', objective='AUC', max_iterations=5,
                          allowed_model_families=['linear_model'], patience=2, tolerance=0.05,
                          random_seed=0, n_jobs=1)
    mock_results = {
        'search_order': [0, 1, 2, 3],
        'pipeline_results': {}
    }

    scores = [0.84, 0.95, 0.84, 0.96]  # 0.96 is only 1% greater so it doesn't trigger patience due to tolerance
    for id in mock_results['search_order']:
        mock_results['pipeline_results'][id] = {}
        mock_results['pipeline_results'][id]["mean_cv_score"] = scores[id]
        mock_results['pipeline_results'][id]['pipeline_class'] = logistic_regression_binary_pipeline_class
    automl._results = mock_results

    assert not automl._should_continue()
    out = caplog.text
    assert "2 iterations without improvement. Stopping search early." in out


@patch('evalml.pipelines.BinaryClassificationPipeline.score', return_value={"Log Loss Binary": 0.8})
@patch('evalml.pipelines.BinaryClassificationPipeline.fit')
def test_automl_one_allowed_pipeline_ensembling_disabled(mock_pipeline_fit, mock_score, X_y_binary, logistic_regression_binary_pipeline_class, caplog):
    max_iterations = _get_first_stacked_classifier_no([ModelFamily.RANDOM_FOREST]) + 1
    # Checks that when len(allowed_pipeline) == 1, ensembling is not run, even if set to True
    X, y = X_y_binary
    automl = AutoMLSearch(X_train=X, y_train=y, problem_type="binary", max_iterations=max_iterations, allowed_model_families=[ModelFamily.RANDOM_FOREST], ensembling=True)
    automl.search()
    assert "Ensembling is set to True, but the number of unique pipelines is one, so ensembling will not run." in caplog.text

    pipeline_names = automl.rankings['pipeline_name']
    assert not pipeline_names.str.contains('Ensemble').any()

    caplog.clear()
    max_iterations = _get_first_stacked_classifier_no([ModelFamily.LINEAR_MODEL]) + 1
    automl = AutoMLSearch(X_train=X, y_train=y, problem_type="binary", max_iterations=max_iterations, allowed_pipelines=[logistic_regression_binary_pipeline_class], ensembling=True)
    automl.search()
    pipeline_names = automl.rankings['pipeline_name']
    assert not pipeline_names.str.contains('Ensemble').any()
    assert "Ensembling is set to True, but the number of unique pipelines is one, so ensembling will not run." in caplog.text
    assert not automl.ensembling_indices
    # Check that ensembling runs when len(allowed_model_families) == 1 but len(allowed_pipelines) > 1
    caplog.clear()
    automl = AutoMLSearch(X_train=X, y_train=y, problem_type="binary", max_iterations=max_iterations, allowed_model_families=[ModelFamily.LINEAR_MODEL], ensembling=True)
    automl.search()
    pipeline_names = automl.rankings['pipeline_name']
    assert pipeline_names.str.contains('Ensemble').any()
    assert "Ensembling is set to True, but the number of unique pipelines is one, so ensembling will not run." not in caplog.text
    assert automl.ensembling_indices


@patch('evalml.pipelines.BinaryClassificationPipeline.score', return_value={"Log Loss Binary": 0.8})
@patch('evalml.pipelines.BinaryClassificationPipeline.fit')
def test_automl_max_iterations_less_than_ensembling_disabled(mock_pipeline_fit, mock_score, X_y_binary, caplog):
    max_iterations = _get_first_stacked_classifier_no([ModelFamily.LINEAR_MODEL])
    X, y = X_y_binary
    automl = AutoMLSearch(X_train=X, y_train=y, problem_type="binary", max_iterations=max_iterations - 1, allowed_model_families=[ModelFamily.LINEAR_MODEL], ensembling=True)
    automl.search()
    assert f"Ensembling is set to True, but max_iterations is too small, so ensembling will not run. Set max_iterations >= {max_iterations} to run ensembling." in caplog.text

    pipeline_names = automl.rankings['pipeline_name']
    assert not pipeline_names.str.contains('Ensemble').any()
    assert not automl.ensembling_indices


@patch('evalml.pipelines.BinaryClassificationPipeline.score', return_value={"Log Loss Binary": 0.8})
@patch('evalml.pipelines.BinaryClassificationPipeline.fit')
def test_automl_max_batches_less_than_ensembling_disabled(mock_pipeline_fit, mock_score, X_y_binary, caplog):
    X, y = X_y_binary
    automl = AutoMLSearch(X_train=X, y_train=y, problem_type="binary", max_batches=2, allowed_model_families=[ModelFamily.LINEAR_MODEL], ensembling=True)
    automl.search()
    first_ensemble_batch = 1 + len(automl.allowed_pipelines) + 1  # First batch + each pipeline batch
    assert f"Ensembling is set to True, but max_batches is too small, so ensembling will not run. Set max_batches >= {first_ensemble_batch} to run ensembling." in caplog.text

    pipeline_names = automl.rankings['pipeline_name']
    assert not pipeline_names.str.contains('Ensemble').any()
    assert not automl.ensembling_indices


@pytest.mark.parametrize("max_batches", [1, 2, 5, 10])
@patch('evalml.pipelines.BinaryClassificationPipeline.score', return_value={"Log Loss Binary": 0.8})
@patch('evalml.pipelines.BinaryClassificationPipeline.fit')
def test_max_batches_output(mock_pipeline_fit, mock_score, max_batches, X_y_binary, caplog):
    X, y = X_y_binary
    automl = AutoMLSearch(X_train=X, y_train=y, problem_type="binary", max_iterations=None, max_batches=max_batches)
    automl.search()

    output = caplog.text
    assert output.count("Batch Number") == max_batches


@patch('evalml.pipelines.BinaryClassificationPipeline.score', return_value={"Log Loss Binary": 0.8})
@patch('evalml.pipelines.BinaryClassificationPipeline.fit')
def test_max_batches_plays_nice_with_other_stopping_criteria(mock_fit, mock_score, X_y_binary):
    X, y = X_y_binary

    # Use the old default when all are None
    automl = AutoMLSearch(X_train=X, y_train=y, problem_type="binary", objective="Log Loss Binary")
    automl.search()
    assert len(automl.results["pipeline_results"]) == len(get_estimators(problem_type='binary')) + 1

    # Use max_iterations when both max_iterations and max_batches are set
    automl = AutoMLSearch(X_train=X, y_train=y, problem_type="binary", objective="Log Loss Binary", max_batches=10,
                          max_iterations=6)
    automl.search()
    assert len(automl.results["pipeline_results"]) == 6

    # Don't change max_iterations when only max_iterations is set
    automl = AutoMLSearch(X_train=X, y_train=y, problem_type="binary", max_iterations=4)
    automl.search()
    assert len(automl.results["pipeline_results"]) == 4


@pytest.mark.parametrize("max_batches", [-1, -10, -np.inf])
def test_max_batches_must_be_non_negative(max_batches, X_y_binary):
    X, y = X_y_binary
    with pytest.raises(ValueError, match=f"Parameter max_batches must be None or non-negative. Received {max_batches}."):
        AutoMLSearch(X_train=X, y_train=y, problem_type="binary", max_batches=max_batches)


def test_stopping_criterion_bad(X_y_binary):
    X, y = X_y_binary
    with pytest.raises(TypeError, match=r"Parameter max_time must be a float, int, string or None. Received <class 'tuple'> with value \('test',\)."):
        AutoMLSearch(X_train=X, y_train=y, problem_type="binary", max_time=('test',))
    with pytest.raises(ValueError, match=f"Parameter max_batches must be None or non-negative. Received -1."):
        AutoMLSearch(X_train=X, y_train=y, problem_type="binary", max_batches=-1)
    with pytest.raises(ValueError, match=f"Parameter max_time must be None or non-negative. Received -1."):
        AutoMLSearch(X_train=X, y_train=y, problem_type="binary", max_time=-1)
    with pytest.raises(ValueError, match=f"Parameter max_iterations must be None or non-negative. Received -1."):
        AutoMLSearch(X_train=X, y_train=y, problem_type="binary", max_iterations=-1)


@patch('evalml.pipelines.BinaryClassificationPipeline.score')
@patch('evalml.pipelines.BinaryClassificationPipeline.fit')
def test_data_splitter_binary(mock_fit, mock_score, X_y_binary):
    mock_score.return_value = {'Log Loss Binary': 1.0}
    X, y = X_y_binary
    y[:] = 0
    y[0] = 1
    automl = AutoMLSearch(X_train=X, y_train=y, problem_type="binary", n_jobs=1)
    with pytest.raises(Exception, match="Missing target values in the"):
        with pytest.warns(UserWarning):
            automl.search()

    y[1] = 1
    automl = AutoMLSearch(X_train=X, y_train=y, problem_type="binary", n_jobs=1)
    with pytest.raises(Exception, match="Missing target values in the"):
        with pytest.warns(UserWarning):
            automl.search()

    y[2] = 1
    automl = AutoMLSearch(X_train=X, y_train=y, problem_type="binary", n_jobs=1)
    automl.search()


@patch('evalml.pipelines.MulticlassClassificationPipeline.score')
@patch('evalml.pipelines.MulticlassClassificationPipeline.fit')
def test_data_splitter_multi(mock_fit, mock_score, X_y_multi):
    mock_score.return_value = {'Log Loss Multiclass': 1.0}
    X, y = X_y_multi
    y[:] = 1
    y[0] = 0

    automl = AutoMLSearch(X_train=X, y_train=y, problem_type='multiclass', n_jobs=1)
    with pytest.raises(Exception, match="Missing target values"):
        with pytest.warns(UserWarning):
            automl.search()

    y[1] = 2
    # match based on regex, since data split doesn't have a random seed for reproducibility
    # regex matches the set {} and expects either 2 sets (missing in both train and test)
    #   or 1 set of multiple elements (both missing in train or both in test)
    automl = AutoMLSearch(X_train=X, y_train=y, problem_type='multiclass', n_jobs=1)
    with pytest.raises(Exception, match=r"(\{\d?\}.+\{\d?\})|(\{.+\,.+\})"):
        with pytest.warns(UserWarning):
            automl.search()

    y[1] = 0
    y[2:4] = 2
    automl = AutoMLSearch(X_train=X, y_train=y, problem_type='multiclass', n_jobs=1)
    with pytest.raises(Exception, match="Missing target values"):
        with pytest.warns(UserWarning):
            automl.search()

    y[4] = 2
    automl = AutoMLSearch(X_train=X, y_train=y, problem_type='multiclass', n_jobs=1)
    with pytest.raises(Exception, match="Missing target values"):
        with pytest.warns(UserWarning):
            automl.search()

    y[5] = 0
    automl = AutoMLSearch(X_train=X, y_train=y, problem_type='multiclass', n_jobs=1)
    automl.search()


@patch('evalml.tuners.skopt_tuner.SKOptTuner.add')
def test_iterative_algorithm_pipeline_hyperparameters_make_pipeline_other_errors(mock_add, X_y_multi):
    X, y = X_y_multi
    custom_hyperparameters = {
        "Imputer": {
            "numeric_impute_strategy": ["most_frequent", "mean"]
        }
    }
    estimators = get_estimators('multiclass', [ModelFamily.EXTRA_TREES])

    pipelines = [make_pipeline(X, y, estimator, 'multiclass', custom_hyperparameters) for estimator in estimators]
    automl = AutoMLSearch(X_train=X, y_train=y, problem_type='multiclass', allowed_pipelines=pipelines, n_jobs=1)

    mock_add.side_effect = ValueError("Alternate error that can be thrown")
    with pytest.raises(ValueError) as error:
        automl.search()
    assert "Alternate error that can be thrown" in str(error.value)
    assert "Default parameters for components" not in str(error.value)


@patch('evalml.pipelines.BinaryClassificationPipeline.score')
@patch('evalml.pipelines.BinaryClassificationPipeline.fit')
def test_iterative_algorithm_pipeline_hyperparameters_make_pipeline_errors(mock_fit, mock_score, X_y_multi):
    X, y = X_y_multi
    invalid_custom_hyperparameters = {
        "Imputer": {
            "numeric_impute_strategy": ["most_frequent", "median"]
        }
    }
    larger_invalid = {
        "Imputer": {
            "numeric_impute_strategy": ["most_frequent", "mean"]
        },
        "Extra Trees Classifier": {
            "max_depth": [4, 5, 6, 7],
            "max_features": ["sqrt", "log2"]
        }
    }
    estimators = get_estimators('multiclass', [ModelFamily.EXTRA_TREES])

    invalid_pipelines = [make_pipeline(X, y, estimator, 'multiclass', invalid_custom_hyperparameters) for estimator in estimators]
    automl = AutoMLSearch(X_train=X, y_train=y, problem_type='multiclass', allowed_pipelines=invalid_pipelines)
    with pytest.raises(ValueError, match="Default parameters for components"):
        automl.search()

    invalid_pipelines = [make_pipeline(X, y, estimator, 'multiclass', larger_invalid) for estimator in estimators]
    automl = AutoMLSearch(X_train=X, y_train=y, problem_type='multiclass', allowed_pipelines=invalid_pipelines)
    with pytest.raises(ValueError, match="Default parameters for components"):
        automl.search()


@patch('evalml.pipelines.BinaryClassificationPipeline.score')
@patch('evalml.pipelines.BinaryClassificationPipeline.fit')
def test_iterative_algorithm_pipeline_hyperparameters_make_pipeline(mock_fit, mock_score, X_y_multi):
    X, y = X_y_multi
    custom_hyperparameters = {
        "Imputer": {
            "numeric_impute_strategy": ["mean"]
        }
    }
    larger_custom = {
        "Imputer": {
            "numeric_impute_strategy": ["most_frequent", "mean"]
        },
        "Extra Trees Classifier": {
            "max_depth": [4, 5, 6, 7],
            "max_features": ["auto", "log2"]
        }
    }
    estimators = get_estimators('multiclass', [ModelFamily.EXTRA_TREES])
    pipelines = [make_pipeline(X, y, estimator, 'multiclass', custom_hyperparameters) for estimator in estimators]

    automl = AutoMLSearch(X_train=X, y_train=y, problem_type='multiclass', allowed_pipelines=pipelines)
    automl.search()
    assert automl.best_pipeline.hyperparameters['Imputer']['numeric_impute_strategy'] == ["mean"]

    invalid_pipelines = [make_pipeline(X, y, estimator, 'multiclass', larger_custom) for estimator in estimators]
    automl = AutoMLSearch(X_train=X, y_train=y, problem_type='multiclass', allowed_pipelines=invalid_pipelines)
    automl.search()

    assert automl.best_pipeline.hyperparameters['Imputer']['numeric_impute_strategy'] == ["most_frequent", "mean"]


@patch('evalml.pipelines.BinaryClassificationPipeline.score', return_value={"Log Loss Binary": 0.6})
@patch('evalml.pipelines.BinaryClassificationPipeline.fit')
def test_iterative_algorithm_passes_njobs_to_pipelines(mock_fit, mock_score, dummy_binary_pipeline_class,
                                                       X_y_binary):
    X, y = X_y_binary

    class MockEstimatorWithNJobs(Estimator):
        name = "Mock Classifier with njobs"
        model_family = ModelFamily.NONE
        supported_problem_types = [ProblemTypes.BINARY, ProblemTypes.MULTICLASS]
        hyperparameter_ranges = {}

        def __init__(self, n_jobs=-1, random_seed=0):
            super().__init__(parameters={"n_jobs": n_jobs}, component_obj=None, random_seed=random_seed)

    class Pipeline1(BinaryClassificationPipeline):
        name = "Pipeline 1"
        component_graph = [MockEstimatorWithNJobs]

    class Pipeline2(BinaryClassificationPipeline):
        name = "Pipeline 2"
        component_graph = [MockEstimatorWithNJobs]

    automl = AutoMLSearch(X_train=X, y_train=y, problem_type='binary', n_jobs=3, max_batches=2,
                          allowed_pipelines=[Pipeline1, Pipeline2, dummy_binary_pipeline_class])
    automl.search()
    for parameters in automl.full_rankings.parameters:
        if "Mock Classifier with njobs" in parameters:
            assert parameters["Mock Classifier with njobs"]["n_jobs"] == 3
        else:
            assert all("n_jobs" not in component_params for component_params in parameters.values())


@patch('evalml.pipelines.BinaryClassificationPipeline.score')
@patch('evalml.pipelines.BinaryClassificationPipeline.fit')
def test_automl_ensembling_false(mock_fit, mock_score, X_y_binary):
    X, y = X_y_binary
    mock_score.return_value = {'Log Loss Binary': 1.0}

    automl = AutoMLSearch(X_train=X, y_train=y, problem_type='binary', max_time='60 seconds', max_batches=20, ensembling=False)
    automl.search()
    assert not automl.rankings['pipeline_name'].str.contains('Ensemble').any()


@patch('evalml.pipelines.BinaryClassificationPipeline.score', return_value={"Log Loss Binary": 0.8})
@patch('evalml.pipelines.BinaryClassificationPipeline.fit')
def test_search_with_text(mock_fit, mock_score):
    X = pd.DataFrame(
        {'col_1': ['I\'m singing in the rain! Just singing in the rain, what a glorious feeling, I\'m happy again!',
                   'In sleep he sang to me, in dreams he came... That voice which calls to me, and speaks my name.',
                   'I\'m gonna be the main event, like no king was before! I\'m brushing up on looking down, I\'m working on my ROAR!',
                   'In sleep he sang to me, in dreams he came... That voice which calls to me, and speaks my name.',
                   'In sleep he sang to me, in dreams he came... That voice which calls to me, and speaks my name.',
                   'I\'m singing in the rain! Just singing in the rain, what a glorious feeling, I\'m happy again!'],
         'col_2': ['do you hear the people sing? Singing the songs of angry men\n\tIt is the music of a people who will NOT be slaves again!',
                   'I dreamed a dream in days gone by, when hope was high and life worth living',
                   'Red, the blood of angry men - black, the dark of ages past',
                   'do you hear the people sing? Singing the songs of angry men\n\tIt is the music of a people who will NOT be slaves again!',
                   'Red, the blood of angry men - black, the dark of ages past',
                   'It was red and yellow and green and brown and scarlet and black and ochre and peach and ruby and olive and violet and fawn...']
         })
    y = [0, 1, 1, 0, 1, 0]
    automl = AutoMLSearch(X_train=X, y_train=y, problem_type='binary')
    automl.search()
    assert automl.rankings['pipeline_name'][1:].str.contains('Text').all()


@patch('evalml.pipelines.BinaryClassificationPipeline.score', return_value={"Log Loss Binary": 0.8})
@patch('evalml.pipelines.BinaryClassificationPipeline.fit')
def test_pipelines_per_batch(mock_fit, mock_score, X_y_binary):
    def total_pipelines(automl, num_batches, batch_size):
        total = 1 + len(automl.allowed_pipelines)
        total += ((num_batches - 1) * batch_size)
        return total

    X, y = X_y_binary

    # Checking for default of _pipelines_per_batch
    automl = AutoMLSearch(X_train=X, y_train=y, problem_type='binary', max_batches=2)
    automl.search()
    assert automl._pipelines_per_batch == 5
    assert automl._automl_algorithm.pipelines_per_batch == 5
    assert total_pipelines(automl, 2, 5) == len(automl.full_rankings)

    automl = AutoMLSearch(X_train=X, y_train=y, problem_type='binary', max_batches=1, _pipelines_per_batch=2)
    automl.search()
    assert automl._pipelines_per_batch == 2
    assert automl._automl_algorithm.pipelines_per_batch == 2
    assert total_pipelines(automl, 1, 2) == len(automl.full_rankings)

    automl = AutoMLSearch(X_train=X, y_train=y, problem_type='binary', max_batches=2, _pipelines_per_batch=10)
    automl.search()
    assert automl._pipelines_per_batch == 10
    assert automl._automl_algorithm.pipelines_per_batch == 10
    assert total_pipelines(automl, 2, 10) == len(automl.full_rankings)


@patch('evalml.pipelines.BinaryClassificationPipeline.score', return_value={"Log Loss Binary": 0.8})
@patch('evalml.pipelines.BinaryClassificationPipeline.fit')
def test_automl_respects_random_seed(mock_fit, mock_score, X_y_binary, dummy_classifier_estimator_class):

    X, y = X_y_binary

    class DummyPipeline(BinaryClassificationPipeline):
        component_graph = [dummy_classifier_estimator_class]
        num_pipelines_different_seed = 0
        num_pipelines_init = 0

        def __init__(self, parameters, random_seed):
            is_diff_random_seed = not (random_seed == 42)
            self.__class__.num_pipelines_init += 1
            self.__class__.num_pipelines_different_seed += is_diff_random_seed
            super().__init__(parameters, random_seed=random_seed)

    automl = AutoMLSearch(X_train=X, y_train=y, problem_type="binary", allowed_pipelines=[DummyPipeline],
                          random_seed=42, max_iterations=10)
    automl.search()
    assert DummyPipeline.num_pipelines_different_seed == 0 and DummyPipeline.num_pipelines_init


@pytest.mark.parametrize("callback", [log_error_callback, silent_error_callback, raise_error_callback])
@pytest.mark.parametrize("error_type", ['fit', "mean_cv_score", 'fit-single'])
@patch('evalml.pipelines.BinaryClassificationPipeline.score', return_value={"Log Loss Binary": 0.8})
@patch('evalml.pipelines.BinaryClassificationPipeline.fit')
def test_automl_error_callback(mock_fit, mock_score, error_type, callback, X_y_binary, caplog):
    X, y = X_y_binary
    if error_type == "mean_cv_score":
        msg = "Score Error!"
        mock_score.side_effect = Exception(msg)
    elif error_type == 'fit':
        mock_score.return_value = {"Log Loss Binary": 0.8}
        msg = 'all your model are belong to us'
        mock_fit.side_effect = Exception(msg)
    else:
        # throw exceptions for only one pipeline
        mock_score.return_value = {"Log Loss Binary": 0.8}
        msg = 'all your model are belong to us'
        mock_fit.side_effect = [Exception(msg)] * 3 + [None] * 100
    automl = AutoMLSearch(X_train=X, y_train=y, problem_type="binary", error_callback=callback, train_best_pipeline=False, n_jobs=1)
    if callback in [log_error_callback, silent_error_callback]:
        exception = AutoMLSearchException
        match = "All pipelines in the current AutoML batch produced a score of np.nan on the primary objective"
    else:
        exception = Exception
        match = msg

    if error_type == 'fit-single' and callback in [silent_error_callback, log_error_callback]:
        automl.search()
    else:
        with pytest.raises(exception, match=match):
            automl.search()

    if callback == silent_error_callback:
        assert msg not in caplog.text
    if callback == log_error_callback:
        assert f"Exception during automl search: {msg}" in caplog.text
        assert msg in caplog.text
    if callback in [raise_error_callback]:
        assert f"AutoML search raised a fatal exception: {msg}" in caplog.text
        assert msg in caplog.text


@pytest.mark.parametrize("problem_type", [ProblemTypes.BINARY, ProblemTypes.MULTICLASS, ProblemTypes.REGRESSION])
@patch('evalml.pipelines.RegressionPipeline.score')
@patch('evalml.pipelines.RegressionPipeline.fit')
@patch('evalml.pipelines.MulticlassClassificationPipeline.score')
@patch('evalml.pipelines.MulticlassClassificationPipeline.fit')
@patch('evalml.pipelines.BinaryClassificationPipeline.score')
@patch('evalml.pipelines.BinaryClassificationPipeline.fit')
def test_automl_woodwork_user_types_preserved(mock_binary_fit, mock_binary_score,
                                              mock_multi_fit, mock_multi_score,
                                              mock_regression_fit, mock_regression_score, problem_type,
                                              X_y_binary, X_y_multi, X_y_regression):
    if problem_type == ProblemTypes.BINARY:
        X, y = X_y_binary
        mock_fit = mock_binary_fit
        mock_score = mock_binary_score
        mock_score.return_value = {'Log Loss Binary': 1.0}

    elif problem_type == ProblemTypes.MULTICLASS:
        X, y = X_y_multi
        mock_fit = mock_multi_fit
        mock_score = mock_multi_score
        mock_score.return_value = {'Log Loss Multiclass': 1.0}

    elif problem_type == ProblemTypes.REGRESSION:
        X, y = X_y_regression
        mock_fit = mock_regression_fit
        mock_score = mock_regression_score
        mock_score.return_value = {'R2': 1.0}

    X = pd.DataFrame(X)
    new_col = np.zeros(len(X))
    new_col[:int(len(new_col) / 2)] = 1
    X['cat col'] = pd.Series(new_col)
    X['num col'] = pd.Series(new_col)
    X['text col'] = pd.Series([f"{num}" for num in range(len(new_col))])
    X.ww.init(semantic_tags={'cat col': 'category', 'num col': 'numeric'},
              logical_types={'cat col': 'Categorical', 'num col': 'Integer', 'text col': 'NaturalLanguage'})
    automl = AutoMLSearch(X_train=X, y_train=y, problem_type=problem_type, max_batches=5)
    automl.search()
    for arg in mock_fit.call_args[0]:
        assert isinstance(arg, (pd.DataFrame, pd.Series))
        if isinstance(arg, pd.DataFrame):
            assert arg.ww.semantic_tags['cat col'] == {'category'}
            assert arg.ww.logical_types['cat col'] == ww.logical_types.Categorical
            assert arg.ww.semantic_tags['num col'] == {'numeric'}
            assert arg.ww.logical_types['num col'] == evalml.Integer
            assert arg.ww.semantic_tags['text col'] == set()
            assert arg.ww.logical_types['text col'] == evalml.String
    for arg in mock_score.call_args[0]:
        assert isinstance(arg, (pd.DataFrame, pd.Series))
        if isinstance(arg, pd.DataFrame):
            assert arg.ww.semantic_tags['cat col'] == {'category'}
            assert arg.ww.logical_types['cat col'] == ww.logical_types.Categorical
            assert arg.ww.semantic_tags['num col'] == {'numeric'}
            assert arg.ww.logical_types['num col'] == evalml.Integer
            assert arg.ww.semantic_tags['text col'] == set()
            assert arg.ww.logical_types['text col'] == evalml.String


def test_automl_validates_problem_configuration(X_y_binary):
    X, y = X_y_binary
    assert AutoMLSearch(X_train=X, y_train=y, problem_type="binary").problem_configuration == {}
    assert AutoMLSearch(X_train=X, y_train=y, problem_type="multiclass").problem_configuration == {}
    assert AutoMLSearch(X_train=X, y_train=y, problem_type="regression").problem_configuration == {}
    msg = "user_parameters must be a dict containing values for at least the gap and max_delay parameters"
    with pytest.raises(ValueError, match=msg):
        AutoMLSearch(X_train=X, y_train=y, problem_type="time series regression")
    with pytest.raises(ValueError, match=msg):
        AutoMLSearch(X_train=X, y_train=y, problem_type="time series regression", problem_configuration={"gap": 3})

    problem_config = AutoMLSearch(X_train=X, y_train=y, problem_type="time series regression",
                                  problem_configuration={"max_delay": 2, "gap": 3}).problem_configuration
    assert problem_config == {"max_delay": 2, "gap": 3}


@patch('evalml.objectives.BinaryClassificationObjective.optimize_threshold')
def test_automl_best_pipeline(mock_optimize, X_y_binary):
    X, y = X_y_binary

    automl = AutoMLSearch(X_train=X, y_train=y, problem_type='binary', train_best_pipeline=False, n_jobs=1)
    automl.search()
    with pytest.raises(PipelineNotYetFittedError, match="not fitted"):
        automl.best_pipeline.predict(X)

    mock_optimize.return_value = 0.62

    automl = AutoMLSearch(X_train=X, y_train=y, problem_type='binary', optimize_thresholds=False, objective="Accuracy Binary", n_jobs=1)
    automl.search()
    automl.best_pipeline.predict(X)
    assert automl.best_pipeline.threshold == 0.5

    automl = AutoMLSearch(X_train=X, y_train=y, problem_type='binary', optimize_thresholds=True, objective="Log Loss Binary", n_jobs=1)
    automl.search()
    automl.best_pipeline.predict(X)
    assert automl.best_pipeline.threshold is None

    automl = AutoMLSearch(X_train=X, y_train=y, problem_type='binary', optimize_thresholds=True, objective="Accuracy Binary", n_jobs=1)
    automl.search()
    automl.best_pipeline.predict(X)
    assert automl.best_pipeline.threshold == 0.62


@pytest.mark.parametrize("problem_type", [ProblemTypes.BINARY, ProblemTypes.MULTICLASS, ProblemTypes.REGRESSION])
@patch('evalml.pipelines.RegressionPipeline.fit')
@patch('evalml.pipelines.RegressionPipeline.score')
@patch('evalml.pipelines.MulticlassClassificationPipeline.fit')
@patch('evalml.pipelines.MulticlassClassificationPipeline.score')
@patch('evalml.pipelines.BinaryClassificationPipeline.fit')
@patch('evalml.pipelines.BinaryClassificationPipeline.score')
def test_automl_data_splitter_consistent(mock_binary_score, mock_binary_fit, mock_multi_score, mock_multi_fit,
                                         mock_regression_score, mock_regression_fit, problem_type,
                                         X_y_binary, X_y_multi, X_y_regression):
    if problem_type == ProblemTypes.BINARY:
        X, y = X_y_binary

    elif problem_type == ProblemTypes.MULTICLASS:
        X, y = X_y_multi

    elif problem_type == ProblemTypes.REGRESSION:
        X, y = X_y_regression

    data_splitters = []
    random_seed = [0, 0, 1]
    for seed in random_seed:
        a = AutoMLSearch(X_train=X, y_train=y, problem_type=problem_type, random_seed=seed, max_iterations=1)
        a.search()
        data_splitters.append([[set(train), set(test)] for train, test in a.data_splitter.split(X, y)])
    # append split from last random state again, should be referencing same datasplit object
    data_splitters.append([[set(train), set(test)] for train, test in a.data_splitter.split(X, y)])

    assert data_splitters[0] == data_splitters[1]
    assert data_splitters[1] != data_splitters[2]
    assert data_splitters[2] == data_splitters[3]


@patch('evalml.pipelines.BinaryClassificationPipeline.score')
@patch('evalml.pipelines.BinaryClassificationPipeline.fit')
def test_automl_rerun(mock_fit, mock_score, X_y_binary, caplog):
    mock_score.return_value = {'Log Loss Binary': 1.0}
    msg = "AutoMLSearch.search() has already been run and will not run again on the same instance"
    X, y = X_y_binary
    automl = AutoMLSearch(X_train=X, y_train=y, problem_type="binary", train_best_pipeline=False, n_jobs=1)
    automl.search()
    assert msg not in caplog.text
    automl.search()
    assert msg in caplog.text


@patch('evalml.pipelines.TimeSeriesRegressionPipeline.fit')
@patch('evalml.pipelines.TimeSeriesRegressionPipeline.score')
def test_timeseries_baseline_init_with_correct_gap_max_delay(mock_fit, mock_score, X_y_regression):

    X, y = X_y_regression
    automl = AutoMLSearch(X_train=X, y_train=y, problem_type="time series regression",
                          problem_configuration={"gap": 6, "max_delay": 3}, max_iterations=1)
    automl.search()

    # Best pipeline is baseline pipeline because we only run one iteration
    assert automl.best_pipeline.parameters == {"pipeline": {"gap": 6, "max_delay": 3},
                                               "Time Series Baseline Estimator": {"gap": 6, "max_delay": 3}}


@pytest.mark.parametrize('problem_type', [ProblemTypes.BINARY, ProblemTypes.MULTICLASS,
                                          ProblemTypes.TIME_SERIES_REGRESSION, ProblemTypes.REGRESSION])
def test_automl_does_not_include_positive_only_objectives_by_default(problem_type, X_y_regression):

    X, y = X_y_regression

    only_positive = []
    for name in get_all_objective_names():
        objective_class = get_objective(name)
        if objective_class.positive_only:
            only_positive.append(objective_class)

    search = AutoMLSearch(X_train=X, y_train=y, problem_type=problem_type,
                          problem_configuration={'gap': 0, 'max_delay': 0})
    assert search.objective not in only_positive
    assert all([obj not in only_positive for obj in search.additional_objectives])


@pytest.mark.parametrize('non_core_objective', get_non_core_objectives())
def test_automl_validate_objective(non_core_objective, X_y_regression):

    X, y = X_y_regression

    with pytest.raises(ValueError, match='is not allowed in AutoML!'):
        AutoMLSearch(X_train=X, y_train=y, problem_type=non_core_objective.problem_types[0],
                     objective=non_core_objective.name)

    with pytest.raises(ValueError, match='is not allowed in AutoML!'):
        AutoMLSearch(X_train=X, y_train=y, problem_type=non_core_objective.problem_types[0],
                     additional_objectives=[non_core_objective.name])


@patch('evalml.pipelines.BinaryClassificationPipeline.score')
@patch('evalml.pipelines.BinaryClassificationPipeline.fit')
def test_automl_pipeline_params_simple(mock_fit, mock_score, X_y_binary):
    mock_score.return_value = {'Log Loss Binary': 1.0}
    X, y = X_y_binary
    params = {"Imputer": {"numeric_impute_strategy": "most_frequent"},
              "Logistic Regression Classifier": {"C": 20, "penalty": 'none'},
              "Elastic Net Classifier": {"alpha": 0.75, "l1_ratio": 0.2}}
    automl = AutoMLSearch(X_train=X, y_train=y, problem_type="binary", pipeline_parameters=params, n_jobs=1)
    automl.search()
    for i, row in automl.rankings.iterrows():
        if 'Imputer' in row['parameters']:
            assert row['parameters']['Imputer']['numeric_impute_strategy'] == 'most_frequent'
        if 'Logistic Regression Classifier' in row['parameters']:
            assert row['parameters']['Logistic Regression Classifier']['C'] == 20
            assert row['parameters']['Logistic Regression Classifier']['penalty'] == 'none'
        if 'Elastic Net Classifier' in row['parameters']:
            assert row['parameters']['Elastic Net Classifier']['alpha'] == 0.75
            assert row['parameters']['Elastic Net Classifier']['l1_ratio'] == 0.2


@patch('evalml.pipelines.RegressionPipeline.fit')
@patch('evalml.pipelines.RegressionPipeline.score')
def test_automl_pipeline_params_multiple(mock_score, mock_fit, X_y_regression):
    mock_score.return_value = {'R2': 1.0}
    X, y = X_y_regression
    params = {'Imputer': {'numeric_impute_strategy': Categorical(['median', 'most_frequent'])},
              'Decision Tree Regressor': {'max_depth': Categorical([17, 18, 19]), 'max_features': Categorical(['auto'])},
              'Elastic Net Regressor': {"alpha": Real(0, 0.5), "l1_ratio": Categorical((0.01, 0.02, 0.03))}}
    automl = AutoMLSearch(X_train=X, y_train=y, problem_type='regression', pipeline_parameters=params, n_jobs=1)
    automl.search()
    for i, row in automl.rankings.iterrows():
        if 'Imputer' in row['parameters']:
            assert row['parameters']['Imputer']['numeric_impute_strategy'] == Categorical(['median', 'most_frequent']).rvs(random_state=automl.random_seed)
        if 'Decision Tree Regressor' in row['parameters']:
            assert row['parameters']['Decision Tree Regressor']['max_depth'] == Categorical([17, 18, 19]).rvs(random_state=automl.random_seed)
            assert row['parameters']['Decision Tree Regressor']['max_features'] == 'auto'
        if 'Elastic Net Regressor' in row['parameters']:
            assert 0 < row['parameters']['Elastic Net Regressor']['alpha'] < 0.5
            assert row['parameters']['Elastic Net Regressor']['l1_ratio'] == Categorical((0.01, 0.02, 0.03)).rvs(random_state=automl.random_seed)


@patch('evalml.pipelines.BinaryClassificationPipeline.fit')
@patch('evalml.pipelines.BinaryClassificationPipeline.score', return_value={"Log Loss Binary": 0.02})
def test_automl_respects_pipeline_parameters_with_duplicate_components(mock_score, mock_fit, X_y_binary):

    X, y = X_y_binary

    class PipelineDict(BinaryClassificationPipeline):
        # Pass the input of the first imputer to the second imputer
        component_graph = {"Imputer": ["Imputer"],
                           "Imputer_1": ["Imputer", "Imputer"],
                           "Random Forest Classifier": ["Random Forest Classifier", "Imputer_1"]}

    class PipeLineLinear(BinaryClassificationPipeline):
        component_graph = ["Imputer", "Imputer", "Random Forest Classifier"]

    automl = AutoMLSearch(X, y, problem_type="binary", allowed_pipelines=[PipelineDict, PipeLineLinear],
                          pipeline_parameters={"Imputer": {"numeric_impute_strategy": Categorical(["most_frequent"])},
                                               "Imputer_1": {"numeric_impute_strategy": Categorical(["median"])}},
                          max_batches=3)
    automl.search()
    for i, row in automl.full_rankings.iterrows():
        if "Mode Baseline Binary" in row['pipeline_name']:
            continue
        assert row["parameters"]["Imputer"]["numeric_impute_strategy"] == "most_frequent"
        assert row["parameters"]["Imputer_1"]["numeric_impute_strategy"] == "median"

    class PipelineDict(BinaryClassificationPipeline):
        component_graph = {"One Hot Encoder": ["One Hot Encoder"],
                           "One Hot Encoder_1": ["One Hot Encoder", "One Hot Encoder"],
                           "Random Forest Classifier": ["Random Forest Classifier", "One Hot Encoder_1"]}

    class PipeLineLinear(BinaryClassificationPipeline):
        component_graph = ["One Hot Encoder", "One Hot Encoder", "Random Forest Classifier"]

    automl = AutoMLSearch(X, y, problem_type="binary", allowed_pipelines=[PipelineDict, PipeLineLinear],
                          pipeline_parameters={"One Hot Encoder": {"top_n": Categorical([15])},
                                               "One Hot Encoder_1": {"top_n": Categorical([25])}},
                          max_batches=3)
    automl.search()
    for i, row in automl.full_rankings.iterrows():
        if "Mode Baseline Binary" in row['pipeline_name']:
            continue
        assert row["parameters"]["One Hot Encoder"]["top_n"] == 15
        assert row["parameters"]["One Hot Encoder_1"]["top_n"] == 25


@patch('evalml.pipelines.BinaryClassificationPipeline.fit')
@patch('evalml.pipelines.BinaryClassificationPipeline.score', return_value={"Log Loss Binary": 0.02})
def test_automl_respects_pipeline_custom_hyperparameters_with_duplicate_components(mock_score, mock_fit, X_y_binary):

    X, y = X_y_binary

    class PipelineDict(BinaryClassificationPipeline):
        custom_hyperparameters = {"Imputer": {"numeric_impute_strategy": Categorical(["most_frequent", 'mean'])},
                                  "Imputer_1": {"numeric_impute_strategy": Categorical(["median", 'mean'])},
                                  "Random Forest Classifier": {"n_estimators": Categorical([50, 100])}}
        component_graph = {"Imputer": ["Imputer"],
                           "Imputer_1": ["Imputer", "Imputer"],
                           "Random Forest Classifier": ["Random Forest Classifier", "Imputer_1"]}

    class PipeLineLinear(BinaryClassificationPipeline):
        custom_hyperparameters = {"Imputer": {"numeric_impute_strategy": Categorical(["mean"])},
                                  "Imputer_1": {"numeric_impute_strategy": Categorical(["most_frequent", 'mean'])},
                                  "Random Forest Classifier": {"n_estimators": Categorical([100, 125])}}
        component_graph = ["Imputer", "Imputer", "Random Forest Classifier"]

    automl = AutoMLSearch(X, y, problem_type="binary", allowed_pipelines=[PipelineDict, PipeLineLinear],
                          max_batches=5)
    automl.search()
    for i, row in automl.full_rankings.iterrows():
        if "Mode Baseline Binary" in row['pipeline_name']:
            continue
        if row["pipeline_name"] == "Pipeline Dict":
            assert row["parameters"]["Imputer"]["numeric_impute_strategy"] in {"most_frequent", "mean"}
            assert row["parameters"]["Imputer_1"]["numeric_impute_strategy"] in {"median", "mean"}
            assert row["parameters"]["Random Forest Classifier"]["n_estimators"] in {50, 100}
        if row["pipeline_name"] == "Pipe Line Linear":
            assert row["parameters"]["Imputer"]["numeric_impute_strategy"] == "mean"
            assert row["parameters"]["Imputer_1"]["numeric_impute_strategy"] in {"most_frequent", "mean"}
            assert row["parameters"]["Random Forest Classifier"]["n_estimators"] in {100, 125}


@patch('evalml.pipelines.BinaryClassificationPipeline.fit')
@patch('evalml.pipelines.BinaryClassificationPipeline.score', return_value={"Log Loss Binary": 0.02})
def test_automl_adds_pipeline_parameters_to_custom_pipeline_hyperparams(mock_score, mock_fit, X_y_binary):

    X, y = X_y_binary

    class PipeLineOne(BinaryClassificationPipeline):
        # Pass the input of the first imputer to the second imputer
        custom_hyperparameters = {"One Hot Encoder": {"top_n": Categorical([5, 10])}}

        component_graph = {"Imputer": ["Imputer"],
                           "Imputer_1": ["Imputer", "Imputer"],
                           "One Hot Encoder": ["One Hot Encoder", "Imputer_1"],
                           "Random Forest Classifier": ["Random Forest Classifier", "One Hot Encoder"]}

    class PipeLineTwo(BinaryClassificationPipeline):
        custom_hyperparameters = {"One Hot Encoder": {"top_n": Categorical([12, 10])}}
        component_graph = ["Imputer", "Imputer", "One Hot Encoder", "Random Forest Classifier"]

    class PipeLineThree(BinaryClassificationPipeline):
        custom_hyperparameters = {"Imputer": {"numeric_imputer_strategy": Categorical(["median"])}}
        component_graph = ["Imputer", "Imputer", "One Hot Encoder", "Random Forest Classifier"]

    automl = AutoMLSearch(X, y, problem_type="binary", allowed_pipelines=[PipeLineOne, PipeLineTwo, PipeLineThree],
                          pipeline_parameters={"Imputer": {"numeric_impute_strategy": Categorical(["most_frequent"])}},
                          max_batches=4)
    automl.search()

    expected_top_n = {"Pipe Line One": {5, 10}, "Pipe Line Two": {12, 10}, "Pipe Line Three": {10}}
    for i, row in automl.full_rankings.iterrows():
        if "Mode Baseline Binary" in row['pipeline_name']:
            continue
        assert row["parameters"]["Imputer"]["numeric_impute_strategy"] == "most_frequent"
        assert row["parameters"]["One Hot Encoder"]["top_n"] in expected_top_n[row["pipeline_name"]]
    assert any(row['parameters']["One Hot Encoder"]["top_n"] == 12 for _, row in automl.full_rankings.iterrows() if row["pipeline_name"] == "Pipe Line Two")
    assert any(row['parameters']["One Hot Encoder"]["top_n"] == 5 for _, row in automl.full_rankings.iterrows() if row["pipeline_name"] == "Pipe Line One")


@patch('evalml.pipelines.MulticlassClassificationPipeline.score')
@patch('evalml.pipelines.MulticlassClassificationPipeline.fit')
def test_automl_pipeline_params_kwargs(mock_fit, mock_score, X_y_multi):
    mock_score.return_value = {'Log Loss Multiclass': 1.0}
    X, y = X_y_multi
    params = {'Imputer': {'numeric_impute_strategy': Categorical(['most_frequent'])},
              'Decision Tree Classifier': {'max_depth': Integer(1, 2), 'ccp_alpha': Real(0.1, 0.5)}}
    automl = AutoMLSearch(X_train=X, y_train=y, problem_type='multiclass', pipeline_parameters=params,
                          allowed_model_families=[ModelFamily.DECISION_TREE], n_jobs=1)
    automl.search()
    for i, row in automl.rankings.iterrows():
        if 'Imputer' in row['parameters']:
            assert row['parameters']['Imputer']['numeric_impute_strategy'] == 'most_frequent'
        if 'Decision Tree Classifier' in row['parameters']:
            assert 0.1 < row['parameters']['Decision Tree Classifier']['ccp_alpha'] < 0.5
            assert row['parameters']['Decision Tree Classifier']['max_depth'] == 1


@pytest.mark.parametrize("random_seed", [0, 1, 9])
@patch('evalml.pipelines.MulticlassClassificationPipeline.score')
@patch('evalml.pipelines.MulticlassClassificationPipeline.fit')
def test_automl_pipeline_random_seed(mock_fit, mock_score, random_seed, X_y_multi):
    mock_score.return_value = {'Log Loss Multiclass': 1.0}
    X, y = X_y_multi
    automl = AutoMLSearch(X_train=X, y_train=y, problem_type='multiclass', random_seed=random_seed, n_jobs=1)
    automl.search()

    for i, row in automl.rankings.iterrows():
        if 'Base' not in list(row['parameters'].keys())[0]:
            assert automl.get_pipeline(row['id']).random_seed == random_seed


@pytest.mark.parametrize("ensembling", [True, False])
@pytest.mark.parametrize("ensemble_split_size", [0.1, 0.2])
@patch('evalml.pipelines.BinaryClassificationPipeline.score', return_value={"Log Loss Binary": 0.3})
@patch('evalml.pipelines.BinaryClassificationPipeline.fit')
def test_automl_ensembling_training(mock_fit, mock_score, ensemble_split_size, ensembling, X_y_binary):
    X, y = X_y_binary
    # don't train the best pipeline since we check usage of the ensembling CV through the .fit mock
    ensemble_pipelines = len(get_estimators("binary")) + 2
    automl = AutoMLSearch(X_train=X, y_train=y, problem_type='binary', random_seed=0, n_jobs=1, max_batches=ensemble_pipelines, ensembling=ensembling,
                          train_best_pipeline=False, _ensembling_split_size=ensemble_split_size)
    automl.search()
    training_indices, ensembling_indices, _, _ = split_data(pd.DataFrame(np.arange(X.shape[0])), y, problem_type='binary',
                                                            test_size=ensemble_split_size, random_seed=0)
    training_indices, ensembling_indices = training_indices[0].tolist(), ensembling_indices[0].tolist()
    if ensembling:
        assert automl.ensembling
        # check that the X_train data is all used for the length
        assert len(training_indices) == (len(mock_fit.call_args_list[-2][0][0]) + len(mock_score.call_args_list[-2][0][0]))
        # last call will be the stacking ensembler
        assert len(ensembling_indices) == (len(mock_fit.call_args_list[-1][0][0]) + len(mock_score.call_args_list[-1][0][0]))
    else:
        # verify that there is no creation of ensembling CV data
        assert not automl.ensembling_indices
        for i in [-1, -2]:
            assert len(X) == (len(mock_fit.call_args_list[i][0][0]) + len(mock_score.call_args_list[i][0][0]))


@pytest.mark.parametrize("best_pipeline", [-1, -2])
@pytest.mark.parametrize("ensemble_split_size", [0.1, 0.2, 0.5])
@pytest.mark.parametrize("indices", [[i for i in range(100)], [f"index_{i}" for i in range(100)]])
@patch('evalml.automl.automl_search.AutoMLSearch.rankings', new_callable=PropertyMock)
@patch('evalml.pipelines.BinaryClassificationPipeline.score', return_value={"Log Loss Binary": 0.3})
@patch('evalml.pipelines.BinaryClassificationPipeline.fit')
def test_automl_ensembling_best_pipeline(mock_fit, mock_score, mock_rankings, indices, ensemble_split_size, best_pipeline, X_y_binary, has_minimal_dependencies):
    X, y = X_y_binary
    X = pd.DataFrame(X, index=indices)
    y = pd.Series(y, index=indices)
    ensemble_pipelines = len(get_estimators("binary")) + 2
    automl = AutoMLSearch(X_train=X, y_train=y, problem_type='binary', random_seed=0, n_jobs=1, max_batches=ensemble_pipelines,
                          ensembling=True, _ensembling_split_size=ensemble_split_size)
    ensembling_num = (1 + len(automl.allowed_pipelines) + len(automl.allowed_pipelines) * automl._pipelines_per_batch + 1) + best_pipeline
    mock_rankings.return_value = pd.DataFrame({"id": ensembling_num, "pipeline_name": "stacked_ensembler", "mean_cv_score": 0.1}, index=[0])
    automl.search()
<<<<<<< HEAD
    training_indices, ensembling_indices, _, _ = split_data(pd.DataFrame(np.arange(X.shape[0])), y,
                                                            problem_type='binary', test_size=ensemble_split_size, random_seed=0)
    training_indices, ensembling_indices = training_indices[0].tolist(), ensembling_indices[0].tolist()
=======
>>>>>>> 66cb6a02
    # when best_pipeline == -1, model is ensembling,
    # otherwise, the model is a different model
    # the ensembling_num formula is taken from AutoMLSearch
    if best_pipeline == -1:
        assert automl.best_pipeline.model_family == ModelFamily.ENSEMBLE
    else:
        assert automl.best_pipeline.model_family != ModelFamily.ENSEMBLE
    assert len(mock_fit.call_args_list[-1][0][0]) == len(X)
    assert len(mock_fit.call_args_list[-1][0][1]) == len(y)


@patch('evalml.pipelines.BinaryClassificationPipeline.score', return_value={"Log Loss Binary": 0.3})
@patch('evalml.pipelines.BinaryClassificationPipeline.fit')
def test_automl_no_ensembling_best_pipeline(mock_fit, mock_score, X_y_binary):
    X, y = X_y_binary
    # does not ensemble
    automl = AutoMLSearch(X_train=X, y_train=y, problem_type='binary', random_seed=0, n_jobs=1, max_iterations=2)
    automl.search()
    assert len(mock_fit.call_args_list[-1][0][0]) == len(X)
    assert len(mock_fit.call_args_list[-1][0][1]) == len(y)


@pytest.mark.parametrize("ensemble_split_size", [-1, 0, 1.0, 1.1])
def test_automl_ensemble_split_size(ensemble_split_size, X_y_binary):
    X, y = X_y_binary
    ensemble_pipelines = len(get_estimators("binary")) + 2
    with pytest.raises(ValueError, match="Ensembling split size must be between"):
        AutoMLSearch(X_train=X, y_train=y, problem_type='binary', random_seed=0, ensembling=True, max_batches=ensemble_pipelines, _ensembling_split_size=ensemble_split_size)


@patch('evalml.pipelines.BinaryClassificationPipeline.score', return_value={"Log Loss Binary": 0.3})
@patch('evalml.pipelines.BinaryClassificationPipeline.fit')
def test_automl_best_pipeline_feature_types_ensembling(mock_fit, mock_score, X_y_binary):
    X, y = X_y_binary
    X = pd.DataFrame(X)
    X['text column'] = ["Here is a text column that we want to treat as categorical if possible, but we want it to have some unique {} value".format(i % 10) for i in range(len(X))]
    X.ww.init(logical_types={1: "categorical", "text column": "categorical"})
    y = ww.init_series(pd.Series(y))
    ensemble_pipelines = len(get_estimators("binary")) + 2
    automl = AutoMLSearch(X_train=X, y_train=y, problem_type='binary', random_seed=0, n_jobs=1, max_batches=ensemble_pipelines, ensembling=True,
                          train_best_pipeline=True)
    assert automl.ensembling
    automl.search()
    # ensure we use the full X data for training the best pipeline, which isn't ensembling pipeline
    assert len(X) == len(mock_fit.call_args_list[-1][0][0])
    # check that the logical types were preserved
    assert str(mock_fit.call_args_list[-1][0][0].ww.logical_types[1]) == 'Categorical'
    assert str(mock_fit.call_args_list[-1][0][0].ww.logical_types['text column']) == 'Categorical'


@patch('evalml.preprocessing.data_splitters.balanced_classification_splitter.BalancedClassificationDataCVSplit.transform_sample', return_value=[0, 1, 2])
@patch('evalml.pipelines.MulticlassClassificationPipeline.score', return_value={'Log Loss Multiclass': 0.2})
@patch('evalml.pipelines.MulticlassClassificationPipeline.fit')
def test_best_pipeline_data_splitter_transform(mock_fit, mock_score, mock_transform, X_y_multi):
    X, y = X_y_multi
    automl = AutoMLSearch(X_train=X, y_train=y, problem_type='multiclass')
    automl.search()
    assert mock_transform.is_called()
    # since we have the transformer return 3 indices only, we want to make sure the last training sample, after transform, has 3 values only
    assert len(mock_fit.call_args_list[-1][0][0]) == 3
    assert len(mock_fit.call_args_list[-1][0][1]) == 3


def test_automl_check_for_high_variance(X_y_binary, dummy_binary_pipeline_class):
    X, y = X_y_binary
    automl = AutoMLSearch(X_train=X, y_train=y, problem_type='binary')
    cv_scores = pd.Series([1, 1, 1])
    pipeline = dummy_binary_pipeline_class(parameters={})
    assert not automl._check_for_high_variance(pipeline, cv_scores.mean(), cv_scores.std())

    cv_scores = pd.Series([0, 0, 0])
    assert not automl._check_for_high_variance(pipeline, cv_scores.mean(), cv_scores.std())

    cv_scores = pd.Series([0, 1, np.nan, np.nan])
    assert automl._check_for_high_variance(pipeline, cv_scores.mean(), cv_scores.std())

    cv_scores = pd.Series([0, 1, 2, 3])
    assert automl._check_for_high_variance(pipeline, cv_scores.mean(), cv_scores.std())

    cv_scores = pd.Series([0, -1, -1, -1])
    assert automl._check_for_high_variance(pipeline, cv_scores.mean(), cv_scores.std())


@patch('evalml.pipelines.BinaryClassificationPipeline.fit')
def test_automl_check_high_variance_logs_warning(mock_fit_binary, X_y_binary, caplog):
    X, y = X_y_binary

    with patch('evalml.pipelines.BinaryClassificationPipeline.score', return_value={"Log Loss Binary": 1}):
        automl = AutoMLSearch(X_train=X, y_train=y, problem_type='binary')
        automl.search()
        out = caplog.text
        assert "High coefficient of variation" not in out

    caplog.clear()

    desired_score_values = [{"Log Loss Binary": i} for i in [1, 2, 10] * 2]
    with patch('evalml.pipelines.BinaryClassificationPipeline.score', side_effect=desired_score_values):
        automl = AutoMLSearch(X_train=X, y_train=y, problem_type='binary', max_iterations=2)
        automl.search()
        out = caplog.text
        assert "High coefficient of variation" in out


def test_automl_raises_error_with_duplicate_pipeline_names(dummy_binary_pipeline_class, X_y_binary):
    X, y = X_y_binary

    class MyPipeline1(BinaryClassificationPipeline):
        custom_name = "Custom Pipeline"
        component_graph = ["Imputer", "Random Forest Classifier"]

    class MyPipeline2(BinaryClassificationPipeline):
        custom_name = "Custom Pipeline"
        component_graph = ["Imputer", "Logistic Regression Classifier"]

    class MyPipeline3(BinaryClassificationPipeline):
        custom_name = "My Pipeline 3"
        component_graph = ["Logistic Regression Classifier"]

    class MyPipeline4(BinaryClassificationPipeline):
        custom_name = "My Pipeline 3"
        component_graph = ["Random Forest Classifier"]

    class OtherPipeline(BinaryClassificationPipeline):
        custom_name = "Other Pipeline"
        component_graph = ["Extra Trees Classifier"]

    with pytest.raises(ValueError,
                       match="All pipeline names must be unique. The name 'Custom Pipeline' was repeated."):
        AutoMLSearch(X, y, problem_type="binary", allowed_pipelines=[MyPipeline1, MyPipeline2, MyPipeline3])

    with pytest.raises(ValueError,
                       match="All pipeline names must be unique. The names 'Custom Pipeline', 'My Pipeline 3' were repeated."):
        AutoMLSearch(X, y, problem_type="binary", allowed_pipelines=[MyPipeline1, MyPipeline2,
                                                                     MyPipeline3, MyPipeline4, OtherPipeline])


@patch('evalml.pipelines.BinaryClassificationPipeline.score')
@patch('evalml.pipelines.BinaryClassificationPipeline.fit')
def test_train_batch_score_batch(mock_fit, mock_score, dummy_binary_pipeline_class, X_y_binary):

    def make_dummy_pipeline(index):
        class Pipeline(dummy_binary_pipeline_class):
            custom_name = f"Pipeline {index}"
        return Pipeline({})

    pipelines = [make_dummy_pipeline(i) for i in range(3)]

    X, y = X_y_binary

    mock_score.return_value = {"Log Loss Binary": 0.1}
    automl = AutoMLSearch(X_train=X, y_train=y, problem_type="binary", max_iterations=3)
    automl.search()

    mock_fit.side_effect = [None, Exception("foo"), None]
    fitted_pipelines = automl.train_pipelines(pipelines)
    assert fitted_pipelines.keys() == {"Pipeline 0", "Pipeline 2"}

    score_effects = [{"Log Loss Binary": 0.1}, {"Log Loss Binary": 0.2}, {"Log Loss Binary": 0.3}]
    mock_score.side_effect = score_effects
    expected_scores = {f"Pipeline {i}": effect for i, effect in zip(range(3), score_effects)}
    scores = automl.score_pipelines(pipelines, X, y, ["Log Loss Binary"])
    assert scores == expected_scores


def test_train_batch_returns_trained_pipelines(X_y_binary):
    X, y = X_y_binary

    automl = AutoMLSearch(X_train=X, y_train=y, problem_type="binary")

    class RfPipeline(BinaryClassificationPipeline):
        component_graph = ["Random Forest Classifier"]

    class LogisticPipeline(BinaryClassificationPipeline):
        component_graph = ["Logistic Regression Classifier"]

    pipelines = [RfPipeline({"Random Forest Classifier": {"n_jobs": 1}}),
                 LogisticPipeline({"Logistic Regression Classifier": {"n_jobs": 1}})]

    fitted_pipelines = automl.train_pipelines(pipelines)

    assert all([isinstance(pl, PipelineBase) for pl in fitted_pipelines.values()])

    # Check that the output pipelines are fitted but the input pipelines are not
    for original_pipeline in pipelines:
        fitted_pipeline = fitted_pipelines[original_pipeline.name]
        assert fitted_pipeline.name == original_pipeline.name
        assert fitted_pipeline._is_fitted
        assert fitted_pipeline != original_pipeline


@pytest.mark.parametrize("pipeline_fit_side_effect",
                         [[None] * 6, [None, Exception("foo"), None],
                          [None, Exception("bar"), Exception("baz")],
                          [Exception("Everything"), Exception("is"), Exception("broken")]])
@patch('evalml.pipelines.BinaryClassificationPipeline.score', return_value={"Log Loss Binary": 0.3})
def test_train_batch_works(mock_score, pipeline_fit_side_effect, X_y_binary,
                           dummy_binary_pipeline_class, stackable_classifiers, caplog):

    exceptions_to_check = [str(e) for e in pipeline_fit_side_effect if isinstance(e, Exception)]

    X, y = X_y_binary

    automl = AutoMLSearch(X_train=X, y_train=y, problem_type='binary', max_time=1, max_iterations=2,
                          train_best_pipeline=False, n_jobs=1)

    def make_pipeline_name(index):
        class DummyPipeline(dummy_binary_pipeline_class):
            custom_name = f"Pipeline {index}"
        return DummyPipeline({'Mock Classifier': {'a': index}})

    pipelines = [make_pipeline_name(i) for i in range(len(pipeline_fit_side_effect) - 1)]
    ensemble_input_pipelines = [make_pipeline_from_components([classifier], problem_type="binary") for classifier in stackable_classifiers[:2]]
    ensemble = make_pipeline_from_components([StackedEnsembleClassifier(ensemble_input_pipelines, n_jobs=1)], problem_type="binary")
    pipelines.append(ensemble)

    def train_batch_and_check():
        caplog.clear()
        with patch('evalml.pipelines.BinaryClassificationPipeline.fit') as mock_fit:
            mock_fit.side_effect = pipeline_fit_side_effect

            trained_pipelines = automl.train_pipelines(pipelines)

            assert len(trained_pipelines) == len(pipeline_fit_side_effect) - len(exceptions_to_check)
            assert mock_fit.call_count == len(pipeline_fit_side_effect)
            for exception in exceptions_to_check:
                assert exception in caplog.text

    # Test training before search is run
    train_batch_and_check()

    # Test training after search.
    automl.search()

    train_batch_and_check()


@patch('evalml.automl.engine.sequential_engine.train_pipeline')
def test_train_pipelines_performs_undersampling(mock_train, X_y_binary, dummy_binary_pipeline_class):
    X, y = X_y_binary
    X = ww.DataTable(X)
    y = ww.DataColumn(y)

    automl = AutoMLSearch(X_train=X, y_train=y, problem_type='binary', max_time=1, max_iterations=2,
                          train_best_pipeline=False, n_jobs=1)

    train_indices = automl.data_splitter.transform_sample(X, y)
    X_train = X.iloc[train_indices]
    y_train = y.iloc[train_indices]

    pipelines = [dummy_binary_pipeline_class({})]
    mock_train.reset_mock()
    automl.train_pipelines(pipelines)

    args, kwargs = mock_train.call_args  # args are (pipeline, X, y, optimize_thresholds, objective)
    pd.testing.assert_frame_equal(X_train.to_dataframe(), kwargs['X'].to_dataframe())
    pd.testing.assert_series_equal(y_train.to_series(), kwargs['y'].to_series())


no_exception_scores = {"F1": 0.9, "AUC": 0.7, "Log Loss Binary": 0.25}


@pytest.mark.parametrize("pipeline_score_side_effect",
                         [[no_exception_scores] * 6,
                          [no_exception_scores,
                           PipelineScoreError(exceptions={"AUC": (Exception(), []), "Log Loss Binary": (Exception(), [])},
                                              scored_successfully={"F1": 0.2}),
                           no_exception_scores],
                          [no_exception_scores,
                           PipelineScoreError(exceptions={"AUC": (Exception(), []), "Log Loss Binary": (Exception(), [])},
                                              scored_successfully={"F1": 0.3}),
                           PipelineScoreError(exceptions={"AUC": (Exception(), []), "F1": (Exception(), [])},
                                              scored_successfully={"Log Loss Binary": 0.2})],
                          [PipelineScoreError(exceptions={"Log Loss Binary": (Exception(), []), "F1": (Exception(), [])},
                                              scored_successfully={"AUC": 0.6}),
                           PipelineScoreError(exceptions={"AUC": (Exception(), []), "Log Loss Binary": (Exception(), [])},
                                              scored_successfully={"F1": 0.2}),
                           PipelineScoreError(exceptions={"Log Loss Binary": (Exception(), [])},
                                              scored_successfully={"AUC": 0.2, "F1": 0.1})]])
@patch('evalml.pipelines.BinaryClassificationPipeline.score')
def test_score_batch_works(mock_score, pipeline_score_side_effect, X_y_binary,
                           dummy_binary_pipeline_class, stackable_classifiers, caplog):

    exceptions_to_check = []
    expected_scores = {}
    for i, e in enumerate(pipeline_score_side_effect):
        # Ensemble pipeline has different name
        pipeline_name = f"Pipeline {i}" if i < len(pipeline_score_side_effect) - 1 else "Templated Pipeline"
        scores = no_exception_scores
        if isinstance(e, PipelineScoreError):
            scores = {"F1": np.nan, "AUC": np.nan, "Log Loss Binary": np.nan}
            scores.update(e.scored_successfully)
            exceptions_to_check.append(f"Score error for {pipeline_name}")

        expected_scores[pipeline_name] = scores

    X, y = X_y_binary

    automl = AutoMLSearch(X_train=X, y_train=y, problem_type='binary', max_iterations=1,
                          allowed_pipelines=[dummy_binary_pipeline_class])

    def make_pipeline_name(index):
        class DummyPipeline(dummy_binary_pipeline_class):
            custom_name = f"Pipeline {index}"
        return DummyPipeline({'Mock Classifier': {'a': index}})

    pipelines = [make_pipeline_name(i) for i in range(len(pipeline_score_side_effect) - 1)]
    ensemble_input_pipelines = [make_pipeline_from_components([classifier], problem_type="binary") for classifier in stackable_classifiers[:2]]
    ensemble = make_pipeline_from_components([StackedEnsembleClassifier(ensemble_input_pipelines, n_jobs=1)],
                                             problem_type="binary")
    pipelines.append(ensemble)

    def score_batch_and_check():
        caplog.clear()
        with patch('evalml.pipelines.BinaryClassificationPipeline.score') as mock_score:
            mock_score.side_effect = pipeline_score_side_effect

            scores = automl.score_pipelines(pipelines, X, y, objectives=["Log Loss Binary", "F1", "AUC"])
            assert scores == expected_scores
            for exception in exceptions_to_check:
                assert exception in caplog.text

    # Test scoring before search
    score_batch_and_check()

    automl.search()

    # Test scoring after search
    score_batch_and_check()


def test_train_pipelines_score_pipelines_raise_exception_with_duplicate_names(X_y_binary, dummy_binary_pipeline_class):

    class Pipeline1(dummy_binary_pipeline_class):
        custom_name = "My Pipeline"

    class Pipeline2(dummy_binary_pipeline_class):
        custom_name = "My Pipeline"

    X, y = X_y_binary

    automl = AutoMLSearch(X_train=X, y_train=y, problem_type='binary', max_iterations=1,
                          allowed_pipelines=[dummy_binary_pipeline_class])

    with pytest.raises(ValueError, match="All pipeline names must be unique. The name 'My Pipeline' was repeated."):
        automl.train_pipelines([Pipeline2({}), Pipeline1({})])

    with pytest.raises(ValueError, match="All pipeline names must be unique. The name 'My Pipeline' was repeated."):
        automl.score_pipelines([Pipeline2({}), Pipeline1({})], None, None, None)


def test_score_batch_before_fitting_yields_error_nan_scores(X_y_binary, dummy_binary_pipeline_class, caplog):
    X, y = X_y_binary

    automl = AutoMLSearch(X_train=X, y_train=y, problem_type='binary', max_iterations=1,
                          allowed_pipelines=[dummy_binary_pipeline_class])

    scored_pipelines = automl.score_pipelines([dummy_binary_pipeline_class({})], X, y,
                                              objectives=["Log Loss Binary", F1()])
    assert scored_pipelines == {"Mock Binary Classification Pipeline": {"Log Loss Binary": np.nan,
                                                                        "F1": np.nan}}

    assert "Score error for Mock Binary Classification Pipeline" in caplog.text
    assert "This LabelEncoder instance is not fitted yet." in caplog.text


def test_high_cv_check_no_warning_for_divide_by_zero(X_y_binary, dummy_binary_pipeline_class):
    X, y = X_y_binary
    automl = AutoMLSearch(X_train=X, y_train=y, problem_type="binary")
    with pytest.warns(None) as warnings:
        automl._check_for_high_variance(dummy_binary_pipeline_class({}), cv_mean=np.array([0.0]),
                                        cv_std=np.array([0.1]))
    assert len(warnings) == 0

    with pytest.warns(None) as warnings:
        # mean is 0 but std is not
        automl._check_for_high_variance(dummy_binary_pipeline_class({}),
                                        cv_mean=np.array([0.0, 1.0, -1.0]).mean(), cv_std=np.array([0.0, 1.0, -1.0]).std())
    assert len(warnings) == 0


@pytest.mark.parametrize("automl_type", [ProblemTypes.BINARY, ProblemTypes.MULTICLASS, ProblemTypes.REGRESSION])
@patch('evalml.pipelines.RegressionPipeline.score', return_value={"R2": 0.3})
@patch('evalml.pipelines.ClassificationPipeline.score', return_value={"Log Loss Multiclass": 0.3})
@patch('evalml.pipelines.BinaryClassificationPipeline.score', return_value={"Log Loss Binary": 0.3})
@patch('evalml.automl.engine.sequential_engine.train_pipeline')
def test_automl_supports_float_targets_for_classification(mock_train, mock_binary_score, mock_multi_score, mock_regression_score,
                                                          automl_type, X_y_binary, X_y_multi, X_y_regression,
                                                          dummy_binary_pipeline_class,
                                                          dummy_regression_pipeline_class,
                                                          dummy_multiclass_pipeline_class):
    if automl_type == ProblemTypes.BINARY:
        X, y = X_y_binary
        y = pd.Series(y).map({0: -5.19, 1: 6.7})
        mock_train.return_value = dummy_binary_pipeline_class({})
    elif automl_type == ProblemTypes.MULTICLASS:
        X, y = X_y_multi
        y = pd.Series(y).map({0: -5.19, 1: 6.7, 2: 2.03})
        mock_train.return_value = dummy_multiclass_pipeline_class({})
    elif automl_type == ProblemTypes.REGRESSION:
        X, y = X_y_regression
        y = pd.Series(y)
        mock_train.return_value = dummy_regression_pipeline_class({})

    automl = AutoMLSearch(X_train=X, y_train=y, problem_type=automl_type, random_seed=0, n_jobs=1)
    automl.search()

    # Assert that we train pipeline on the original target, not the encoded one used in EngineBase for data splitting
    _, kwargs = mock_train.call_args
    mock_y = kwargs["y"]
    pd.testing.assert_series_equal(mock_y.to_series(), y, check_dtype=False)


@pytest.mark.parametrize("problem_type", [ProblemTypes.TIME_SERIES_REGRESSION, ProblemTypes.TIME_SERIES_BINARY,
                                          ProblemTypes.TIME_SERIES_MULTICLASS])
def test_automl_issues_beta_warning_for_time_series(problem_type, X_y_binary):

    X, y = X_y_binary

    with warnings.catch_warnings(record=True) as warn:
        warnings.simplefilter("always")
        AutoMLSearch(X, y, problem_type=problem_type, problem_configuration={"gap": 0, "max_delay": 2})
        assert len(warn) == 1
        message = "Time series support in evalml is still in beta, which means we are still actively building its core features"
        assert str(warn[0].message).startswith(message)


def test_automl_validates_data_passed_in_to_allowed_pipelines(X_y_binary, dummy_binary_pipeline_class):

    X, y = X_y_binary

    with pytest.raises(ValueError, match="Parameter allowed_pipelines must be either None or a list!"):
        AutoMLSearch(X, y, problem_type="binary", allowed_pipelines=dummy_binary_pipeline_class)

    with pytest.raises(ValueError, match="Every element of allowed_pipelines must be a subclass of PipelineBase!"):
        AutoMLSearch(X, y, problem_type="binary", allowed_pipelines=[dummy_binary_pipeline_class({})])

    with pytest.raises(ValueError, match="Every element of allowed_pipelines must be a subclass of PipelineBase!"):
        AutoMLSearch(X, y, problem_type="binary", allowed_pipelines=[dummy_binary_pipeline_class.name, dummy_binary_pipeline_class])<|MERGE_RESOLUTION|>--- conflicted
+++ resolved
@@ -2400,12 +2400,6 @@
     ensembling_num = (1 + len(automl.allowed_pipelines) + len(automl.allowed_pipelines) * automl._pipelines_per_batch + 1) + best_pipeline
     mock_rankings.return_value = pd.DataFrame({"id": ensembling_num, "pipeline_name": "stacked_ensembler", "mean_cv_score": 0.1}, index=[0])
     automl.search()
-<<<<<<< HEAD
-    training_indices, ensembling_indices, _, _ = split_data(pd.DataFrame(np.arange(X.shape[0])), y,
-                                                            problem_type='binary', test_size=ensemble_split_size, random_seed=0)
-    training_indices, ensembling_indices = training_indices[0].tolist(), ensembling_indices[0].tolist()
-=======
->>>>>>> 66cb6a02
     # when best_pipeline == -1, model is ensembling,
     # otherwise, the model is a different model
     # the ensembling_num formula is taken from AutoMLSearch
@@ -2645,8 +2639,8 @@
 @patch('evalml.automl.engine.sequential_engine.train_pipeline')
 def test_train_pipelines_performs_undersampling(mock_train, X_y_binary, dummy_binary_pipeline_class):
     X, y = X_y_binary
-    X = ww.DataTable(X)
-    y = ww.DataColumn(y)
+    X = pd.DataFrame(X)
+    y = pd.Series(y)
 
     automl = AutoMLSearch(X_train=X, y_train=y, problem_type='binary', max_time=1, max_iterations=2,
                           train_best_pipeline=False, n_jobs=1)
@@ -2660,8 +2654,8 @@
     automl.train_pipelines(pipelines)
 
     args, kwargs = mock_train.call_args  # args are (pipeline, X, y, optimize_thresholds, objective)
-    pd.testing.assert_frame_equal(X_train.to_dataframe(), kwargs['X'].to_dataframe())
-    pd.testing.assert_series_equal(y_train.to_series(), kwargs['y'].to_series())
+    pd.testing.assert_frame_equal(X_train, kwargs['X'])
+    pd.testing.assert_series_equal(y_train, kwargs['y'])
 
 
 no_exception_scores = {"F1": 0.9, "AUC": 0.7, "Log Loss Binary": 0.25}
@@ -2815,7 +2809,7 @@
     # Assert that we train pipeline on the original target, not the encoded one used in EngineBase for data splitting
     _, kwargs = mock_train.call_args
     mock_y = kwargs["y"]
-    pd.testing.assert_series_equal(mock_y.to_series(), y, check_dtype=False)
+    pd.testing.assert_series_equal(mock_y, y, check_dtype=False)
 
 
 @pytest.mark.parametrize("problem_type", [ProblemTypes.TIME_SERIES_REGRESSION, ProblemTypes.TIME_SERIES_BINARY,
