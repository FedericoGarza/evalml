import os
import warnings
from collections import OrderedDict
from itertools import product
from unittest.mock import MagicMock, PropertyMock, patch

import cloudpickle
import numpy as np
import pandas as pd
import pytest
import woodwork as ww
from sklearn.model_selection import KFold, StratifiedKFold
from skopt.space import Categorical, Integer, Real

from evalml import AutoMLSearch
from evalml.automl.callbacks import (
    log_error_callback,
    raise_error_callback,
    silent_error_callback
)
from evalml.automl.utils import (
    _LARGE_DATA_PERCENT_VALIDATION,
    _LARGE_DATA_ROW_THRESHOLD,
    get_default_primary_search_objective
)
from evalml.demos import load_breast_cancer, load_wine
from evalml.exceptions import (
    AutoMLSearchException,
    PipelineNotFoundError,
    PipelineNotYetFittedError,
    PipelineScoreError
)
from evalml.model_family import ModelFamily
from evalml.objectives import (
    F1,
    BinaryClassificationObjective,
    CostBenefitMatrix,
    FraudCost,
    RegressionObjective
)
from evalml.objectives.utils import (
    get_all_objective_names,
    get_core_objectives,
    get_non_core_objectives,
    get_objective
)
from evalml.pipelines import (
    BinaryClassificationPipeline,
    Estimator,
    MulticlassClassificationPipeline,
    PipelineBase,
    RegressionPipeline,
    StackedEnsembleClassifier
)
from evalml.pipelines.components.utils import (
    allowed_model_families,
    get_estimators
)
from evalml.pipelines.utils import make_pipeline, make_pipeline_from_components
<<<<<<< HEAD
from evalml.preprocessing import TrainingValidationSplit, split_data
from evalml.problem_types import ProblemTypes, handle_problem_types
=======
from evalml.preprocessing import (
    BalancedClassificationDataCVSplit,
    BalancedClassificationDataTVSplit,
    TrainingValidationSplit,
    split_data
)
from evalml.problem_types import (
    ProblemTypes,
    handle_problem_types,
    is_classification,
    is_time_series
)
>>>>>>> c77b6a17
from evalml.tuners import NoParamsException, RandomSearchTuner


@pytest.mark.parametrize("automl_type,objective",
                         zip([ProblemTypes.REGRESSION, ProblemTypes.MULTICLASS, ProblemTypes.BINARY, ProblemTypes.BINARY],
                             ['R2', 'log loss multiclass', 'log loss binary', 'F1']))
def test_search_results(X_y_regression, X_y_binary, X_y_multi, automl_type, objective):
    expected_cv_data_keys = {'all_objective_scores', "mean_cv_score", 'binary_classification_threshold'}
    if automl_type == ProblemTypes.REGRESSION:
        expected_pipeline_class = RegressionPipeline
        X, y = X_y_regression
    elif automl_type == ProblemTypes.BINARY:
        expected_pipeline_class = BinaryClassificationPipeline
        X, y = X_y_binary
    elif automl_type == ProblemTypes.MULTICLASS:
        expected_pipeline_class = MulticlassClassificationPipeline
        X, y = X_y_multi

    automl = AutoMLSearch(X_train=X, y_train=y, problem_type=automl_type, optimize_thresholds=False, objective=objective, max_iterations=2, n_jobs=1)
    automl.search()
    assert automl.results.keys() == {'pipeline_results', 'search_order'}
    assert automl.results['search_order'] == [0, 1]
    assert len(automl.results['pipeline_results']) == 2
    for pipeline_id, results in automl.results['pipeline_results'].items():
        assert results.keys() == {'id', 'pipeline_name', 'pipeline_class', 'pipeline_summary', 'parameters', "mean_cv_score",
                                  "standard_deviation_cv_score", 'high_variance_cv', 'training_time',
                                  'cv_data', 'percent_better_than_baseline_all_objectives',
                                  'percent_better_than_baseline', 'validation_score'}
        assert results['id'] == pipeline_id
        assert isinstance(results['pipeline_name'], str)
        assert issubclass(results['pipeline_class'], expected_pipeline_class)
        assert isinstance(results['pipeline_summary'], str)
        assert isinstance(results['parameters'], dict)
        assert isinstance(results["mean_cv_score"], float)
        assert isinstance(results['high_variance_cv'], bool)
        assert isinstance(results['cv_data'], list)
        for cv_result in results['cv_data']:
            assert cv_result.keys() == expected_cv_data_keys
            if objective == 'F1':
                assert cv_result['binary_classification_threshold'] == 0.5
            else:
                assert cv_result['binary_classification_threshold'] is None
            all_objective_scores = cv_result["all_objective_scores"]
            for score in all_objective_scores.values():
                assert score is not None
        assert automl.get_pipeline(pipeline_id).parameters == results['parameters']
        assert results['validation_score'] == pd.Series([fold["mean_cv_score"] for fold in results['cv_data']])[0]
    assert isinstance(automl.rankings, pd.DataFrame)
    assert isinstance(automl.full_rankings, pd.DataFrame)
    assert np.all(automl.rankings.dtypes == pd.Series(
        [np.dtype('int64'), np.dtype('O'), np.dtype('float64'), np.dtype('float64'), np.dtype('float64'), np.dtype('float64'), np.dtype('bool'), np.dtype('O')],
        index=['id', 'pipeline_name', "mean_cv_score", "standard_deviation_cv_score", "validation_score", 'percent_better_than_baseline', 'high_variance_cv', 'parameters']))
    assert np.all(automl.full_rankings.dtypes == pd.Series(
        [np.dtype('int64'), np.dtype('O'), np.dtype('float64'), np.dtype('float64'), np.dtype('float64'), np.dtype('float64'), np.dtype('bool'), np.dtype('O')],
        index=['id', 'pipeline_name', "mean_cv_score", "standard_deviation_cv_score", "validation_score", 'percent_better_than_baseline', 'high_variance_cv', 'parameters']))


@pytest.mark.parametrize("automl_type", [ProblemTypes.BINARY, ProblemTypes.MULTICLASS, ProblemTypes.REGRESSION])
@patch('evalml.pipelines.RegressionPipeline.score')
@patch('evalml.pipelines.RegressionPipeline.fit')
@patch('evalml.pipelines.MulticlassClassificationPipeline.score')
@patch('evalml.pipelines.MulticlassClassificationPipeline.fit')
@patch('evalml.pipelines.BinaryClassificationPipeline.score')
@patch('evalml.pipelines.BinaryClassificationPipeline.fit')
def test_pipeline_limits(mock_fit_binary, mock_score_binary,
                         mock_fit_multi, mock_score_multi,
                         mock_fit_regression, mock_score_regression,
                         automl_type, caplog,
                         X_y_binary, X_y_multi, X_y_regression):
    if automl_type == ProblemTypes.BINARY:
        X, y = X_y_binary
    elif automl_type == ProblemTypes.MULTICLASS:
        X, y = X_y_multi
    elif automl_type == ProblemTypes.REGRESSION:
        X, y = X_y_regression

    mock_score_binary.return_value = {'Log Loss Binary': 1.0}
    mock_score_multi.return_value = {'Log Loss Multiclass': 1.0}
    mock_score_regression.return_value = {'R2': 1.0}

    automl = AutoMLSearch(X_train=X, y_train=y, problem_type=automl_type, max_iterations=1)
    automl.search()
    out = caplog.text
    assert "Searching up to 1 pipelines. " in out
    assert len(automl.results['pipeline_results']) == 1

    caplog.clear()
    automl = AutoMLSearch(X_train=X, y_train=y, problem_type=automl_type, max_time=1)
    automl.search()
    out = caplog.text
    assert "Will stop searching for new pipelines after 1 seconds" in out
    assert len(automl.results['pipeline_results']) >= 1

    caplog.clear()
    automl = AutoMLSearch(X_train=X, y_train=y, problem_type=automl_type, max_time=1, max_iterations=5)
    automl.search()
    out = caplog.text
    assert "Searching up to 5 pipelines. " in out
    assert "Will stop searching for new pipelines after 1 seconds" in out
    assert len(automl.results['pipeline_results']) <= 5

    caplog.clear()
    automl = AutoMLSearch(X_train=X, y_train=y, problem_type=automl_type)
    automl.search()
    out = caplog.text
    assert "Using default limit of max_batches=1." in out
    assert "Searching up to 1 batches for a total of" in out
    assert len(automl.results['pipeline_results']) > 5

    caplog.clear()
    automl = AutoMLSearch(X_train=X, y_train=y, problem_type=automl_type, max_time=1e-16)
    automl.search()
    out = caplog.text
    assert "Will stop searching for new pipelines after 0 seconds" in out
    # search will always run at least one pipeline
    assert len(automl.results['pipeline_results']) >= 1


@patch('evalml.pipelines.BinaryClassificationPipeline.fit')
def test_pipeline_fit_raises(mock_fit, X_y_binary, caplog):
    msg = 'all your model are belong to us'
    mock_fit.side_effect = Exception(msg)
    X, y = X_y_binary
    # Don't train the best pipeline, since this test mocks the pipeline.fit() method and causes it to raise an exception,
    # which we don't want to raise while fitting the best pipeline.
    automl = AutoMLSearch(X_train=X, y_train=y, problem_type='binary', max_iterations=1, train_best_pipeline=False)
    automl.search()
    out = caplog.text
    assert 'Exception during automl search' in out
    pipeline_results = automl.results.get('pipeline_results', {})
    assert len(pipeline_results) == 1

    cv_scores_all = pipeline_results[0].get('cv_data', {})
    for cv_scores in cv_scores_all:
        for name, score in cv_scores['all_objective_scores'].items():
            if name in ['# Training', '# Validation']:
                assert score > 0
            else:
                assert np.isnan(score)


@patch('evalml.pipelines.BinaryClassificationPipeline.score')
def test_pipeline_score_raises(mock_score, X_y_binary, caplog):
    msg = 'all your model are belong to us'
    mock_score.side_effect = Exception(msg)
    X, y = X_y_binary
    automl = AutoMLSearch(X_train=X, y_train=y, problem_type='binary', max_iterations=1, n_jobs=1)
    automl.search()
    out = caplog.text
    assert 'Exception during automl search' in out
    assert 'All scores will be replaced with nan.' in out
    pipeline_results = automl.results.get('pipeline_results', {})
    assert len(pipeline_results) == 1
    cv_scores_all = pipeline_results[0]["cv_data"][0]["all_objective_scores"]
    objective_scores = {o.name: cv_scores_all[o.name] for o in [automl.objective] + automl.additional_objectives}

    assert np.isnan(list(objective_scores.values())).all()


@patch('evalml.objectives.AUC.score')
def test_objective_score_raises(mock_score, X_y_binary, caplog):
    msg = 'all your model are belong to us'
    mock_score.side_effect = Exception(msg)
    X, y = X_y_binary
    automl = AutoMLSearch(X_train=X, y_train=y, problem_type='binary', max_iterations=1, n_jobs=1)
    automl.search()
    out = caplog.text

    assert msg in out
    pipeline_results = automl.results.get('pipeline_results')
    assert len(pipeline_results) == 1
    cv_scores_all = pipeline_results[0].get('cv_data')
    scores = cv_scores_all[0]['all_objective_scores']
    auc_score = scores.pop('AUC')
    assert np.isnan(auc_score)
    assert not np.isnan(list(scores.values())).any()


def test_rankings(X_y_binary, X_y_regression):
    X, y = X_y_binary
    model_families = ['random_forest']
    automl = AutoMLSearch(X_train=X, y_train=y, problem_type='binary', allowed_model_families=model_families,
                          max_iterations=3, n_jobs=1)
    automl.search()
    assert len(automl.full_rankings) == 3
    assert len(automl.rankings) == 2

    X, y = X_y_regression
    automl = AutoMLSearch(X_train=X, y_train=y, problem_type='regression', allowed_model_families=model_families, max_iterations=3,
                          n_jobs=1)
    automl.search()
    assert len(automl.full_rankings) == 3
    assert len(automl.rankings) == 2


@patch('evalml.objectives.BinaryClassificationObjective.optimize_threshold')
@patch('evalml.pipelines.BinaryClassificationPipeline._encode_targets', side_effect=lambda y: y)
@patch('evalml.pipelines.BinaryClassificationPipeline.predict_proba')
@patch('evalml.pipelines.BinaryClassificationPipeline.score')
@patch('evalml.pipelines.BinaryClassificationPipeline.fit')
def test_automl_str_search(mock_fit, mock_score, mock_predict_proba, mock_encode_targets, mock_optimize_threshold, X_y_binary):
    def _dummy_callback(param1, param2, param3):
        return None

    X, y = X_y_binary
    search_params = {
        'problem_type': 'binary',
        'objective': 'F1',
        'max_time': 100,
        'max_iterations': 5,
        'patience': 2,
        'tolerance': 0.5,
        'allowed_model_families': ['random_forest', 'linear_model'],
        'data_splitter': StratifiedKFold(n_splits=5),
        'tuner_class': RandomSearchTuner,
        'start_iteration_callback': _dummy_callback,
        'add_result_callback': None,
        'additional_objectives': ['Precision', 'AUC'],
        'n_jobs': 2,
        'optimize_thresholds': True
    }

    param_str_reps = {
        'Objective': search_params['objective'],
        'Max Time': search_params['max_time'],
        'Max Iterations': search_params['max_iterations'],
        'Allowed Pipelines': [],
        'Patience': search_params['patience'],
        'Tolerance': search_params['tolerance'],
        'Data Splitting': 'StratifiedKFold(n_splits=5, random_state=None, shuffle=False)',
        'Tuner': 'RandomSearchTuner',
        'Start Iteration Callback': '_dummy_callback',
        'Add Result Callback': None,
        'Additional Objectives': search_params['additional_objectives'],
        'Random Seed': 0,
        'n_jobs': search_params['n_jobs'],
        'Optimize Thresholds': search_params['optimize_thresholds']
    }

    automl = AutoMLSearch(X_train=X, y_train=y, **search_params)
    mock_score.return_value = {automl.objective.name: 1.0}
    mock_optimize_threshold.return_value = 0.62
    str_rep = str(automl)
    for param, value in param_str_reps.items():
        if isinstance(value, (tuple, list)):
            assert f"{param}" in str_rep
            for item in value:
                s = f"\t{str(item)}" if isinstance(value, list) else f"{item}"
                assert s in str_rep
        else:
            assert f"{param}: {str(value)}" in str_rep
    assert "Search Results" not in str_rep

    mock_score.return_value = {automl.objective.name: 1.0}
    mock_predict_proba.return_value = ww.DataTable(pd.DataFrame([[1.0, 0.0], [0.0, 1.0]]))
    automl.search()
    mock_fit.assert_called()
    mock_score.assert_called()
    mock_predict_proba.assert_called()
    mock_optimize_threshold.assert_called()

    str_rep = str(automl)
    assert "Search Results:" in str_rep
    assert automl.rankings.drop(['parameters'], axis='columns').to_string() in str_rep


def test_automl_str_no_param_search(X_y_binary):
    X, y = X_y_binary
    automl = AutoMLSearch(X_train=X, y_train=y, problem_type='binary')

    param_str_reps = {
        'Objective': 'Log Loss Binary',
        'Max Time': 'None',
        'Max Iterations': 'None',
        'Allowed Pipelines': [],
        'Patience': 'None',
        'Tolerance': '0.0',
        'Data Splitting': 'StratifiedKFold(n_splits=3, random_state=None, shuffle=False)',
        'Tuner': 'SKOptTuner',
        'Additional Objectives': [
            'AUC',
            'Accuracy Binary',
            'Balanced Accuracy Binary',
            'F1',
            'MCC Binary',
            'Precision'],
        'Start Iteration Callback': 'None',
        'Add Result Callback': 'None',
        'Random Seed': 0,
        'n_jobs': '-1',
        'Optimize Thresholds': 'False'
    }

    str_rep = str(automl)
    for param, value in param_str_reps.items():
        assert f"{param}" in str_rep
        if isinstance(value, list):
            value = "\n".join(["\t{}".format(item) for item in value])
            assert value in str_rep
    assert "Search Results" not in str_rep


@patch('evalml.pipelines.BinaryClassificationPipeline.score')
@patch('evalml.pipelines.BinaryClassificationPipeline.fit')
def test_automl_feature_selection(mock_fit, mock_score, X_y_binary):
    X, y = X_y_binary
    mock_score.return_value = {'Log Loss Binary': 1.0}

    class MockFeatureSelectionPipeline(BinaryClassificationPipeline):
        component_graph = ['RF Classifier Select From Model', 'Logistic Regression Classifier']

        def __init__(self, parameters, random_seed=0):
            super().__init__(self.component_graph, parameters=parameters)

        def new(self, parameters, random_seed=0):
            return self.__class__(parameters, random_seed=random_seed)

        def clone(self):
            return self.__class__(self.parameters, random_seed=self.random_seed)

        def fit(self, X, y):
            """Mock fit, noop"""

    allowed_pipelines = [MockFeatureSelectionPipeline({})]
    start_iteration_callback = MagicMock()
    automl = AutoMLSearch(X_train=X, y_train=y, problem_type='binary', max_iterations=2,
                          start_iteration_callback=start_iteration_callback, allowed_pipelines=allowed_pipelines)
    automl.search()

    assert start_iteration_callback.call_count == 2
    proposed_parameters = start_iteration_callback.call_args_list[1][0][1]
    assert proposed_parameters.keys() == {'RF Classifier Select From Model', 'Logistic Regression Classifier'}
    assert proposed_parameters['RF Classifier Select From Model']['number_features'] == X.shape[1]


@patch('evalml.tuners.random_search_tuner.RandomSearchTuner.is_search_space_exhausted')
@patch('evalml.pipelines.BinaryClassificationPipeline.score')
@patch('evalml.pipelines.BinaryClassificationPipeline.fit')
def test_automl_tuner_exception(mock_fit, mock_score, mock_is_search_space_exhausted, X_y_binary):
    mock_score.return_value = {'Log Loss Binary': 1.0}
    X, y = X_y_binary
    error_text = "Cannot create a unique set of unexplored parameters. Try expanding the search space."
    mock_is_search_space_exhausted.side_effect = NoParamsException(error_text)
    automl = AutoMLSearch(X_train=X, y_train=y, problem_type='regression', objective="R2", tuner_class=RandomSearchTuner, max_iterations=10)
    with pytest.raises(NoParamsException, match=error_text):
        automl.search()


@patch('evalml.automl.automl_algorithm.IterativeAlgorithm.next_batch')
@patch('evalml.pipelines.BinaryClassificationPipeline.score')
@patch('evalml.pipelines.BinaryClassificationPipeline.fit')
def test_automl_algorithm(mock_fit, mock_score, mock_algo_next_batch, X_y_binary):
    X, y = X_y_binary
    mock_score.return_value = {'Log Loss Binary': 1.0}
    mock_algo_next_batch.side_effect = StopIteration("that's all, folks")
    automl = AutoMLSearch(X_train=X, y_train=y, problem_type='binary', max_iterations=5)
    automl.search()
    mock_fit.assert_called()
    mock_score.assert_called()
    assert mock_algo_next_batch.call_count == 1
    pipeline_results = automl.results.get('pipeline_results', {})
    assert len(pipeline_results) == 1
    assert pipeline_results[0].get("mean_cv_score") == 1.0


@patch('evalml.automl.automl_algorithm.IterativeAlgorithm.__init__')
def test_automl_allowed_pipelines_algorithm(mock_algo_init, dummy_binary_pipeline_class, X_y_binary):
    mock_algo_init.side_effect = Exception('mock algo init')
    X, y = X_y_binary

    allowed_pipelines = [dummy_binary_pipeline_class({})]
    with pytest.raises(Exception, match='mock algo init'):
        AutoMLSearch(X_train=X, y_train=y, problem_type='binary', allowed_pipelines=allowed_pipelines, max_iterations=10)
    assert mock_algo_init.call_count == 1
    _, kwargs = mock_algo_init.call_args
    assert kwargs['max_iterations'] == 10
    assert kwargs['allowed_pipelines'] == allowed_pipelines

    allowed_model_families = [ModelFamily.RANDOM_FOREST]
    with pytest.raises(Exception, match='mock algo init'):
        AutoMLSearch(X_train=X, y_train=y, problem_type='binary', allowed_model_families=allowed_model_families, max_iterations=1)
    assert mock_algo_init.call_count == 2
    _, kwargs = mock_algo_init.call_args
    assert kwargs['max_iterations'] == 1
    for actual, expected in zip(kwargs['allowed_pipelines'], [make_pipeline(X, y, estimator, ProblemTypes.BINARY) for estimator in get_estimators(ProblemTypes.BINARY, model_families=allowed_model_families)]):
        assert actual.parameters == expected.parameters


def test_automl_serialization(X_y_binary, tmpdir):
    X, y = X_y_binary
    path = os.path.join(str(tmpdir), 'automl.pkl')
    num_max_iterations = 5
    automl = AutoMLSearch(X_train=X, y_train=y, problem_type='binary', max_iterations=num_max_iterations, n_jobs=1)
    automl.search()
    automl.save(path)
    loaded_automl = automl.load(path)

    for i in range(num_max_iterations):
        assert automl.get_pipeline(i).__class__ == loaded_automl.get_pipeline(i).__class__
        assert automl.get_pipeline(i).parameters == loaded_automl.get_pipeline(i).parameters

        for id_, pipeline_results in automl.results['pipeline_results'].items():
            loaded_ = loaded_automl.results['pipeline_results'][id_]
            for name in pipeline_results:
                # Use np to check percent_better_than_baseline because of (possible) nans
                if name == 'percent_better_than_baseline_all_objectives':
                    for objective_name, value in pipeline_results[name].items():
                        np.testing.assert_almost_equal(value, loaded_[name][objective_name])
                elif name == 'percent_better_than_baseline':
                    np.testing.assert_almost_equal(pipeline_results[name], loaded_[name])
                else:
                    assert pipeline_results[name] == loaded_[name]

    pd.testing.assert_frame_equal(automl.rankings, loaded_automl.rankings)


@patch('cloudpickle.dump')
def test_automl_serialization_protocol(mock_cloudpickle_dump, tmpdir, X_y_binary):
    X, y = X_y_binary
    path = os.path.join(str(tmpdir), 'automl.pkl')
    automl = AutoMLSearch(X_train=X, y_train=y, problem_type='binary', max_iterations=5, n_jobs=1)

    automl.save(path)
    assert len(mock_cloudpickle_dump.call_args_list) == 1
    assert mock_cloudpickle_dump.call_args_list[0][1]['protocol'] == cloudpickle.DEFAULT_PROTOCOL

    mock_cloudpickle_dump.reset_mock()
    automl.save(path, pickle_protocol=42)
    assert len(mock_cloudpickle_dump.call_args_list) == 1
    assert mock_cloudpickle_dump.call_args_list[0][1]['protocol'] == 42


def test_invalid_data_splitter(X_y_binary):
    X, y = X_y_binary
    data_splitter = pd.DataFrame()
    with pytest.raises(ValueError, match='Not a valid data splitter'):
        AutoMLSearch(X_train=X, y_train=y, problem_type='binary', data_splitter=data_splitter)


@patch('evalml.pipelines.BinaryClassificationPipeline.score')
def test_large_dataset_binary(mock_score):
    X = pd.DataFrame({'col_0': [i for i in range(101000)]})
    y = pd.Series([i % 2 for i in range(101000)])

    fraud_objective = FraudCost(amount_col='col_0')

    automl = AutoMLSearch(X_train=X, y_train=y,
                          problem_type='binary',
                          objective=fraud_objective,
                          additional_objectives=['auc', 'f1', 'precision'],
                          max_time=1,
                          max_iterations=1,
                          optimize_thresholds=True,
                          n_jobs=1)
    mock_score.return_value = {automl.objective.name: 1.234}
    automl.search()
    assert isinstance(automl.data_splitter, TrainingValidationSplit)
    assert automl.data_splitter.get_n_splits() == 1

    for pipeline_id in automl.results['search_order']:
        assert len(automl.results['pipeline_results'][pipeline_id]['cv_data']) == 1
        assert automl.results['pipeline_results'][pipeline_id]['cv_data'][0]["mean_cv_score"] == 1.234
        assert automl.results['pipeline_results'][pipeline_id]["mean_cv_score"] == automl.results['pipeline_results'][pipeline_id]['validation_score']


@patch('evalml.pipelines.MulticlassClassificationPipeline.score')
def test_large_dataset_multiclass(mock_score):
    X = pd.DataFrame({'col_0': [i for i in range(101000)]})
    y = pd.Series([i % 4 for i in range(101000)])

    automl = AutoMLSearch(X_train=X, y_train=y, problem_type='multiclass', max_time=1, max_iterations=1, n_jobs=1)
    mock_score.return_value = {automl.objective.name: 1.234}
    automl.search()
    assert isinstance(automl.data_splitter, TrainingValidationSplit)
    assert automl.data_splitter.get_n_splits() == 1

    for pipeline_id in automl.results['search_order']:
        assert len(automl.results['pipeline_results'][pipeline_id]['cv_data']) == 1
        assert automl.results['pipeline_results'][pipeline_id]['cv_data'][0]["mean_cv_score"] == 1.234
        assert automl.results['pipeline_results'][pipeline_id]["mean_cv_score"] == automl.results['pipeline_results'][pipeline_id]['validation_score']


@patch('evalml.pipelines.RegressionPipeline.score')
def test_large_dataset_regression(mock_score):
    X = pd.DataFrame({'col_0': [i for i in range(101000)]})
    y = pd.Series([i for i in range(101000)])

    automl = AutoMLSearch(X_train=X, y_train=y, problem_type='regression', max_time=1, max_iterations=1, n_jobs=1)
    mock_score.return_value = {automl.objective.name: 1.234}
    automl.search()
    assert isinstance(automl.data_splitter, TrainingValidationSplit)
    assert automl.data_splitter.get_n_splits() == 1

    for pipeline_id in automl.results['search_order']:
        assert len(automl.results['pipeline_results'][pipeline_id]['cv_data']) == 1
        assert automl.results['pipeline_results'][pipeline_id]['cv_data'][0]["mean_cv_score"] == 1.234
        assert automl.results['pipeline_results'][pipeline_id]["mean_cv_score"] == automl.results['pipeline_results'][pipeline_id]['validation_score']


def test_large_dataset_split_size(X_y_binary):
    X, y = X_y_binary

    def generate_fake_dataset(rows):
        X = pd.DataFrame({'col_0': [i for i in range(rows)]})
        y = pd.Series([i % 2 for i in range(rows)])
        return X, y

    fraud_objective = FraudCost(amount_col='col_0')

    automl = AutoMLSearch(X_train=X, y_train=y,
                          problem_type='binary',
                          objective=fraud_objective,
                          additional_objectives=['auc', 'f1', 'precision'],
                          max_time=1,
                          max_iterations=1,
                          optimize_thresholds=True)
    assert isinstance(automl.data_splitter, StratifiedKFold)

    under_max_rows = _LARGE_DATA_ROW_THRESHOLD - 1
    X, y = generate_fake_dataset(under_max_rows)
    automl = AutoMLSearch(X_train=X, y_train=y,
                          problem_type='binary',
                          objective=fraud_objective,
                          additional_objectives=['auc', 'f1', 'precision'],
                          max_time=1,
                          max_iterations=1,
                          optimize_thresholds=True)
    assert isinstance(automl.data_splitter, StratifiedKFold)

    automl.data_splitter = None
    over_max_rows = _LARGE_DATA_ROW_THRESHOLD + 1
    X, y = generate_fake_dataset(over_max_rows)

    automl = AutoMLSearch(X_train=X, y_train=y,
                          problem_type='binary',
                          objective=fraud_objective,
                          additional_objectives=['auc', 'f1', 'precision'],
                          max_time=1,
                          max_iterations=1,
                          optimize_thresholds=True)
    assert isinstance(automl.data_splitter, TrainingValidationSplit)
    assert automl.data_splitter.test_size == (_LARGE_DATA_PERCENT_VALIDATION)


def test_data_splitter_shuffle():
    # this test checks that the default data split strategy should shuffle data. it creates a target which
    # increases monotonically from 0 to n-1.
    #
    # if shuffle is enabled, the baseline model, which predicts the mean of the training data, should accurately
    # predict the mean of the validation data, because the training split in each CV fold will contain a mix of
    # values from across the target range, thus yielding an R^2 of close to 0.
    #
    # if shuffle is disabled, the mean value learned on each CV fold's training data will be incredible inaccurate,
    # thus yielding an R^2 well below 0.

    n = 100000
    X = pd.DataFrame({'col_0': np.random.random(n)})
    y = pd.Series(np.arange(n), name='target')
    automl = AutoMLSearch(X_train=X, y_train=y,
                          problem_type='regression',
                          max_time=1,
                          max_iterations=1,
                          n_jobs=1)
    automl.search()
    assert automl.results['search_order'] == [0]
    assert len(automl.results['pipeline_results'][0]['cv_data']) == 3
    for fold in range(3):
        np.testing.assert_almost_equal(automl.results['pipeline_results'][0]['cv_data'][fold]["mean_cv_score"], 0.0, decimal=4)
    np.testing.assert_almost_equal(automl.results['pipeline_results'][0]["mean_cv_score"], 0.0, decimal=4)
    np.testing.assert_almost_equal(automl.results['pipeline_results'][0]['validation_score'], 0.0, decimal=4)


def test_allowed_pipelines_with_incorrect_problem_type(dummy_binary_pipeline_class, X_y_binary):
    X, y = X_y_binary
    # checks that not setting allowed_pipelines does not error out
    AutoMLSearch(X_train=X, y_train=y, problem_type='binary')

    with pytest.raises(ValueError, match="is not compatible with problem_type"):
        AutoMLSearch(X_train=X, y_train=y, problem_type='regression', allowed_pipelines=[dummy_binary_pipeline_class({})])


def test_main_objective_problem_type_mismatch(X_y_binary):
    X, y = X_y_binary
    with pytest.raises(ValueError, match="is not compatible with a"):
        AutoMLSearch(X_train=X, y_train=y, problem_type='binary', objective='R2')
    with pytest.raises(ValueError, match="is not compatible with a"):
        AutoMLSearch(X_train=X, y_train=y, problem_type='regression', objective='MCC Binary')
    with pytest.raises(ValueError, match="is not compatible with a"):
        AutoMLSearch(X_train=X, y_train=y, problem_type='binary', objective='MCC Multiclass')
    with pytest.raises(ValueError, match="is not compatible with a"):
        AutoMLSearch(X_train=X, y_train=y, problem_type='multiclass', objective='MSE')


def test_init_missing_data(X_y_binary):
    X, y = X_y_binary
    with pytest.raises(ValueError, match=r"Must specify training data as a 2d array using the X_train argument"):
        AutoMLSearch(y_train=y, problem_type='binary')

    with pytest.raises(ValueError, match=r"Must specify training data target values as a 1d vector using the y_train argument"):
        AutoMLSearch(X_train=X, problem_type='binary')


def test_init_problem_type_error(X_y_binary):
    X, y = X_y_binary
    with pytest.raises(ValueError, match=r"choose one of \(binary, multiclass, regression\) as problem_type"):
        AutoMLSearch(X_train=X, y_train=y)

    with pytest.raises(KeyError, match=r"does not exist"):
        AutoMLSearch(X_train=X, y_train=y, problem_type='multi')


def test_init_objective(X_y_binary):
    X, y = X_y_binary
    defaults = {'multiclass': 'Log Loss Multiclass', 'binary': 'Log Loss Binary', 'regression': 'R2'}
    for problem_type in defaults:
        error_automl = AutoMLSearch(X_train=X, y_train=y, problem_type=problem_type)
        assert error_automl.objective.name == defaults[problem_type]


@patch('evalml.automl.automl_search.AutoMLSearch.search')
def test_checks_at_search_time(mock_search, dummy_regression_pipeline_class, X_y_multi):
    X, y = X_y_multi

    error_text = "in search, problem_type mismatches label type."
    mock_search.side_effect = ValueError(error_text)

    error_automl = AutoMLSearch(X_train=X, y_train=y, problem_type='regression', objective="R2")
    with pytest.raises(ValueError, match=error_text):
        error_automl.search()


def test_incompatible_additional_objectives(X_y_binary):
    X, y = X_y_binary
    with pytest.raises(ValueError, match="is not compatible with a "):
        AutoMLSearch(X_train=X, y_train=y, problem_type='multiclass', additional_objectives=['Precision', 'AUC'])


def test_default_objective(X_y_binary):
    X, y = X_y_binary
    correct_matches = {ProblemTypes.MULTICLASS: 'Log Loss Multiclass',
                       ProblemTypes.BINARY: 'Log Loss Binary',
                       ProblemTypes.REGRESSION: 'R2'}
    for problem_type in correct_matches:
        automl = AutoMLSearch(X_train=X, y_train=y, problem_type=problem_type)
        assert automl.objective.name == correct_matches[problem_type]

        automl = AutoMLSearch(X_train=X, y_train=y, problem_type=problem_type.name)
        assert automl.objective.name == correct_matches[problem_type]


@patch('evalml.pipelines.BinaryClassificationPipeline.score')
@patch('evalml.pipelines.BinaryClassificationPipeline.fit')
def test_add_to_rankings(mock_fit, mock_score, dummy_binary_pipeline_class, X_y_binary):
    X, y = X_y_binary
    mock_score.return_value = {'Log Loss Binary': 1.0}

    automl = AutoMLSearch(X_train=X, y_train=y, problem_type='binary', max_iterations=1,
                          allowed_pipelines=[dummy_binary_pipeline_class({})])
    automl.search()
    assert len(automl.rankings) == 1
    assert len(automl.full_rankings) == 1
    original_best_pipeline = automl.best_pipeline
    assert original_best_pipeline is not None

    mock_score.return_value = {'Log Loss Binary': 0.1234}
    test_pipeline = dummy_binary_pipeline_class(parameters={})
    automl.add_to_rankings(test_pipeline)
    assert automl.best_pipeline.name == test_pipeline.name
    assert automl.best_pipeline.parameters == test_pipeline.parameters
    assert automl.best_pipeline.component_graph == test_pipeline.component_graph
    assert len(automl.rankings) == 2
    assert len(automl.full_rankings) == 2
    assert 0.1234 in automl.rankings["mean_cv_score"].values

    mock_score.return_value = {'Log Loss Binary': 0.5678}
    test_pipeline_2 = dummy_binary_pipeline_class(parameters={'Mock Classifier': {'a': 1.234}})
    automl.add_to_rankings(test_pipeline_2)
    assert automl.best_pipeline.name == test_pipeline.name
    assert automl.best_pipeline.parameters == test_pipeline.parameters
    assert automl.best_pipeline.component_graph == test_pipeline.component_graph
    assert len(automl.rankings) == 2
    assert len(automl.full_rankings) == 3
    assert 0.5678 not in automl.rankings["mean_cv_score"].values
    assert 0.5678 in automl.full_rankings["mean_cv_score"].values


@patch('evalml.pipelines.BinaryClassificationPipeline.score')
@patch('evalml.pipelines.BinaryClassificationPipeline.fit')
def test_add_to_rankings_no_search(mock_fit, mock_score, dummy_binary_pipeline_class, X_y_binary):
    X, y = X_y_binary
    automl = AutoMLSearch(X_train=X, y_train=y, problem_type='binary', max_iterations=1,
                          allowed_pipelines=[dummy_binary_pipeline_class({})])

    mock_score.return_value = {'Log Loss Binary': 0.5234}
    test_pipeline = dummy_binary_pipeline_class(parameters={})

    automl.add_to_rankings(test_pipeline)
    best_pipeline = automl.best_pipeline
    assert best_pipeline is not None
    assert isinstance(automl.data_splitter, StratifiedKFold)
    assert len(automl.rankings) == 1
    assert 0.5234 in automl.rankings["mean_cv_score"].values
    assert np.isnan(automl.results['pipeline_results'][0]['percent_better_than_baseline'])
    assert all(np.isnan(res) for res in automl.results['pipeline_results'][0]['percent_better_than_baseline_all_objectives'].values())


@patch('evalml.pipelines.RegressionPipeline.score')
def test_add_to_rankings_regression_large(mock_score, dummy_regression_pipeline_class):
    X = pd.DataFrame({'col_0': [i for i in range(101000)]})
    y = pd.Series([i for i in range(101000)])

    automl = AutoMLSearch(X_train=X, y_train=y, allowed_pipelines=[dummy_regression_pipeline_class({})],
                          problem_type='regression', max_time=1, max_iterations=1, n_jobs=1)
    assert isinstance(automl.data_splitter, TrainingValidationSplit)
    mock_score.return_value = {automl.objective.name: 0.1234}

    automl.add_to_rankings(dummy_regression_pipeline_class({}))
    assert isinstance(automl.data_splitter, TrainingValidationSplit)
    assert len(automl.rankings) == 1
    assert 0.1234 in automl.rankings["mean_cv_score"].values


def test_add_to_rankings_new_pipeline(dummy_regression_pipeline_class):
    X = pd.DataFrame({'col_0': [i for i in range(100)]})
    y = pd.Series([i for i in range(100)])

    automl = AutoMLSearch(X_train=X, y_train=y, problem_type='regression', max_time=1, max_iterations=1, n_jobs=1)
    test_pipeline = dummy_regression_pipeline_class(parameters={})
    automl.add_to_rankings(test_pipeline)


@patch('evalml.pipelines.RegressionPipeline.score')
def test_add_to_rankings_regression(mock_score, dummy_regression_pipeline_class, X_y_regression):
    X, y = X_y_regression

    automl = AutoMLSearch(X_train=X, y_train=y, allowed_pipelines=[dummy_regression_pipeline_class({})],
                          problem_type='regression', max_time=1, max_iterations=1, n_jobs=1)
    mock_score.return_value = {automl.objective.name: 0.1234}

    automl.add_to_rankings(dummy_regression_pipeline_class({}))
    assert isinstance(automl.data_splitter, KFold)
    assert len(automl.rankings) == 1
    assert 0.1234 in automl.rankings["mean_cv_score"].values


@patch('evalml.pipelines.BinaryClassificationPipeline.score')
@patch('evalml.pipelines.BinaryClassificationPipeline.fit')
def test_add_to_rankings_duplicate(mock_fit, mock_score, dummy_binary_pipeline_class, X_y_binary):
    X, y = X_y_binary
    mock_score.return_value = {'Log Loss Binary': 0.1234}

    automl = AutoMLSearch(X_train=X, y_train=y, problem_type='binary', max_iterations=1, allowed_pipelines=[dummy_binary_pipeline_class({})])
    automl.search()
    best_pipeline = automl.best_pipeline
    test_pipeline = dummy_binary_pipeline_class(parameters={})
    assert automl.best_pipeline == best_pipeline
    automl.add_to_rankings(test_pipeline)

    test_pipeline_duplicate = dummy_binary_pipeline_class(parameters={})
    assert automl.add_to_rankings(test_pipeline_duplicate) is None


@patch('evalml.pipelines.BinaryClassificationPipeline.score')
@patch('evalml.pipelines.BinaryClassificationPipeline.fit')
def test_add_to_rankings_trained(mock_fit, mock_score, dummy_binary_pipeline_class, X_y_binary):
    X, y = X_y_binary
    mock_score.return_value = {'Log Loss Binary': 1.0}

    class CoolBinaryClassificationPipeline(dummy_binary_pipeline_class):
        custom_name = "Cool Binary Classification Pipeline"

    automl = AutoMLSearch(X_train=X, y_train=y, problem_type='binary', max_iterations=1,
                          allowed_pipelines=[dummy_binary_pipeline_class({}), CoolBinaryClassificationPipeline({})])
    automl.search()
    assert len(automl.rankings) == 1
    assert len(automl.full_rankings) == 1

    mock_score.return_value = {'Log Loss Binary': 0.1234}
    test_pipeline = dummy_binary_pipeline_class(parameters={})
    automl.add_to_rankings(test_pipeline)
    assert len(automl.rankings) == 2
    assert len(automl.full_rankings) == 2
    assert list(automl.rankings["mean_cv_score"].values).count(0.1234) == 1
    assert list(automl.full_rankings["mean_cv_score"].values).count(0.1234) == 1

    mock_fit.return_value = CoolBinaryClassificationPipeline(parameters={})
    test_pipeline_trained = CoolBinaryClassificationPipeline(parameters={}).fit(X, y)
    automl.add_to_rankings(test_pipeline_trained)
    assert len(automl.rankings) == 3
    assert len(automl.full_rankings) == 3
    assert list(automl.rankings["mean_cv_score"].values).count(0.1234) == 2
    assert list(automl.full_rankings["mean_cv_score"].values).count(0.1234) == 2


def test_no_search(X_y_binary):
    X, y = X_y_binary
    automl = AutoMLSearch(X_train=X, y_train=y, problem_type='binary')
    assert isinstance(automl.rankings, pd.DataFrame)
    assert isinstance(automl.full_rankings, pd.DataFrame)

    df_columns = ["id", "pipeline_name", "mean_cv_score", "standard_deviation_cv_score",
                  "validation_score", "percent_better_than_baseline", "high_variance_cv", "parameters"]
    assert (automl.rankings.columns == df_columns).all()
    assert (automl.full_rankings.columns == df_columns).all()

    with pytest.raises(PipelineNotFoundError):
        automl.best_pipeline

    with pytest.raises(PipelineNotFoundError):
        automl.get_pipeline(0)

    with pytest.raises(PipelineNotFoundError):
        automl.describe_pipeline(0)


@patch('evalml.pipelines.BinaryClassificationPipeline.score')
@patch('evalml.pipelines.BinaryClassificationPipeline.fit')
def test_get_pipeline_invalid(mock_fit, mock_score, X_y_binary):
    X, y = X_y_binary
    mock_score.return_value = {'Log Loss Binary': 1.0}

    automl = AutoMLSearch(X_train=X, y_train=y, problem_type='binary')
    with pytest.raises(PipelineNotFoundError, match="Pipeline not found in automl results"):
        automl.get_pipeline(1000)

    automl = AutoMLSearch(X_train=X, y_train=y, problem_type='binary', max_iterations=1)
    automl.search()
    assert automl.get_pipeline(0).name == 'Mode Baseline Binary Classification Pipeline'
    automl._results['pipeline_results'][0].pop('pipeline_class')
    automl._pipelines_searched.pop(0)

    with pytest.raises(PipelineNotFoundError, match="Pipeline class or parameters not found in automl results"):
        automl.get_pipeline(0)

    automl = AutoMLSearch(X_train=X, y_train=y, problem_type='binary', max_iterations=1)
    automl.search()
    assert automl.get_pipeline(0).name == 'Mode Baseline Binary Classification Pipeline'
    automl._results['pipeline_results'][0].pop('parameters')
    with pytest.raises(PipelineNotFoundError, match="Pipeline class or parameters not found in automl results"):
        automl.get_pipeline(0)


@patch('evalml.pipelines.BinaryClassificationPipeline.score')
@patch('evalml.pipelines.BinaryClassificationPipeline.fit')
def test_get_pipeline(mock_fit, mock_score, X_y_binary):
    X, y = X_y_binary
    mock_score.return_value = {'Log Loss Binary': 1.0}

    automl = AutoMLSearch(X_train=X, y_train=y, problem_type='binary', max_iterations=1)
    automl.search()
    for _, ranking in automl.rankings.iterrows():
        pl = automl.get_pipeline(ranking.id)
        assert pl.parameters == ranking.parameters
        assert pl.name == ranking.pipeline_name
        assert not pl._is_fitted


@patch('evalml.pipelines.BinaryClassificationPipeline.score', return_value={'Log Loss Binary': 1.0})
@patch('evalml.pipelines.BinaryClassificationPipeline.fit')
@pytest.mark.parametrize("return_dict", [True, False])
def test_describe_pipeline(mock_fit, mock_score, return_dict, caplog, X_y_binary):
    X, y = X_y_binary
    automl = AutoMLSearch(X_train=X, y_train=y, problem_type='binary', max_iterations=1)
    automl.search()
    out = caplog.text

    assert "Searching up to 1 pipelines. " in out

    assert len(automl.results['pipeline_results']) == 1
    caplog.clear()
    automl_dict = automl.describe_pipeline(0, return_dict=return_dict)
    out = caplog.text
    assert "Mode Baseline Binary Classification Pipeline" in out
    assert "Problem Type: binary" in out
    assert "Model Family: Baseline" in out
    assert "* strategy : mode" in out
    assert "Total training time (including CV): " in out
    assert "Log Loss Binary # Training # Validation" in out
    assert "0                      1.000         66           34" in out
    assert "1                      1.000         67           33" in out
    assert "2                      1.000         67           33" in out
    assert "mean                   1.000          -            -" in out
    assert "std                    0.000          -            -" in out
    assert "coef of var            0.000          -            -" in out

    if return_dict:
        assert automl_dict['id'] == 0
        assert automl_dict['pipeline_name'] == 'Mode Baseline Binary Classification Pipeline'
        assert automl_dict['pipeline_summary'] == 'Baseline Classifier'
        assert automl_dict['parameters'] == {'Baseline Classifier': {'strategy': 'mode'}}
        assert automl_dict["mean_cv_score"] == 1.0
        assert not automl_dict['high_variance_cv']
        assert isinstance(automl_dict['training_time'], float)
        assert automl_dict['cv_data'] == [{'all_objective_scores': OrderedDict([('Log Loss Binary', 1.0), ('# Training', 66), ('# Validation', 34)]), "mean_cv_score": 1.0, 'binary_classification_threshold': None},
                                          {'all_objective_scores': OrderedDict([('Log Loss Binary', 1.0), ('# Training', 67), ('# Validation', 33)]), "mean_cv_score": 1.0, 'binary_classification_threshold': None},
                                          {'all_objective_scores': OrderedDict([('Log Loss Binary', 1.0), ('# Training', 67), ('# Validation', 33)]), "mean_cv_score": 1.0, 'binary_classification_threshold': None}]
        assert automl_dict['percent_better_than_baseline_all_objectives'] == {'Log Loss Binary': 0}
        assert automl_dict['percent_better_than_baseline'] == 0
        assert automl_dict['validation_score'] == 1.0
    else:
        assert automl_dict is None


@patch('evalml.pipelines.BinaryClassificationPipeline.score')
@patch('evalml.pipelines.BinaryClassificationPipeline.fit')
@pytest.mark.parametrize("return_dict", [True, False])
def test_describe_pipeline_with_ensembling(mock_pipeline_fit, mock_score, return_dict, X_y_binary, caplog):
    X, y = X_y_binary

    two_stacking_batches = 1 + 2 * (len(get_estimators(ProblemTypes.BINARY)) + 1)
    automl = AutoMLSearch(X_train=X, y_train=y, problem_type="binary", max_batches=two_stacking_batches,
                          objective="Log Loss Binary", ensembling=True, error_callback=raise_error_callback)

    mock_score.side_effect = [{'Log Loss Binary': score} for score in np.arange(0, -1 * automl.max_iterations * automl.data_splitter.get_n_splits(), -0.1)]  # Dcreases with each call
    automl.search()
    pipeline_names = automl.rankings['pipeline_name']
    assert pipeline_names.str.contains('Ensemble').any()

    ensemble_ids = [_get_first_stacked_classifier_no() - 1, len(automl.results['pipeline_results']) - 1]

    for i, ensemble_id in enumerate(ensemble_ids):
        caplog.clear()
        automl_dict = automl.describe_pipeline(ensemble_id, return_dict=return_dict)
        out = caplog.text
        assert "Stacked Ensemble Classification Pipeline" in out
        assert "Problem Type: binary" in out
        assert "Model Family: Ensemble" in out
        assert "* final_estimator : None" in out
        assert "Total training time (including CV): " in out
        assert "Log Loss Binary # Training # Validation" in out
        assert "Input for ensembler are pipelines with IDs:" in out

        if return_dict:
            assert automl_dict['id'] == ensemble_id
            assert automl_dict['pipeline_name'] == "Stacked Ensemble Classification Pipeline"
            assert automl_dict['pipeline_summary'] == 'Stacked Ensemble Classifier'
            assert isinstance(automl_dict["mean_cv_score"], float)
            assert not automl_dict['high_variance_cv']
            assert isinstance(automl_dict['training_time'], float)
            assert isinstance(automl_dict['percent_better_than_baseline_all_objectives'], dict)
            assert isinstance(automl_dict['percent_better_than_baseline'], float)
            assert isinstance(automl_dict['validation_score'], float)
            assert len(automl_dict['input_pipeline_ids']) == len(allowed_model_families("binary"))
            if i == 0:
                assert all(input_id < ensemble_id for input_id in automl_dict['input_pipeline_ids'])
            else:
                assert all(input_id < ensemble_id for input_id in automl_dict['input_pipeline_ids'])
                assert all(input_id > ensemble_ids[0] for input_id in automl_dict['input_pipeline_ids'])
        else:
            assert automl_dict is None


@patch('evalml.pipelines.BinaryClassificationPipeline.score')
@patch('evalml.pipelines.BinaryClassificationPipeline.fit')
def test_results_getter(mock_fit, mock_score, X_y_binary):
    X, y = X_y_binary
    automl = AutoMLSearch(X_train=X, y_train=y, problem_type='binary', max_iterations=1)

    assert automl.results == {'pipeline_results': {},
                              'search_order': []}

    mock_score.return_value = {'Log Loss Binary': 1.0}
    automl.search()

    assert automl.results['pipeline_results'][0]["mean_cv_score"] == 1.0

    with pytest.raises(AttributeError, match='set attribute'):
        automl.results = 2.0

    automl.results['pipeline_results'][0]["mean_cv_score"] = 2.0
    assert automl.results['pipeline_results'][0]["mean_cv_score"] == 1.0


@pytest.mark.parametrize("data_type", ['li', 'np', 'pd', 'ww'])
@pytest.mark.parametrize("automl_type", [ProblemTypes.BINARY, ProblemTypes.MULTICLASS])
@pytest.mark.parametrize("target_type", ['int16', 'int32', 'int64', 'float16', 'float32', 'float64', 'bool', 'category', 'object', 'Int64', 'boolean'])
def test_targets_pandas_data_types_classification(data_type, automl_type, target_type, make_data_type):
    if data_type == 'np' and target_type in ['Int64', 'boolean']:
        pytest.skip("Skipping test where data type is numpy and target type is nullable dtype")

    if automl_type == ProblemTypes.BINARY:
        X, y = load_breast_cancer(return_pandas=True)
        if "bool" in target_type:
            y = y.map({"malignant": False, "benign": True})
    elif automl_type == ProblemTypes.MULTICLASS:
        if "bool" in target_type:
            pytest.skip("Skipping test where problem type is multiclass but target type is boolean")
        X, y = load_wine(return_pandas=True)
    unique_vals = y.unique()
    # Update target types as necessary
    if target_type in ['category', 'object']:
        if target_type == "category":
            y = pd.Categorical(y)
    elif "int" in target_type.lower():
        y = y.map({unique_vals[i]: int(i) for i in range(len(unique_vals))})
    elif "float" in target_type.lower():
        y = y.map({unique_vals[i]: float(i) for i in range(len(unique_vals))})

    y = y.astype(target_type)
    if data_type != 'pd':
        X = make_data_type(data_type, X)
        y = make_data_type(data_type, y)

    automl = AutoMLSearch(X_train=X, y_train=y, problem_type=automl_type, max_iterations=3, n_jobs=1)
    automl.search()
    for pipeline_id, pipeline_result in automl.results['pipeline_results'].items():
        cv_data = pipeline_result['cv_data']
        for fold in cv_data:
            all_objective_scores = fold["all_objective_scores"]
            for score in all_objective_scores.values():
                assert score is not None

    assert len(automl.full_rankings) == 3
    assert not automl.full_rankings["mean_cv_score"].isnull().values.any()


class KeyboardInterruptOnKthPipeline:
    """Helps us time when the test will send a KeyboardInterrupt Exception to search."""

    def __init__(self, k, starting_index):
        self.n_calls = starting_index
        self.k = k

    def __call__(self):
        """Raises KeyboardInterrupt on the kth call.
        Arguments are ignored but included to meet the call back API.
        """
        if self.n_calls == self.k:
            self.n_calls += 1
            raise KeyboardInterrupt
        else:
            self.n_calls += 1
            return True


# These are used to mock return values to the builtin "input" function.
interrupt = ["y"]
interrupt_after_bad_message = ["No.", "Yes!", "y"]
dont_interrupt = ["n"]
dont_interrupt_after_bad_message = ["Yes", "yes.", "n"]


@pytest.mark.parametrize("when_to_interrupt,user_input,number_results",
                         [(1, interrupt, 0),
                          (1, interrupt_after_bad_message, 0)])
@patch("builtins.input")
@patch('evalml.automl.engine.sequential_engine.SequentialComputation.get_result')
@patch('evalml.pipelines.BinaryClassificationPipeline.score', return_value={"F1": 1.0})
@patch('evalml.pipelines.BinaryClassificationPipeline.fit')
def test_catch_keyboard_interrupt_baseline(mock_fit, mock_score, mock_future_get_result, mock_input,
                                           when_to_interrupt, user_input, number_results,
                                           X_y_binary):
    X, y = X_y_binary

    mock_input.side_effect = user_input
    mock_future_get_result.side_effect = KeyboardInterruptOnKthPipeline(k=when_to_interrupt, starting_index=1)

    automl = AutoMLSearch(X_train=X, y_train=y, problem_type="binary", max_iterations=5,
                          objective="f1")
    automl.search()
    assert len(automl._results['pipeline_results']) == number_results
    if number_results == 0:
        with pytest.raises(PipelineNotFoundError):
            _ = automl.best_pipeline


@pytest.mark.parametrize("when_to_interrupt,user_input,number_results",
                         [(1, dont_interrupt, 5),
                          (1, dont_interrupt_after_bad_message, 5),
                          (2, interrupt, 1),
                          (2, interrupt_after_bad_message, 1),
                          (2, dont_interrupt, 5),
                          (2, dont_interrupt_after_bad_message, 5),
                          (3, interrupt, 2),
                          (3, interrupt_after_bad_message, 2),
                          (3, dont_interrupt, 5),
                          (3, dont_interrupt_after_bad_message, 5),
                          (5, interrupt, 4),
                          (5, interrupt_after_bad_message, 4),
                          (5, dont_interrupt, 5),
                          (5, dont_interrupt_after_bad_message, 5)])
@patch("builtins.input")
@patch('evalml.automl.engine.sequential_engine.SequentialComputation.done')
@patch('evalml.pipelines.BinaryClassificationPipeline.score', return_value={"F1": 1.0})
@patch('evalml.pipelines.BinaryClassificationPipeline.fit')
def test_catch_keyboard_interrupt(mock_fit, mock_score, mock_future_get_result, mock_input,
                                  when_to_interrupt, user_input, number_results,
                                  X_y_binary):
    X, y = X_y_binary

    mock_input.side_effect = user_input
    mock_future_get_result.side_effect = KeyboardInterruptOnKthPipeline(k=when_to_interrupt, starting_index=2)

    automl = AutoMLSearch(X_train=X, y_train=y, problem_type="binary", max_iterations=5,
                          objective="f1", optimize_thresholds=False)
    automl.search()
    assert len(automl._results['pipeline_results']) == number_results


@patch("builtins.input", return_value="Y")
@patch('evalml.automl.engine.sequential_engine.SequentialComputation.done',
       side_effect=KeyboardInterruptOnKthPipeline(k=4, starting_index=2))
@patch('evalml.automl.engine.sequential_engine.SequentialComputation.cancel')
@patch('evalml.pipelines.BinaryClassificationPipeline.score', return_value={"F1": 1.0})
@patch('evalml.pipelines.BinaryClassificationPipeline.fit')
def test_jobs_cancelled_when_keyboard_interrupt(mock_fit, mock_score, mock_cancel, mock_done, mock_input, X_y_binary):
    X, y = X_y_binary
    automl = AutoMLSearch(X_train=X, y_train=y, problem_type="binary", max_iterations=6,
                          objective="f1", optimize_thresholds=False)
    automl.search()
    assert len(automl._results['pipeline_results']) == 3

    # Since we trigger KeyBoardInterrupt the 4th time we call done, we've successfully evaluated the baseline plus 2
    # pipelines in the first batch. Since there are len(automl.allowed_pipelines) pipelines in the first batch,
    # we should cancel len(automl.allowed_pipelines) - 2 computations
    assert mock_cancel.call_count == len(automl.allowed_pipelines) - 3 + 1


def make_mock_rankings(scores):
    df = pd.DataFrame({'id': range(len(scores)), "mean_cv_score": scores,
                       'pipeline_name': [f'Mock name {i}' for i in range(len(scores))]})
    return df


@patch('evalml.automl.automl_algorithm.IterativeAlgorithm.next_batch')
@patch('evalml.automl.AutoMLSearch.full_rankings', new_callable=PropertyMock)
@patch('evalml.automl.AutoMLSearch.rankings', new_callable=PropertyMock)
def test_pipelines_in_batch_return_nan(mock_rankings, mock_full_rankings, mock_next_batch, X_y_binary, dummy_binary_pipeline_class):
    X, y = X_y_binary
    mock_rankings.side_effect = [make_mock_rankings([0, 0, 0]),  # first batch
                                 make_mock_rankings([0, 0, 0, 0, np.nan]),  # second batch
                                 make_mock_rankings([0, 0, 0, 0, np.nan, np.nan, np.nan])]  # third batch, should raise error
    mock_full_rankings.side_effect = [make_mock_rankings([0, 0, 0]),  # first batch
                                      make_mock_rankings([0, 0, 0, 0, np.nan]),  # second batch
                                      make_mock_rankings([0, 0, 0, 0, np.nan, np.nan, np.nan])]  # third batch, should raise error
    mock_next_batch.side_effect = [[dummy_binary_pipeline_class(parameters={}), dummy_binary_pipeline_class(parameters={})] for i in range(3)]
    automl = AutoMLSearch(X_train=X, y_train=y, problem_type='binary', max_batches=3, allowed_pipelines=[dummy_binary_pipeline_class({})], n_jobs=1)
    with pytest.raises(AutoMLSearchException, match="All pipelines in the current AutoML batch produced a score of np.nan on the primary objective"):
        automl.search()


@patch('evalml.automl.automl_algorithm.IterativeAlgorithm.next_batch')
@patch('evalml.automl.AutoMLSearch.full_rankings', new_callable=PropertyMock)
@patch('evalml.automl.AutoMLSearch.rankings', new_callable=PropertyMock)
def test_pipelines_in_batch_return_none(mock_rankings, mock_full_rankings, mock_next_batch, X_y_binary, dummy_binary_pipeline_class):
    X, y = X_y_binary
    mock_rankings.side_effect = [make_mock_rankings([0, 0, 0]),  # first batch
                                 make_mock_rankings([0, 0, 0, 0, None]),  # second batch
                                 make_mock_rankings([0, 0, 0, 0, None, None, None])]  # third batch, should raise error
    mock_full_rankings.side_effect = [make_mock_rankings([0, 0, 0]),  # first batch
                                      make_mock_rankings([0, 0, 0, 0, None]),  # second batch
                                      make_mock_rankings([0, 0, 0, 0, None, None, None])]  # third batch, should raise error
    mock_next_batch.side_effect = [[dummy_binary_pipeline_class(parameters={}), dummy_binary_pipeline_class(parameters={})] for i in range(3)]
    automl = AutoMLSearch(X_train=X, y_train=y, problem_type='binary', max_batches=3, allowed_pipelines=[dummy_binary_pipeline_class({})], n_jobs=1)
    with pytest.raises(AutoMLSearchException, match="All pipelines in the current AutoML batch produced a score of np.nan on the primary objective"):
        automl.search()


@patch('evalml.automl.engine.engine_base.split_data')
@patch('evalml.pipelines.BinaryClassificationPipeline.score')
@patch('evalml.pipelines.BinaryClassificationPipeline.fit')
def test_error_during_train_test_split(mock_fit, mock_score, mock_split_data, X_y_binary):
    X, y = X_y_binary
    mock_score.return_value = {'Log Loss Binary': 1.0}
    # this method is called during pipeline eval for binary classification and will cause scores to be set to nan
    mock_split_data.side_effect = RuntimeError()
    automl = AutoMLSearch(X_train=X, y_train=y, problem_type='binary', objective='Accuracy Binary', max_iterations=2, optimize_thresholds=True, train_best_pipeline=False)
    with pytest.raises(AutoMLSearchException, match="All pipelines in the current AutoML batch produced a score of np.nan on the primary objective"):
        automl.search()
    for pipeline in automl.results['pipeline_results'].values():
        assert np.isnan(pipeline["mean_cv_score"])


all_objectives = get_core_objectives("binary") + get_core_objectives("multiclass") + get_core_objectives("regression")


class CustomClassificationObjective(BinaryClassificationObjective):
    """Accuracy score for binary and multiclass classification."""
    name = "Classification Accuracy"
    greater_is_better = True
    score_needs_proba = False
    perfect_score = 1.0
    is_bounded_like_percentage = False
    problem_types = [ProblemTypes.BINARY, ProblemTypes.MULTICLASS]

    def objective_function(self, y_true, y_predicted, X=None):
        """Not implementing since mocked in our tests."""


class CustomRegressionObjective(RegressionObjective):
    """Accuracy score for binary and multiclass classification."""
    name = "Custom Regression Objective"
    greater_is_better = True
    score_needs_proba = False
    perfect_score = 1.0
    is_bounded_like_percentage = False
    problem_types = [ProblemTypes.REGRESSION, ProblemTypes.TIME_SERIES_REGRESSION]

    def objective_function(self, y_true, y_predicted, X=None):
        """Not implementing since mocked in our tests."""


@pytest.mark.parametrize("objective,pipeline_scores,baseline_score,problem_type_value",
                         product(all_objectives + [CostBenefitMatrix, CustomClassificationObjective()],
                                 [(0.3, 0.4), (np.nan, 0.4), (0.3, np.nan), (np.nan, np.nan)],
                                 [0.1, np.nan],
                                 [ProblemTypes.BINARY, ProblemTypes.MULTICLASS, ProblemTypes.REGRESSION, ProblemTypes.TIME_SERIES_REGRESSION]))
def test_percent_better_than_baseline_in_rankings(objective, pipeline_scores, baseline_score, problem_type_value,
                                                  dummy_binary_pipeline_class, dummy_multiclass_pipeline_class,
                                                  dummy_regression_pipeline_class,
                                                  dummy_time_series_regression_pipeline_class,
                                                  X_y_binary):
    if not objective.is_defined_for_problem_type(problem_type_value):
        pytest.skip("Skipping because objective is not defined for problem type")

    # Ok to only use binary labels since score and fit methods are mocked
    X, y = X_y_binary

    pipeline_class = {ProblemTypes.BINARY: dummy_binary_pipeline_class,
                      ProblemTypes.MULTICLASS: dummy_multiclass_pipeline_class,
                      ProblemTypes.REGRESSION: dummy_regression_pipeline_class,
                      ProblemTypes.TIME_SERIES_REGRESSION: dummy_time_series_regression_pipeline_class}[problem_type_value]
    baseline_pipeline_class = {ProblemTypes.BINARY: "evalml.pipelines.BinaryClassificationPipeline",
                               ProblemTypes.MULTICLASS: "evalml.pipelines.MulticlassClassificationPipeline",
                               ProblemTypes.REGRESSION: "evalml.pipelines.RegressionPipeline",
                               ProblemTypes.TIME_SERIES_REGRESSION: "evalml.pipelines.TimeSeriesRegressionPipeline"
                               }[problem_type_value]

    class DummyPipeline(pipeline_class):
        problem_type = problem_type_value

        def __init__(self, parameters, random_seed=0):
            super().__init__(parameters=parameters)

        def new(self, parameters, random_seed=0):
            return self.__class__(parameters, random_seed=random_seed)

        def clone(self):
            return self.__class__(self.parameters, random_seed=self.random_seed)

        def fit(self, *args, **kwargs):
            """Mocking fit"""

    class Pipeline1(DummyPipeline):
        custom_name = "Pipeline1"

    class Pipeline2(DummyPipeline):
        custom_name = "Pipeline2"

    mock_score_1 = MagicMock(return_value={objective.name: pipeline_scores[0]})
    mock_score_2 = MagicMock(return_value={objective.name: pipeline_scores[1]})
    Pipeline1.score = mock_score_1
    Pipeline2.score = mock_score_2

    if objective.name.lower() == "cost benefit matrix":
        automl = AutoMLSearch(X_train=X, y_train=y, problem_type=problem_type_value, max_iterations=3,
                              allowed_pipelines=[Pipeline1({}), Pipeline2({})], objective=objective(0, 0, 0, 0),
                              additional_objectives=[], optimize_thresholds=False, n_jobs=1)
    elif problem_type_value == ProblemTypes.TIME_SERIES_REGRESSION:
        automl = AutoMLSearch(X_train=X, y_train=y, problem_type=problem_type_value, max_iterations=3,
                              allowed_pipelines=[Pipeline1({'pipeline': {'gap': 0, 'max_delay': 0}}), Pipeline2({'pipeline': {'gap': 0, 'max_delay': 0}})], objective=objective,
                              additional_objectives=[], problem_configuration={'gap': 0, 'max_delay': 0}, train_best_pipeline=False, n_jobs=1)
    else:
        automl = AutoMLSearch(X_train=X, y_train=y, problem_type=problem_type_value, max_iterations=3,
                              allowed_pipelines=[Pipeline1({}), Pipeline2({})], objective=objective,
                              additional_objectives=[], optimize_thresholds=False, n_jobs=1)

    with patch(baseline_pipeline_class + ".score", return_value={objective.name: baseline_score}):
        if np.isnan(pipeline_scores).all():
            with pytest.raises(AutoMLSearchException, match="All pipelines in the current AutoML batch produced a score of np.nan on the primary objective"):
                automl.search()
        else:
            automl.search()
        scores = dict(zip(automl.rankings.pipeline_name, automl.rankings.percent_better_than_baseline))
        baseline_name = next(name for name in automl.rankings.pipeline_name if name not in {"Pipeline1", "Pipeline2"})
        answers = {"Pipeline1": round(objective.calculate_percent_difference(pipeline_scores[0], baseline_score), 2),
                   "Pipeline2": round(objective.calculate_percent_difference(pipeline_scores[1], baseline_score), 2),
                   baseline_name: round(objective.calculate_percent_difference(baseline_score, baseline_score), 2)}
        for name in answers:
            np.testing.assert_almost_equal(scores[name], answers[name], decimal=3)


@pytest.mark.parametrize("custom_additional_objective", [True, False])
@pytest.mark.parametrize("problem_type", ["binary", "multiclass", "regression", "time series regression"])
@patch("evalml.pipelines.BinaryClassificationPipeline.fit")
@patch("evalml.pipelines.MulticlassClassificationPipeline.fit")
@patch("evalml.pipelines.RegressionPipeline.fit")
@patch("evalml.pipelines.TimeSeriesRegressionPipeline.fit")
def test_percent_better_than_baseline_computed_for_all_objectives(mock_time_series_baseline_regression_fit,
                                                                  mock_regression_fit,
                                                                  mock_multiclass_fit,
                                                                  mock_binary_fit,
                                                                  problem_type,
                                                                  custom_additional_objective,
                                                                  dummy_binary_pipeline_class,
                                                                  dummy_multiclass_pipeline_class,
                                                                  dummy_regression_pipeline_class,
                                                                  dummy_time_series_regression_pipeline_class,
                                                                  X_y_binary):
    X, y = X_y_binary

    problem_type_enum = handle_problem_types(problem_type)

    pipeline_class = {"binary": dummy_binary_pipeline_class,
                      "multiclass": dummy_multiclass_pipeline_class,
                      "regression": dummy_regression_pipeline_class,
                      "time series regression": dummy_time_series_regression_pipeline_class}[problem_type]
    baseline_pipeline_class = {ProblemTypes.BINARY: "evalml.pipelines.BinaryClassificationPipeline",
                               ProblemTypes.MULTICLASS: "evalml.pipelines.MulticlassClassificationPipeline",
                               ProblemTypes.REGRESSION: "evalml.pipelines.RegressionPipeline",
                               ProblemTypes.TIME_SERIES_REGRESSION: "evalml.pipelines.TimeSeriesRegressionPipeline"
                               }[problem_type_enum]

    class DummyPipeline(pipeline_class):
        name = "Dummy 1"
        problem_type = problem_type_enum

        def __init__(self, parameters, random_seed=0):
            super().__init__(parameters)

        def new(self, parameters, random_seed=0):
            return self.__class__(parameters, random_seed=random_seed)

        def clone(self):
            return self.__class__(self.parameters, random_seed=self.random_seed)

        def fit(self, *args, **kwargs):
            """Mocking fit"""

    additional_objectives = None
    if custom_additional_objective:
        if CustomClassificationObjective.is_defined_for_problem_type(problem_type_enum):
            additional_objectives = [CustomClassificationObjective()]
        else:
            additional_objectives = [CustomRegressionObjective(), "Root Mean Squared Error"]

    core_objectives = get_core_objectives(problem_type)
    if additional_objectives:
        core_objectives = [get_default_primary_search_objective(problem_type_enum)] + additional_objectives
    mock_scores = {get_objective(obj).name: i for i, obj in enumerate(core_objectives)}
    mock_baseline_scores = {get_objective(obj).name: i + 1 for i, obj in enumerate(core_objectives)}
    answer = {}
    baseline_percent_difference = {}
    for obj in core_objectives:
        obj_class = get_objective(obj)
        answer[obj_class.name] = obj_class.calculate_percent_difference(mock_scores[obj_class.name],
                                                                        mock_baseline_scores[obj_class.name])
        baseline_percent_difference[obj_class.name] = 0

    mock_score_1 = MagicMock(return_value=mock_scores)
    DummyPipeline.score = mock_score_1
    parameters = {}
    if problem_type_enum == ProblemTypes.TIME_SERIES_REGRESSION:
        parameters = {"pipeline": {"gap": 6, "max_delay": 3}}
    # specifying problem_configuration for all problem types for conciseness
    automl = AutoMLSearch(X_train=X, y_train=y, problem_type=problem_type, max_iterations=2,
                          allowed_pipelines=[DummyPipeline(parameters)],
                          objective="auto", problem_configuration={'gap': 1, 'max_delay': 1},
                          additional_objectives=additional_objectives)

    with patch(baseline_pipeline_class + ".score", return_value=mock_baseline_scores):
        automl.search()
        assert len(automl.results['pipeline_results']) == 2, "This tests assumes only one non-baseline pipeline was run!"
        pipeline_results = automl.results['pipeline_results'][1]
        baseline_results = automl.results['pipeline_results'][0]
        assert pipeline_results["percent_better_than_baseline_all_objectives"] == answer
        assert pipeline_results['percent_better_than_baseline'] == pipeline_results["percent_better_than_baseline_all_objectives"][automl.objective.name]
        # Check that baseline is 0% better than baseline
        assert baseline_results["percent_better_than_baseline_all_objectives"] == baseline_percent_difference


@pytest.mark.parametrize("fold_scores", [[2, 4, 6], [np.nan, 4, 6]])
@patch('evalml.pipelines.BinaryClassificationPipeline.score', return_value={'Log Loss Binary': 1, 'F1': 1})
@patch('evalml.pipelines.BinaryClassificationPipeline.fit')
def test_percent_better_than_baseline_scores_different_folds(mock_fit,
                                                             mock_score,
                                                             fold_scores,
                                                             dummy_binary_pipeline_class,
                                                             X_y_binary):
    # Test that percent-better-than-baseline is correctly computed when scores differ across folds
    X, y = X_y_binary

    class DummyPipeline(dummy_binary_pipeline_class):
        name = "Dummy 1"
        problem_type = ProblemTypes.BINARY

        def __init__(self, parameters, random_seed=0):
            super().__init__(parameters)

        def new(self, parameters, random_seed=0):
            return self.__class__(parameters, random_seed=random_seed)

        def clone(self):
            return self.__class__(self.parameters, random_seed=self.random_seed)

    mock_score = MagicMock(side_effect=[{"Log Loss Binary": 1, "F1": val} for val in fold_scores])
    DummyPipeline.score = mock_score
    f1 = get_objective("f1")()

    if np.isnan(fold_scores[0]):
        answer = np.nan
    else:
        answer = f1.calculate_percent_difference(4, 1)

    automl = AutoMLSearch(X_train=X, y_train=y, problem_type="binary", max_iterations=2,
                          allowed_pipelines=[DummyPipeline({})], objective="log loss binary", additional_objectives=["f1"])

    automl.search()
    assert len(automl.results['pipeline_results']) == 2, "This tests assumes only one non-baseline pipeline was run!"
    pipeline_results = automl.results['pipeline_results'][1]
    np.testing.assert_equal(pipeline_results["percent_better_than_baseline_all_objectives"]['F1'], answer)


def _get_first_stacked_classifier_no(model_families=None):
    """Gets the number of iterations necessary before the stacked ensemble will be used."""
    num_classifiers = len(get_estimators(ProblemTypes.BINARY, model_families=model_families))
    # Baseline + first batch + each pipeline iteration (5 is current default pipelines_per_batch) + 1
    return 1 + num_classifiers + num_classifiers * 5 + 1


@pytest.mark.parametrize("max_iterations", [None, 1, 8, 10, _get_first_stacked_classifier_no(), _get_first_stacked_classifier_no() + 2])
@pytest.mark.parametrize("use_ensembling", [True, False])
@patch('evalml.pipelines.BinaryClassificationPipeline.score', return_value={"Log Loss Binary": 0.8})
@patch('evalml.pipelines.BinaryClassificationPipeline.fit')
def test_max_iteration_works_with_stacked_ensemble(mock_pipeline_fit, mock_score, max_iterations, use_ensembling, X_y_binary, caplog):
    X, y = X_y_binary

    automl = AutoMLSearch(X_train=X, y_train=y, problem_type="binary", max_iterations=max_iterations, objective="Log Loss Binary", ensembling=use_ensembling)
    automl.search()
    # every nth batch a stacked ensemble will be trained
    if max_iterations is None:
        max_iterations = 5  # Default value for max_iterations

    pipeline_names = automl.rankings['pipeline_name']
    if max_iterations < _get_first_stacked_classifier_no():
        assert not pipeline_names.str.contains('Ensemble').any()
        assert not automl.ensembling_indices
    elif use_ensembling:
        assert pipeline_names.str.contains('Ensemble').any()
        assert f"Ensembling will run at the {_get_first_stacked_classifier_no()} iteration" in caplog.text
        assert automl.ensembling_indices

    else:
        assert not pipeline_names.str.contains('Ensemble').any()
        assert not automl.ensembling_indices


@pytest.mark.parametrize("max_batches", [None, 1, 5, 8, 9, 10, 12, 20])
@pytest.mark.parametrize("use_ensembling", [True, False])
@pytest.mark.parametrize("problem_type", [ProblemTypes.BINARY, ProblemTypes.REGRESSION])
@patch('evalml.pipelines.RegressionPipeline.score', return_value={"R2": 0.8})
@patch('evalml.pipelines.RegressionPipeline.fit')
@patch('evalml.pipelines.BinaryClassificationPipeline.score', return_value={"Log Loss Binary": 0.8})
@patch('evalml.pipelines.BinaryClassificationPipeline.fit')
def test_max_batches_works(mock_pipeline_fit, mock_score, mock_regression_fit, mock_regression_score,
                           max_batches, use_ensembling, problem_type, X_y_binary, X_y_regression):
    if problem_type == ProblemTypes.BINARY:
        X, y = X_y_binary
        automl = AutoMLSearch(X_train=X, y_train=y, problem_type="binary", max_iterations=None,
                              max_batches=max_batches, ensembling=use_ensembling)
    elif problem_type == ProblemTypes.REGRESSION:
        X, y = X_y_regression
        automl = AutoMLSearch(X_train=X, y_train=y, problem_type="regression", max_iterations=None,
                              max_batches=max_batches, ensembling=use_ensembling)

    automl.search()
    # every nth batch a stacked ensemble will be trained
    ensemble_nth_batch = len(automl.allowed_pipelines) + 1

    if max_batches is None:
        n_results = len(automl.allowed_pipelines) + 1
        max_batches = 1
        # _automl_algorithm will include all allowed_pipelines in the first batch even
        # if they are not searched over. That is why n_automl_pipelines does not equal
        # n_results when max_iterations and max_batches are None
        n_automl_pipelines = 1 + len(automl.allowed_pipelines)
        num_ensemble_batches = 0
    else:
        # automl algorithm does not know about the additional stacked ensemble pipelines
        num_ensemble_batches = (max_batches - 1) // ensemble_nth_batch if use_ensembling else 0
        # So that the test does not break when new estimator classes are added
        n_results = 1 + len(automl.allowed_pipelines) + (5 * (max_batches - 1 - num_ensemble_batches)) + num_ensemble_batches
        n_automl_pipelines = n_results
    assert automl._automl_algorithm.batch_number == max_batches
    assert automl._automl_algorithm.pipeline_number + 1 == n_automl_pipelines
    assert len(automl.results["pipeline_results"]) == n_results
    if num_ensemble_batches == 0:
        assert automl.rankings.shape[0] == min(1 + len(automl.allowed_pipelines), n_results)  # add one for baseline
    else:
        assert automl.rankings.shape[0] == min(2 + len(automl.allowed_pipelines), n_results)  # add two for baseline and stacked ensemble
    assert automl.full_rankings.shape[0] == n_results


def test_early_stopping_negative(X_y_binary):
    X, y = X_y_binary
    with pytest.raises(ValueError, match='patience value must be a positive integer.'):
        AutoMLSearch(X_train=X, y_train=y, problem_type='binary', objective='AUC', max_iterations=5, allowed_model_families=['linear_model'], patience=-1, random_seed=0)
    with pytest.raises(ValueError, match='tolerance value must be'):
        AutoMLSearch(X_train=X, y_train=y, problem_type='binary', objective='AUC', max_iterations=5, allowed_model_families=['linear_model'], patience=1, tolerance=1.5, random_seed=0)


def test_early_stopping(caplog, logistic_regression_binary_pipeline_class, X_y_binary):
    X, y = X_y_binary
    automl = AutoMLSearch(X_train=X, y_train=y, problem_type='binary', objective='AUC', max_iterations=5,
                          allowed_model_families=['linear_model'], patience=2, tolerance=0.05,
                          random_seed=0, n_jobs=1)
    mock_results = {
        'search_order': [0, 1, 2, 3],
        'pipeline_results': {}
    }

    scores = [0.84, 0.95, 0.84, 0.96]  # 0.96 is only 1% greater so it doesn't trigger patience due to tolerance
    for id in mock_results['search_order']:
        mock_results['pipeline_results'][id] = {}
        mock_results['pipeline_results'][id]["mean_cv_score"] = scores[id]
        mock_results['pipeline_results'][id]['pipeline_class'] = logistic_regression_binary_pipeline_class
    automl._results = mock_results

    assert not automl._should_continue()
    out = caplog.text
    assert "2 iterations without improvement. Stopping search early." in out


@patch('evalml.pipelines.BinaryClassificationPipeline.score', return_value={"Log Loss Binary": 0.8})
@patch('evalml.pipelines.BinaryClassificationPipeline.fit')
def test_automl_one_allowed_pipeline_ensembling_disabled(mock_pipeline_fit, mock_score, X_y_binary, logistic_regression_binary_pipeline_class, caplog):
    max_iterations = _get_first_stacked_classifier_no([ModelFamily.RANDOM_FOREST]) + 1
    # Checks that when len(allowed_pipeline) == 1, ensembling is not run, even if set to True
    X, y = X_y_binary
    automl = AutoMLSearch(X_train=X, y_train=y, problem_type="binary", max_iterations=max_iterations, allowed_model_families=[ModelFamily.RANDOM_FOREST], ensembling=True)
    automl.search()
    assert "Ensembling is set to True, but the number of unique pipelines is one, so ensembling will not run." in caplog.text

    pipeline_names = automl.rankings['pipeline_name']
    assert not pipeline_names.str.contains('Ensemble').any()

    caplog.clear()
    max_iterations = _get_first_stacked_classifier_no([ModelFamily.LINEAR_MODEL]) + 1
    automl = AutoMLSearch(X_train=X, y_train=y, problem_type="binary", max_iterations=max_iterations, allowed_pipelines=[logistic_regression_binary_pipeline_class({})], ensembling=True)
    automl.search()
    pipeline_names = automl.rankings['pipeline_name']
    assert not pipeline_names.str.contains('Ensemble').any()
    assert "Ensembling is set to True, but the number of unique pipelines is one, so ensembling will not run." in caplog.text
    assert not automl.ensembling_indices
    # Check that ensembling runs when len(allowed_model_families) == 1 but len(allowed_pipelines) > 1
    caplog.clear()
    automl = AutoMLSearch(X_train=X, y_train=y, problem_type="binary", max_iterations=max_iterations, allowed_model_families=[ModelFamily.LINEAR_MODEL], ensembling=True)
    automl.search()
    pipeline_names = automl.rankings['pipeline_name']
    assert pipeline_names.str.contains('Ensemble').any()
    assert "Ensembling is set to True, but the number of unique pipelines is one, so ensembling will not run." not in caplog.text
    assert automl.ensembling_indices


@patch('evalml.pipelines.BinaryClassificationPipeline.score', return_value={"Log Loss Binary": 0.8})
@patch('evalml.pipelines.BinaryClassificationPipeline.fit')
def test_automl_max_iterations_less_than_ensembling_disabled(mock_pipeline_fit, mock_score, X_y_binary, caplog):
    max_iterations = _get_first_stacked_classifier_no([ModelFamily.LINEAR_MODEL])
    X, y = X_y_binary
    automl = AutoMLSearch(X_train=X, y_train=y, problem_type="binary", max_iterations=max_iterations - 1, allowed_model_families=[ModelFamily.LINEAR_MODEL], ensembling=True)
    automl.search()
    assert f"Ensembling is set to True, but max_iterations is too small, so ensembling will not run. Set max_iterations >= {max_iterations} to run ensembling." in caplog.text

    pipeline_names = automl.rankings['pipeline_name']
    assert not pipeline_names.str.contains('Ensemble').any()
    assert not automl.ensembling_indices


@patch('evalml.pipelines.BinaryClassificationPipeline.score', return_value={"Log Loss Binary": 0.8})
@patch('evalml.pipelines.BinaryClassificationPipeline.fit')
def test_automl_max_batches_less_than_ensembling_disabled(mock_pipeline_fit, mock_score, X_y_binary, caplog):
    X, y = X_y_binary
    automl = AutoMLSearch(X_train=X, y_train=y, problem_type="binary", max_batches=2, allowed_model_families=[ModelFamily.LINEAR_MODEL], ensembling=True)
    automl.search()
    first_ensemble_batch = 1 + len(automl.allowed_pipelines) + 1  # First batch + each pipeline batch
    assert f"Ensembling is set to True, but max_batches is too small, so ensembling will not run. Set max_batches >= {first_ensemble_batch} to run ensembling." in caplog.text

    pipeline_names = automl.rankings['pipeline_name']
    assert not pipeline_names.str.contains('Ensemble').any()
    assert not automl.ensembling_indices


@pytest.mark.parametrize("max_batches", [1, 2, 5, 10])
@patch('evalml.pipelines.BinaryClassificationPipeline.score', return_value={"Log Loss Binary": 0.8})
@patch('evalml.pipelines.BinaryClassificationPipeline.fit')
def test_max_batches_output(mock_pipeline_fit, mock_score, max_batches, X_y_binary, caplog):
    X, y = X_y_binary
    automl = AutoMLSearch(X_train=X, y_train=y, problem_type="binary", max_iterations=None, max_batches=max_batches)
    automl.search()

    output = caplog.text
    assert output.count("Batch Number") == max_batches


@patch('evalml.pipelines.BinaryClassificationPipeline.score', return_value={"Log Loss Binary": 0.8})
@patch('evalml.pipelines.BinaryClassificationPipeline.fit')
def test_max_batches_plays_nice_with_other_stopping_criteria(mock_fit, mock_score, X_y_binary):
    X, y = X_y_binary

    # Use the old default when all are None
    automl = AutoMLSearch(X_train=X, y_train=y, problem_type="binary", objective="Log Loss Binary")
    automl.search()
    assert len(automl.results["pipeline_results"]) == len(get_estimators(problem_type='binary')) + 1

    # Use max_iterations when both max_iterations and max_batches are set
    automl = AutoMLSearch(X_train=X, y_train=y, problem_type="binary", objective="Log Loss Binary", max_batches=10,
                          max_iterations=6)
    automl.search()
    assert len(automl.results["pipeline_results"]) == 6

    # Don't change max_iterations when only max_iterations is set
    automl = AutoMLSearch(X_train=X, y_train=y, problem_type="binary", max_iterations=4)
    automl.search()
    assert len(automl.results["pipeline_results"]) == 4


@pytest.mark.parametrize("max_batches", [-1, -10, -np.inf])
def test_max_batches_must_be_non_negative(max_batches, X_y_binary):
    X, y = X_y_binary
    with pytest.raises(ValueError, match=f"Parameter max_batches must be None or non-negative. Received {max_batches}."):
        AutoMLSearch(X_train=X, y_train=y, problem_type="binary", max_batches=max_batches)


def test_stopping_criterion_bad(X_y_binary):
    X, y = X_y_binary
    with pytest.raises(TypeError, match=r"Parameter max_time must be a float, int, string or None. Received <class 'tuple'> with value \('test',\)."):
        AutoMLSearch(X_train=X, y_train=y, problem_type="binary", max_time=('test',))
    with pytest.raises(ValueError, match=f"Parameter max_batches must be None or non-negative. Received -1."):
        AutoMLSearch(X_train=X, y_train=y, problem_type="binary", max_batches=-1)
    with pytest.raises(ValueError, match=f"Parameter max_time must be None or non-negative. Received -1."):
        AutoMLSearch(X_train=X, y_train=y, problem_type="binary", max_time=-1)
    with pytest.raises(ValueError, match=f"Parameter max_iterations must be None or non-negative. Received -1."):
        AutoMLSearch(X_train=X, y_train=y, problem_type="binary", max_iterations=-1)


@patch('evalml.pipelines.BinaryClassificationPipeline.score')
@patch('evalml.pipelines.BinaryClassificationPipeline.fit')
def test_data_splitter_binary(mock_fit, mock_score, X_y_binary):
    mock_score.return_value = {'Log Loss Binary': 1.0}
    X, y = X_y_binary
    y[:] = 0
    y[0] = 1
    automl = AutoMLSearch(X_train=X, y_train=y, problem_type="binary", n_jobs=1)
    with pytest.raises(Exception, match="Missing target values in the"):
        with pytest.warns(UserWarning):
            automl.search()

    y[1] = 1
    automl = AutoMLSearch(X_train=X, y_train=y, problem_type="binary", n_jobs=1)
    with pytest.raises(Exception, match="Missing target values in the"):
        with pytest.warns(UserWarning):
            automl.search()

    y[2] = 1
    automl = AutoMLSearch(X_train=X, y_train=y, problem_type="binary", n_jobs=1)
    automl.search()


@patch('evalml.pipelines.MulticlassClassificationPipeline.score')
@patch('evalml.pipelines.MulticlassClassificationPipeline.fit')
def test_data_splitter_multi(mock_fit, mock_score, X_y_multi):
    mock_score.return_value = {'Log Loss Multiclass': 1.0}
    X, y = X_y_multi
    y[:] = 1
    y[0] = 0

    automl = AutoMLSearch(X_train=X, y_train=y, problem_type='multiclass', n_jobs=1)
    with pytest.raises(Exception, match="Missing target values"):
        with pytest.warns(UserWarning):
            automl.search()

    y[1] = 2
    # match based on regex, since data split doesn't have a random seed for reproducibility
    # regex matches the set {} and expects either 2 sets (missing in both train and test)
    #   or 1 set of multiple elements (both missing in train or both in test)
    automl = AutoMLSearch(X_train=X, y_train=y, problem_type='multiclass', n_jobs=1)
    with pytest.raises(Exception, match=r"(\{\d?\}.+\{\d?\})|(\{.+\,.+\})"):
        with pytest.warns(UserWarning):
            automl.search()

    y[1] = 0
    y[2:4] = 2
    automl = AutoMLSearch(X_train=X, y_train=y, problem_type='multiclass', n_jobs=1)
    with pytest.raises(Exception, match="Missing target values"):
        with pytest.warns(UserWarning):
            automl.search()

    y[4] = 2
    automl = AutoMLSearch(X_train=X, y_train=y, problem_type='multiclass', n_jobs=1)
    with pytest.raises(Exception, match="Missing target values"):
        with pytest.warns(UserWarning):
            automl.search()

    y[5] = 0
    automl = AutoMLSearch(X_train=X, y_train=y, problem_type='multiclass', n_jobs=1)
    automl.search()


@patch('evalml.tuners.skopt_tuner.SKOptTuner.add')
def test_iterative_algorithm_pipeline_hyperparameters_make_pipeline_other_errors(mock_add, X_y_multi):
    X, y = X_y_multi
    custom_hyperparameters = {
        "Imputer": {
            "numeric_impute_strategy": ["most_frequent", "mean"]
        }
    }
    estimators = get_estimators('multiclass', [ModelFamily.EXTRA_TREES])

    pipelines = [make_pipeline(X, y, estimator, 'multiclass', None, custom_hyperparameters) for estimator in estimators]
    automl = AutoMLSearch(X_train=X, y_train=y, problem_type='multiclass', allowed_pipelines=pipelines, n_jobs=1)

    mock_add.side_effect = ValueError("Alternate error that can be thrown")
    with pytest.raises(ValueError) as error:
        automl.search()
    assert "Alternate error that can be thrown" in str(error.value)
    assert "Default parameters for components" not in str(error.value)


@patch('evalml.pipelines.BinaryClassificationPipeline.score')
@patch('evalml.pipelines.BinaryClassificationPipeline.fit')
def test_iterative_algorithm_pipeline_hyperparameters_make_pipeline_errors(mock_fit, mock_score, X_y_multi):
    X, y = X_y_multi
    invalid_custom_hyperparameters = {
        "Imputer": {
            "numeric_impute_strategy": ["most_frequent", "median"]
        }
    }
    larger_invalid = {
        "Imputer": {
            "numeric_impute_strategy": ["most_frequent", "mean"]
        },
        "Extra Trees Classifier": {
            "max_depth": [4, 5, 6, 7],
            "max_features": ["sqrt", "log2"]
        }
    }
    estimators = get_estimators('multiclass', [ModelFamily.EXTRA_TREES])

    invalid_pipelines = [make_pipeline(X, y, estimator, 'multiclass', None, invalid_custom_hyperparameters) for estimator in estimators]
    automl = AutoMLSearch(X_train=X, y_train=y, problem_type='multiclass', allowed_pipelines=invalid_pipelines)
    with pytest.raises(ValueError, match="Default parameters for components"):
        automl.search()

    invalid_pipelines = [make_pipeline(X, y, estimator, 'multiclass', None, larger_invalid) for estimator in estimators]
    automl = AutoMLSearch(X_train=X, y_train=y, problem_type='multiclass', allowed_pipelines=invalid_pipelines)
    with pytest.raises(ValueError, match="Default parameters for components"):
        automl.search()


@patch('evalml.pipelines.BinaryClassificationPipeline.score')
@patch('evalml.pipelines.BinaryClassificationPipeline.fit')
def test_iterative_algorithm_pipeline_hyperparameters_make_pipeline(mock_fit, mock_score, X_y_multi):
    X, y = X_y_multi
    custom_hyperparameters = {
        "Imputer": {
            "numeric_impute_strategy": ["mean"]
        }
    }
    larger_custom = {
        "Imputer": {
            "numeric_impute_strategy": ["most_frequent", "mean"]
        },
        "Extra Trees Classifier": {
            "max_depth": [4, 5, 6, 7],
            "max_features": ["auto", "log2"]
        }
    }
    estimators = get_estimators('multiclass', [ModelFamily.EXTRA_TREES])
    pipelines = [make_pipeline(X, y, estimator, 'multiclass', None, custom_hyperparameters) for estimator in estimators]

    automl = AutoMLSearch(X_train=X, y_train=y, problem_type='multiclass', allowed_pipelines=pipelines)
    automl.search()
    assert automl.best_pipeline.hyperparameters['Imputer']['numeric_impute_strategy'] == ["mean"]

    invalid_pipelines = [make_pipeline(X, y, estimator, 'multiclass', None, larger_custom) for estimator in estimators]
    automl = AutoMLSearch(X_train=X, y_train=y, problem_type='multiclass', allowed_pipelines=invalid_pipelines)
    automl.search()

    assert automl.best_pipeline.hyperparameters['Imputer']['numeric_impute_strategy'] == ["most_frequent", "mean"]


@patch('evalml.pipelines.BinaryClassificationPipeline.score', return_value={"Log Loss Binary": 0.6})
@patch('evalml.pipelines.BinaryClassificationPipeline.fit')
def test_iterative_algorithm_passes_njobs_to_pipelines(mock_fit, mock_score, dummy_binary_pipeline_class,
                                                       X_y_binary):
    X, y = X_y_binary

    class MockEstimatorWithNJobs(Estimator):
        name = "Mock Classifier with njobs"
        model_family = ModelFamily.NONE
        supported_problem_types = [ProblemTypes.BINARY, ProblemTypes.MULTICLASS]
        hyperparameter_ranges = {}

        def __init__(self, n_jobs=-1, random_seed=0):
            super().__init__(parameters={"n_jobs": n_jobs}, component_obj=None, random_seed=random_seed)

    automl = AutoMLSearch(X_train=X, y_train=y, problem_type='binary', n_jobs=3, max_batches=2,
                          allowed_pipelines=[BinaryClassificationPipeline([MockEstimatorWithNJobs], custom_name="Pipeline 1"),
                                             BinaryClassificationPipeline([MockEstimatorWithNJobs], custom_name="Pipeline 2"),
                                             dummy_binary_pipeline_class({})])
    automl.search()
    for parameters in automl.full_rankings.parameters:
        if "Mock Classifier with njobs" in parameters:
            assert parameters["Mock Classifier with njobs"]["n_jobs"] == 3
        else:
            assert all("n_jobs" not in component_params for component_params in parameters.values())


@patch('evalml.pipelines.BinaryClassificationPipeline.score')
@patch('evalml.pipelines.BinaryClassificationPipeline.fit')
def test_automl_ensembling_false(mock_fit, mock_score, X_y_binary):
    X, y = X_y_binary
    mock_score.return_value = {'Log Loss Binary': 1.0}

    automl = AutoMLSearch(X_train=X, y_train=y, problem_type='binary', max_time='60 seconds', max_batches=20, ensembling=False)
    automl.search()
    assert not automl.rankings['pipeline_name'].str.contains('Ensemble').any()


@patch('evalml.pipelines.BinaryClassificationPipeline.score', return_value={"Log Loss Binary": 0.8})
@patch('evalml.pipelines.BinaryClassificationPipeline.fit')
def test_search_with_text(mock_fit, mock_score):
    X = pd.DataFrame(
        {'col_1': ['I\'m singing in the rain! Just singing in the rain, what a glorious feeling, I\'m happy again!',
                   'In sleep he sang to me, in dreams he came... That voice which calls to me, and speaks my name.',
                   'I\'m gonna be the main event, like no king was before! I\'m brushing up on looking down, I\'m working on my ROAR!',
                   'In sleep he sang to me, in dreams he came... That voice which calls to me, and speaks my name.',
                   'In sleep he sang to me, in dreams he came... That voice which calls to me, and speaks my name.',
                   'I\'m singing in the rain! Just singing in the rain, what a glorious feeling, I\'m happy again!'],
         'col_2': ['do you hear the people sing? Singing the songs of angry men\n\tIt is the music of a people who will NOT be slaves again!',
                   'I dreamed a dream in days gone by, when hope was high and life worth living',
                   'Red, the blood of angry men - black, the dark of ages past',
                   'do you hear the people sing? Singing the songs of angry men\n\tIt is the music of a people who will NOT be slaves again!',
                   'Red, the blood of angry men - black, the dark of ages past',
                   'It was red and yellow and green and brown and scarlet and black and ochre and peach and ruby and olive and violet and fawn...']
         })
    y = [0, 1, 1, 0, 1, 0]
    automl = AutoMLSearch(X_train=X, y_train=y, problem_type='binary')
    automl.search()
    assert automl.rankings['pipeline_name'][1:].str.contains('Text').all()


@patch('evalml.pipelines.BinaryClassificationPipeline.score', return_value={"Log Loss Binary": 0.8})
@patch('evalml.pipelines.BinaryClassificationPipeline.fit')
def test_pipelines_per_batch(mock_fit, mock_score, X_y_binary):
    def total_pipelines(automl, num_batches, batch_size):
        total = 1 + len(automl.allowed_pipelines)
        total += ((num_batches - 1) * batch_size)
        return total

    X, y = X_y_binary

    # Checking for default of _pipelines_per_batch
    automl = AutoMLSearch(X_train=X, y_train=y, problem_type='binary', max_batches=2)
    automl.search()
    assert automl._pipelines_per_batch == 5
    assert automl._automl_algorithm.pipelines_per_batch == 5
    assert total_pipelines(automl, 2, 5) == len(automl.full_rankings)

    automl = AutoMLSearch(X_train=X, y_train=y, problem_type='binary', max_batches=1, _pipelines_per_batch=2)
    automl.search()
    assert automl._pipelines_per_batch == 2
    assert automl._automl_algorithm.pipelines_per_batch == 2
    assert total_pipelines(automl, 1, 2) == len(automl.full_rankings)

    automl = AutoMLSearch(X_train=X, y_train=y, problem_type='binary', max_batches=2, _pipelines_per_batch=10)
    automl.search()
    assert automl._pipelines_per_batch == 10
    assert automl._automl_algorithm.pipelines_per_batch == 10
    assert total_pipelines(automl, 2, 10) == len(automl.full_rankings)


@patch('evalml.pipelines.BinaryClassificationPipeline.score', return_value={"Log Loss Binary": 0.8})
@patch('evalml.pipelines.BinaryClassificationPipeline.fit')
def test_automl_respects_random_seed(mock_fit, mock_score, X_y_binary, dummy_classifier_estimator_class):

    X, y = X_y_binary

    class DummyPipeline(BinaryClassificationPipeline):
        component_graph = [dummy_classifier_estimator_class]
        num_pipelines_different_seed = 0
        num_pipelines_init = 0

        def __init__(self, parameters, random_seed=0):
            is_diff_random_seed = not (random_seed == 42)
            self.__class__.num_pipelines_init += 1
            self.__class__.num_pipelines_different_seed += is_diff_random_seed
            super().__init__(self.component_graph, parameters=parameters, random_seed=random_seed)

        def new(self, parameters, random_seed=0):
            return self.__class__(parameters, random_seed=random_seed)

        def clone(self):
            return self.__class__(self.parameters, random_seed=self.random_seed)
    pipelines = [DummyPipeline({})]
    DummyPipeline.num_pipelines_different_seed = 0
    automl = AutoMLSearch(X_train=X, y_train=y, problem_type="binary", allowed_pipelines=pipelines,
                          random_seed=42, max_iterations=10)
    automl.search()
    assert DummyPipeline.num_pipelines_different_seed == 0 and DummyPipeline.num_pipelines_init


@pytest.mark.parametrize("callback", [log_error_callback, silent_error_callback, raise_error_callback])
@pytest.mark.parametrize("error_type", ['fit', "mean_cv_score", 'fit-single'])
@patch('evalml.pipelines.BinaryClassificationPipeline.score', return_value={"Log Loss Binary": 0.8})
@patch('evalml.pipelines.BinaryClassificationPipeline.fit')
def test_automl_error_callback(mock_fit, mock_score, error_type, callback, X_y_binary, caplog):
    X, y = X_y_binary
    if error_type == "mean_cv_score":
        msg = "Score Error!"
        mock_score.side_effect = Exception(msg)
    elif error_type == 'fit':
        mock_score.return_value = {"Log Loss Binary": 0.8}
        msg = 'all your model are belong to us'
        mock_fit.side_effect = Exception(msg)
    else:
        # throw exceptions for only one pipeline
        mock_score.return_value = {"Log Loss Binary": 0.8}
        msg = 'all your model are belong to us'
        mock_fit.side_effect = [Exception(msg)] * 3 + [None] * 100
    automl = AutoMLSearch(X_train=X, y_train=y, problem_type="binary", error_callback=callback, train_best_pipeline=False, n_jobs=1)
    if callback in [log_error_callback, silent_error_callback]:
        exception = AutoMLSearchException
        match = "All pipelines in the current AutoML batch produced a score of np.nan on the primary objective"
    else:
        exception = Exception
        match = msg

    if error_type == 'fit-single' and callback in [silent_error_callback, log_error_callback]:
        automl.search()
    else:
        with pytest.raises(exception, match=match):
            automl.search()

    if callback == silent_error_callback:
        assert msg not in caplog.text
    if callback == log_error_callback:
        assert f"Exception during automl search: {msg}" in caplog.text
        assert msg in caplog.text
    if callback in [raise_error_callback]:
        assert f"AutoML search raised a fatal exception: {msg}" in caplog.text
        assert msg in caplog.text


@pytest.mark.parametrize("problem_type", [ProblemTypes.BINARY, ProblemTypes.MULTICLASS, ProblemTypes.REGRESSION])
@patch('evalml.pipelines.RegressionPipeline.score')
@patch('evalml.pipelines.RegressionPipeline.fit')
@patch('evalml.pipelines.MulticlassClassificationPipeline.score')
@patch('evalml.pipelines.MulticlassClassificationPipeline.fit')
@patch('evalml.pipelines.BinaryClassificationPipeline.score')
@patch('evalml.pipelines.BinaryClassificationPipeline.fit')
def test_automl_woodwork_user_types_preserved(mock_binary_fit, mock_binary_score,
                                              mock_multi_fit, mock_multi_score,
                                              mock_regression_fit, mock_regression_score, problem_type,
                                              X_y_binary, X_y_multi, X_y_regression):
    if problem_type == ProblemTypes.BINARY:
        X, y = X_y_binary
        mock_fit = mock_binary_fit
        mock_score = mock_binary_score
        mock_score.return_value = {'Log Loss Binary': 1.0}

    elif problem_type == ProblemTypes.MULTICLASS:
        X, y = X_y_multi
        mock_fit = mock_multi_fit
        mock_score = mock_multi_score
        mock_score.return_value = {'Log Loss Multiclass': 1.0}

    elif problem_type == ProblemTypes.REGRESSION:
        X, y = X_y_regression
        mock_fit = mock_regression_fit
        mock_score = mock_regression_score
        mock_score.return_value = {'R2': 1.0}

    X = pd.DataFrame(X)
    new_col = np.zeros(len(X))
    new_col[:int(len(new_col) / 2)] = 1
    X['cat col'] = pd.Series(new_col)
    X['num col'] = pd.Series(new_col)
    X['text col'] = pd.Series([f"{num}" for num in range(len(new_col))])
    X = ww.DataTable(X, semantic_tags={'cat col': 'category', 'num col': 'numeric'},
                     logical_types={'cat col': 'Categorical', 'num col': 'Integer', 'text col': 'NaturalLanguage'})
    automl = AutoMLSearch(X_train=X, y_train=y, problem_type=problem_type, max_batches=5)
    automl.search()
    for arg in mock_fit.call_args[0]:
        assert isinstance(arg, (ww.DataTable, ww.DataColumn))
        if isinstance(arg, ww.DataTable):
            assert arg.semantic_tags['cat col'] == {'category'}
            assert arg.logical_types['cat col'] == ww.logical_types.Categorical
            assert arg.semantic_tags['num col'] == {'numeric'}
            assert arg.logical_types['num col'] == ww.logical_types.Integer
            assert arg.semantic_tags['text col'] == set()
            assert arg.logical_types['text col'] == ww.logical_types.NaturalLanguage
    for arg in mock_score.call_args[0]:
        assert isinstance(arg, (ww.DataTable, ww.DataColumn))
        if isinstance(arg, ww.DataTable):
            assert arg.semantic_tags['cat col'] == {'category'}
            assert arg.logical_types['cat col'] == ww.logical_types.Categorical
            assert arg.semantic_tags['num col'] == {'numeric'}
            assert arg.logical_types['num col'] == ww.logical_types.Integer
            assert arg.semantic_tags['text col'] == set()
            assert arg.logical_types['text col'] == ww.logical_types.NaturalLanguage


def test_automl_validates_problem_configuration(X_y_binary):
    X, y = X_y_binary
    assert AutoMLSearch(X_train=X, y_train=y, problem_type="binary").problem_configuration == {}
    assert AutoMLSearch(X_train=X, y_train=y, problem_type="multiclass").problem_configuration == {}
    assert AutoMLSearch(X_train=X, y_train=y, problem_type="regression").problem_configuration == {}
    msg = "user_parameters must be a dict containing values for at least the gap and max_delay parameters"
    with pytest.raises(ValueError, match=msg):
        AutoMLSearch(X_train=X, y_train=y, problem_type="time series regression")
    with pytest.raises(ValueError, match=msg):
        AutoMLSearch(X_train=X, y_train=y, problem_type="time series regression", problem_configuration={"gap": 3})

    problem_config = AutoMLSearch(X_train=X, y_train=y, problem_type="time series regression",
                                  problem_configuration={"max_delay": 2, "gap": 3}).problem_configuration
    assert problem_config == {"max_delay": 2, "gap": 3}


@patch('evalml.objectives.BinaryClassificationObjective.optimize_threshold')
def test_automl_best_pipeline(mock_optimize, X_y_binary):
    X, y = X_y_binary

    automl = AutoMLSearch(X_train=X, y_train=y, problem_type='binary', train_best_pipeline=False, n_jobs=1)
    automl.search()
    with pytest.raises(PipelineNotYetFittedError, match="not fitted"):
        automl.best_pipeline.predict(X)

    mock_optimize.return_value = 0.62

    automl = AutoMLSearch(X_train=X, y_train=y, problem_type='binary', optimize_thresholds=False, objective="Accuracy Binary", n_jobs=1)
    automl.search()
    automl.best_pipeline.predict(X)
    assert automl.best_pipeline.threshold == 0.5

    automl = AutoMLSearch(X_train=X, y_train=y, problem_type='binary', optimize_thresholds=True, objective="Log Loss Binary", n_jobs=1)
    automl.search()
    automl.best_pipeline.predict(X)
    assert automl.best_pipeline.threshold is None

    automl = AutoMLSearch(X_train=X, y_train=y, problem_type='binary', optimize_thresholds=True, objective="Accuracy Binary", n_jobs=1)
    automl.search()
    automl.best_pipeline.predict(X)
    assert automl.best_pipeline.threshold == 0.62


@pytest.mark.parametrize("problem_type", [ProblemTypes.BINARY, ProblemTypes.MULTICLASS, ProblemTypes.REGRESSION])
@patch('evalml.pipelines.RegressionPipeline.fit')
@patch('evalml.pipelines.RegressionPipeline.score')
@patch('evalml.pipelines.MulticlassClassificationPipeline.fit')
@patch('evalml.pipelines.MulticlassClassificationPipeline.score')
@patch('evalml.pipelines.BinaryClassificationPipeline.fit')
@patch('evalml.pipelines.BinaryClassificationPipeline.score')
def test_automl_data_splitter_consistent(mock_binary_score, mock_binary_fit, mock_multi_score, mock_multi_fit,
                                         mock_regression_score, mock_regression_fit, problem_type,
                                         X_y_binary, X_y_multi, X_y_regression):
    if problem_type == ProblemTypes.BINARY:
        X, y = X_y_binary

    elif problem_type == ProblemTypes.MULTICLASS:
        X, y = X_y_multi

    elif problem_type == ProblemTypes.REGRESSION:
        X, y = X_y_regression

    data_splitters = []
    random_seed = [0, 0, 1]
    for seed in random_seed:
        a = AutoMLSearch(X_train=X, y_train=y, problem_type=problem_type, random_seed=seed, max_iterations=1)
        a.search()
        data_splitters.append([[set(train), set(test)] for train, test in a.data_splitter.split(X, y)])
    # append split from last random state again, should be referencing same datasplit object
    data_splitters.append([[set(train), set(test)] for train, test in a.data_splitter.split(X, y)])

    assert data_splitters[0] == data_splitters[1]
    assert data_splitters[1] != data_splitters[2]
    assert data_splitters[2] == data_splitters[3]


@patch('evalml.pipelines.BinaryClassificationPipeline.score')
@patch('evalml.pipelines.BinaryClassificationPipeline.fit')
def test_automl_rerun(mock_fit, mock_score, X_y_binary, caplog):
    mock_score.return_value = {'Log Loss Binary': 1.0}
    msg = "AutoMLSearch.search() has already been run and will not run again on the same instance"
    X, y = X_y_binary
    automl = AutoMLSearch(X_train=X, y_train=y, problem_type="binary", train_best_pipeline=False, n_jobs=1)
    automl.search()
    assert msg not in caplog.text
    automl.search()
    assert msg in caplog.text


@patch('evalml.pipelines.TimeSeriesRegressionPipeline.fit')
@patch('evalml.pipelines.TimeSeriesRegressionPipeline.score')
def test_timeseries_baseline_init_with_correct_gap_max_delay(mock_fit, mock_score, X_y_regression):

    X, y = X_y_regression
    automl = AutoMLSearch(X_train=X, y_train=y, problem_type="time series regression",
                          problem_configuration={"gap": 6, "max_delay": 3}, max_iterations=1)
    automl.search()

    # Best pipeline is baseline pipeline because we only run one iteration
    assert automl.best_pipeline.parameters == {"pipeline": {"gap": 6, "max_delay": 3},
                                               "Time Series Baseline Estimator": {"gap": 6, "max_delay": 3}}


@pytest.mark.parametrize('problem_type', [ProblemTypes.BINARY, ProblemTypes.MULTICLASS,
                                          ProblemTypes.TIME_SERIES_REGRESSION, ProblemTypes.REGRESSION])
def test_automl_does_not_include_positive_only_objectives_by_default(problem_type, X_y_regression):

    X, y = X_y_regression

    only_positive = []
    for name in get_all_objective_names():
        objective_class = get_objective(name)
        if objective_class.positive_only:
            only_positive.append(objective_class)

    search = AutoMLSearch(X_train=X, y_train=y, problem_type=problem_type,
                          problem_configuration={'gap': 0, 'max_delay': 0})
    assert search.objective not in only_positive
    assert all([obj not in only_positive for obj in search.additional_objectives])


@pytest.mark.parametrize('non_core_objective', get_non_core_objectives())
def test_automl_validate_objective(non_core_objective, X_y_regression):

    X, y = X_y_regression

    with pytest.raises(ValueError, match='is not allowed in AutoML!'):
        AutoMLSearch(X_train=X, y_train=y, problem_type=non_core_objective.problem_types[0],
                     objective=non_core_objective.name)

    with pytest.raises(ValueError, match='is not allowed in AutoML!'):
        AutoMLSearch(X_train=X, y_train=y, problem_type=non_core_objective.problem_types[0],
                     additional_objectives=[non_core_objective.name])


@patch('evalml.pipelines.BinaryClassificationPipeline.score')
@patch('evalml.pipelines.BinaryClassificationPipeline.fit')
def test_automl_pipeline_params_simple(mock_fit, mock_score, X_y_binary):
    mock_score.return_value = {'Log Loss Binary': 1.0}
    X, y = X_y_binary
    params = {"Imputer": {"numeric_impute_strategy": "most_frequent"},
              "Logistic Regression Classifier": {"C": 20, "penalty": 'none'},
              "Elastic Net Classifier": {"alpha": 0.75, "l1_ratio": 0.2}}
    automl = AutoMLSearch(X_train=X, y_train=y, problem_type="binary", pipeline_parameters=params, n_jobs=1)
    automl.search()
    for i, row in automl.rankings.iterrows():
        if 'Imputer' in row['parameters']:
            assert row['parameters']['Imputer']['numeric_impute_strategy'] == 'most_frequent'
        if 'Logistic Regression Classifier' in row['parameters']:
            assert row['parameters']['Logistic Regression Classifier']['C'] == 20
            assert row['parameters']['Logistic Regression Classifier']['penalty'] == 'none'
        if 'Elastic Net Classifier' in row['parameters']:
            assert row['parameters']['Elastic Net Classifier']['alpha'] == 0.75
            assert row['parameters']['Elastic Net Classifier']['l1_ratio'] == 0.2


@patch('evalml.pipelines.RegressionPipeline.fit')
@patch('evalml.pipelines.RegressionPipeline.score')
def test_automl_pipeline_params_multiple(mock_score, mock_fit, X_y_regression):
    mock_score.return_value = {'R2': 1.0}
    X, y = X_y_regression
    params = {'Imputer': {'numeric_impute_strategy': Categorical(['median', 'most_frequent'])},
              'Decision Tree Regressor': {'max_depth': Categorical([17, 18, 19]), 'max_features': Categorical(['auto'])},
              'Elastic Net Regressor': {"alpha": Real(0, 0.5), "l1_ratio": Categorical((0.01, 0.02, 0.03))}}
    automl = AutoMLSearch(X_train=X, y_train=y, problem_type='regression', pipeline_parameters=params, n_jobs=1)
    automl.search()
    for i, row in automl.rankings.iterrows():
        if 'Imputer' in row['parameters']:
            assert row['parameters']['Imputer']['numeric_impute_strategy'] == Categorical(['median', 'most_frequent']).rvs(random_state=automl.random_seed)
        if 'Decision Tree Regressor' in row['parameters']:
            assert row['parameters']['Decision Tree Regressor']['max_depth'] == Categorical([17, 18, 19]).rvs(random_state=automl.random_seed)
            assert row['parameters']['Decision Tree Regressor']['max_features'] == 'auto'
        if 'Elastic Net Regressor' in row['parameters']:
            assert 0 < row['parameters']['Elastic Net Regressor']['alpha'] < 0.5
            assert row['parameters']['Elastic Net Regressor']['l1_ratio'] == Categorical((0.01, 0.02, 0.03)).rvs(random_state=automl.random_seed)


@patch('evalml.pipelines.BinaryClassificationPipeline.fit')
@patch('evalml.pipelines.BinaryClassificationPipeline.score', return_value={"Log Loss Binary": 0.02})
def test_automl_respects_pipeline_parameters_with_duplicate_components(mock_score, mock_fit, X_y_binary):
    X, y = X_y_binary
    # Pass the input of the first imputer to the second imputer
    component_graph_dict = {"Imputer": ["Imputer"],
                            "Imputer_1": ["Imputer", "Imputer"],
                            "Random Forest Classifier": ["Random Forest Classifier", "Imputer_1"]}
    pipeline_dict = BinaryClassificationPipeline(component_graph_dict, custom_name="Pipeline from dict")

    component_graph_linear = ["Imputer", "Imputer", "Random Forest Classifier"]
    pipeline_linear = BinaryClassificationPipeline(component_graph_linear)
    automl = AutoMLSearch(X, y, problem_type="binary", allowed_pipelines=[pipeline_dict, pipeline_linear],
                          pipeline_parameters={"Imputer": {"numeric_impute_strategy": Categorical(["most_frequent"])},
                                               "Imputer_1": {"numeric_impute_strategy": Categorical(["median"])}},
                          max_batches=3)
    automl.search()
    for i, row in automl.full_rankings.iterrows():
        if "Mode Baseline Binary" in row['pipeline_name']:
            continue
        assert row["parameters"]["Imputer"]["numeric_impute_strategy"] == "most_frequent"
        assert row["parameters"]["Imputer_1"]["numeric_impute_strategy"] == "median"

    component_graph_dict = {"One Hot Encoder": ["One Hot Encoder"],
                            "One Hot Encoder_1": ["One Hot Encoder", "One Hot Encoder"],
                            "Random Forest Classifier": ["Random Forest Classifier", "One Hot Encoder_1"]}
    pipeline_dict = BinaryClassificationPipeline(component_graph_dict, custom_name="Pipeline from dict")

    component_graph_linear = ["One Hot Encoder", "One Hot Encoder", "Random Forest Classifier"]
    pipeline_linear = BinaryClassificationPipeline(component_graph_linear)

    automl = AutoMLSearch(X, y, problem_type="binary", allowed_pipelines=[pipeline_linear, pipeline_dict],
                          pipeline_parameters={"One Hot Encoder": {"top_n": Categorical([15])},
                                               "One Hot Encoder_1": {"top_n": Categorical([25])}},
                          max_batches=3)
    automl.search()
    for i, row in automl.full_rankings.iterrows():
        if "Mode Baseline Binary" in row['pipeline_name']:
            continue
        assert row["parameters"]["One Hot Encoder"]["top_n"] == 15
        assert row["parameters"]["One Hot Encoder_1"]["top_n"] == 25


@patch('evalml.pipelines.BinaryClassificationPipeline.fit')
@patch('evalml.pipelines.BinaryClassificationPipeline.score', return_value={"Log Loss Binary": 0.02})
def test_automl_respects_pipeline_custom_hyperparameters_with_duplicate_components(mock_score, mock_fit, X_y_binary):
    X, y = X_y_binary

    custom_hyperparameters = {"Imputer": {"numeric_impute_strategy": Categorical(["most_frequent", 'mean'])},
                              "Imputer_1": {"numeric_impute_strategy": Categorical(["median", 'mean'])},
                              "Random Forest Classifier": {"n_estimators": Categorical([50, 100])}}
    component_graph_dict = {"Imputer": ["Imputer"],
                            "Imputer_1": ["Imputer", "Imputer"],
                            "Random Forest Classifier": ["Random Forest Classifier", "Imputer_1"]}
    pipeline_dict = BinaryClassificationPipeline(component_graph_dict, custom_name="Pipeline from dict", custom_hyperparameters=custom_hyperparameters)

    custom_hyperparameters = {"Imputer": {"numeric_impute_strategy": Categorical(["mean"])},
                              "Imputer_1": {"numeric_impute_strategy": Categorical(["most_frequent", 'mean'])},
                              "Random Forest Classifier": {"n_estimators": Categorical([100, 125])}}
    component_graph_linear = ["Imputer", "Imputer", "Random Forest Classifier"]
    pipeline_linear = BinaryClassificationPipeline(component_graph_linear)

    automl = AutoMLSearch(X, y, problem_type="binary", allowed_pipelines=[pipeline_dict, pipeline_linear],
                          max_batches=5)
    automl.search()
    for i, row in automl.full_rankings.iterrows():
        if "Mode Baseline Binary" in row['pipeline_name']:
            continue
        if row["pipeline_name"] == "Pipeline Dict":
            assert row["parameters"]["Imputer"]["numeric_impute_strategy"] in {"most_frequent", "mean"}
            assert row["parameters"]["Imputer_1"]["numeric_impute_strategy"] in {"median", "mean"}
            assert row["parameters"]["Random Forest Classifier"]["n_estimators"] in {50, 100}
        if row["pipeline_name"] == "Pipe Line Linear":
            assert row["parameters"]["Imputer"]["numeric_impute_strategy"] == "mean"
            assert row["parameters"]["Imputer_1"]["numeric_impute_strategy"] in {"most_frequent", "mean"}
            assert row["parameters"]["Random Forest Classifier"]["n_estimators"] in {100, 125}


@patch('evalml.pipelines.BinaryClassificationPipeline.fit')
@patch('evalml.pipelines.BinaryClassificationPipeline.score', return_value={"Log Loss Binary": 0.02})
def test_automl_adds_pipeline_parameters_to_custom_pipeline_hyperparams(mock_score, mock_fit, X_y_binary):
    X, y = X_y_binary

    # Pass the input of the first imputer to the second imputer
    custom_hyperparameters = {"One Hot Encoder": {"top_n": Categorical([5, 10])}}

    component_graph = {"Imputer": ["Imputer"],
                       "Imputer_1": ["Imputer", "Imputer"],
                       "One Hot Encoder": ["One Hot Encoder", "Imputer_1"],
                       "Random Forest Classifier": ["Random Forest Classifier", "One Hot Encoder"]}
    pipeline_one = BinaryClassificationPipeline(component_graph, custom_name="Pipe Line One", custom_hyperparameters=custom_hyperparameters)
    pipeline_two = BinaryClassificationPipeline(["Imputer", "Imputer", "One Hot Encoder", "Random Forest Classifier"],
                                                custom_name="Pipe Line Two",
                                                custom_hyperparameters={"One Hot Encoder": {"top_n": Categorical([12, 10])}})

    pipeline_three = BinaryClassificationPipeline(["Imputer", "Imputer", "One Hot Encoder", "Random Forest Classifier"],
                                                  custom_name="Pipe Line Three",
                                                  custom_hyperparameters={"Imputer": {"numeric_imputer_strategy": Categorical(["median"])}})

    automl = AutoMLSearch(X, y, problem_type="binary", allowed_pipelines=[pipeline_one, pipeline_two, pipeline_three],
                          pipeline_parameters={"Imputer": {"numeric_impute_strategy": Categorical(["most_frequent"])}},
                          max_batches=4)
    automl.search()

    expected_top_n = {"Pipe Line One": {5, 10}, "Pipe Line Two": {12, 10}, "Pipe Line Three": {10}}
    for i, row in automl.full_rankings.iterrows():
        if "Mode Baseline Binary" in row['pipeline_name']:
            continue
        assert row["parameters"]["Imputer"]["numeric_impute_strategy"] == "most_frequent"
        assert row["parameters"]["One Hot Encoder"]["top_n"] in expected_top_n[row["pipeline_name"]]
    assert any(row['parameters']["One Hot Encoder"]["top_n"] == 12 for _, row in automl.full_rankings.iterrows() if row["pipeline_name"] == "Pipe Line Two")
    assert any(row['parameters']["One Hot Encoder"]["top_n"] == 5 for _, row in automl.full_rankings.iterrows() if row["pipeline_name"] == "Pipe Line One")


@patch('evalml.pipelines.MulticlassClassificationPipeline.score')
@patch('evalml.pipelines.MulticlassClassificationPipeline.fit')
def test_automl_pipeline_params_kwargs(mock_fit, mock_score, X_y_multi):
    mock_score.return_value = {'Log Loss Multiclass': 1.0}
    X, y = X_y_multi
    params = {'Imputer': {'numeric_impute_strategy': Categorical(['most_frequent'])},
              'Decision Tree Classifier': {'max_depth': Integer(1, 2), 'ccp_alpha': Real(0.1, 0.5)}}
    automl = AutoMLSearch(X_train=X, y_train=y, problem_type='multiclass', pipeline_parameters=params,
                          allowed_model_families=[ModelFamily.DECISION_TREE], n_jobs=1)
    automl.search()
    for i, row in automl.rankings.iterrows():
        if 'Imputer' in row['parameters']:
            assert row['parameters']['Imputer']['numeric_impute_strategy'] == 'most_frequent'
        if 'Decision Tree Classifier' in row['parameters']:
            assert 0.1 < row['parameters']['Decision Tree Classifier']['ccp_alpha'] < 0.5
            assert row['parameters']['Decision Tree Classifier']['max_depth'] == 1


@pytest.mark.parametrize("random_seed", [0, 1, 9])
@patch('evalml.pipelines.MulticlassClassificationPipeline.score')
@patch('evalml.pipelines.MulticlassClassificationPipeline.fit')
def test_automl_pipeline_random_seed(mock_fit, mock_score, random_seed, X_y_multi):
    mock_score.return_value = {'Log Loss Multiclass': 1.0}
    X, y = X_y_multi
    automl = AutoMLSearch(X_train=X, y_train=y, problem_type='multiclass', random_seed=random_seed, n_jobs=1)
    automl.search()

    for i, row in automl.rankings.iterrows():
        if 'Base' not in list(row['parameters'].keys())[0]:
            assert automl.get_pipeline(row['id']).random_seed == random_seed


@pytest.mark.parametrize("ensembling", [True, False])
@pytest.mark.parametrize("ensemble_split_size", [0.1, 0.2])
@patch('evalml.pipelines.BinaryClassificationPipeline.score', return_value={"Log Loss Binary": 0.3})
@patch('evalml.pipelines.BinaryClassificationPipeline.fit')
def test_automl_ensembling_training(mock_fit, mock_score, ensemble_split_size, ensembling, X_y_binary):
    X, y = X_y_binary
    # don't train the best pipeline since we check usage of the ensembling CV through the .fit mock
    ensemble_pipelines = len(get_estimators("binary")) + 2
    automl = AutoMLSearch(X_train=X, y_train=y, problem_type='binary', random_seed=0, n_jobs=1, max_batches=ensemble_pipelines, ensembling=ensembling,
                          train_best_pipeline=False, _ensembling_split_size=ensemble_split_size)
    automl.search()
    training_indices, ensembling_indices, _, _ = split_data(ww.DataTable(np.arange(X.shape[0])), y, problem_type='binary', test_size=ensemble_split_size, random_seed=0)
    training_indices, ensembling_indices = training_indices.to_dataframe()[0].tolist(), ensembling_indices.to_dataframe()[0].tolist()
    if ensembling:
        assert automl.ensembling
        # check that the X_train data is all used for the length
        assert len(training_indices) == (len(mock_fit.call_args_list[-2][0][0]) + len(mock_score.call_args_list[-2][0][0]))
        # last call will be the stacking ensembler
        assert len(ensembling_indices) == (len(mock_fit.call_args_list[-1][0][0]) + len(mock_score.call_args_list[-1][0][0]))
    else:
        # verify that there is no creation of ensembling CV data
        assert not automl.ensembling_indices
        for i in [-1, -2]:
            assert len(X) == (len(mock_fit.call_args_list[i][0][0]) + len(mock_score.call_args_list[i][0][0]))


@pytest.mark.parametrize("best_pipeline", [-1, -2])
@pytest.mark.parametrize("ensemble_split_size", [0.1, 0.2, 0.5])
@pytest.mark.parametrize("indices", [[i for i in range(100)], [f"index_{i}" for i in range(100)]])
@patch('evalml.automl.automl_search.AutoMLSearch.rankings', new_callable=PropertyMock)
@patch('evalml.pipelines.BinaryClassificationPipeline.score', return_value={"Log Loss Binary": 0.3})
@patch('evalml.pipelines.BinaryClassificationPipeline.fit')
def test_automl_ensembling_best_pipeline(mock_fit, mock_score, mock_rankings, indices, ensemble_split_size, best_pipeline, X_y_binary, has_minimal_dependencies):
    X, y = X_y_binary
    X = pd.DataFrame(X, index=indices)
    y = pd.Series(y, index=indices)
    ensemble_pipelines = len(get_estimators("binary")) + 2
    automl = AutoMLSearch(X_train=X, y_train=y, problem_type='binary', random_seed=0, n_jobs=1, max_batches=ensemble_pipelines,
                          ensembling=True, _ensembling_split_size=ensemble_split_size)
    ensembling_num = (1 + len(automl.allowed_pipelines) + len(automl.allowed_pipelines) * automl._pipelines_per_batch + 1) + best_pipeline
    mock_rankings.return_value = pd.DataFrame({"id": ensembling_num, "pipeline_name": "stacked_ensembler", "mean_cv_score": 0.1}, index=[0])
    automl.search()
    # when best_pipeline == -1, model is ensembling,
    # otherwise, the model is a different model
    # the ensembling_num formula is taken from AutoMLSearch
    if best_pipeline == -1:
        assert automl.best_pipeline.model_family == ModelFamily.ENSEMBLE
    else:
        assert automl.best_pipeline.model_family != ModelFamily.ENSEMBLE
    assert len(mock_fit.call_args_list[-1][0][0]) == len(X)
    assert len(mock_fit.call_args_list[-1][0][1]) == len(y)


@patch('evalml.pipelines.BinaryClassificationPipeline.score', return_value={"Log Loss Binary": 0.3})
@patch('evalml.pipelines.BinaryClassificationPipeline.fit')
def test_automl_no_ensembling_best_pipeline(mock_fit, mock_score, X_y_binary):
    X, y = X_y_binary
    # does not ensemble
    automl = AutoMLSearch(X_train=X, y_train=y, problem_type='binary', random_seed=0, n_jobs=1, max_iterations=2)
    automl.search()
    assert len(mock_fit.call_args_list[-1][0][0]) == len(X)
    assert len(mock_fit.call_args_list[-1][0][1]) == len(y)


@pytest.mark.parametrize("ensemble_split_size", [-1, 0, 1.0, 1.1])
def test_automl_ensemble_split_size(ensemble_split_size, X_y_binary):
    X, y = X_y_binary
    ensemble_pipelines = len(get_estimators("binary")) + 2
    with pytest.raises(ValueError, match="Ensembling split size must be between"):
        AutoMLSearch(X_train=X, y_train=y, problem_type='binary', random_seed=0, ensembling=True, max_batches=ensemble_pipelines, _ensembling_split_size=ensemble_split_size)


@patch('evalml.pipelines.BinaryClassificationPipeline.score', return_value={"Log Loss Binary": 0.3})
@patch('evalml.pipelines.BinaryClassificationPipeline.fit')
def test_automl_best_pipeline_feature_types_ensembling(mock_fit, mock_score, X_y_binary):
    X, y = X_y_binary
    X = pd.DataFrame(X)
    X['text column'] = ["Here is a text column that we want to treat as categorical if possible, but we want it to have some unique {} value".format(i % 10) for i in range(len(X))]
    X = ww.DataTable(X, logical_types={1: "categorical", "text column": "categorical"})
    y = ww.DataColumn(pd.Series(y))
    ensemble_pipelines = len(get_estimators("binary")) + 2
    automl = AutoMLSearch(X_train=X, y_train=y, problem_type='binary', random_seed=0, n_jobs=1, max_batches=ensemble_pipelines, ensembling=True,
                          train_best_pipeline=True)
    assert automl.ensembling
    automl.search()
    # ensure we use the full X data for training the best pipeline, which isn't ensembling pipeline
    assert len(X) == len(mock_fit.call_args_list[-1][0][0])
    # check that the logical types were preserved
    assert str(mock_fit.call_args_list[-1][0][0].logical_types[1]) == 'Categorical'
    assert str(mock_fit.call_args_list[-1][0][0].logical_types['text column']) == 'Categorical'


def test_automl_check_for_high_variance(X_y_binary, dummy_binary_pipeline_class):
    X, y = X_y_binary
    automl = AutoMLSearch(X_train=X, y_train=y, problem_type='binary')
    cv_scores = pd.Series([1, 1, 1])
    pipeline = dummy_binary_pipeline_class(parameters={})
    assert not automl._check_for_high_variance(pipeline, cv_scores.mean(), cv_scores.std())

    cv_scores = pd.Series([0, 0, 0])
    assert not automl._check_for_high_variance(pipeline, cv_scores.mean(), cv_scores.std())

    cv_scores = pd.Series([0, 1, np.nan, np.nan])
    assert automl._check_for_high_variance(pipeline, cv_scores.mean(), cv_scores.std())

    cv_scores = pd.Series([0, 1, 2, 3])
    assert automl._check_for_high_variance(pipeline, cv_scores.mean(), cv_scores.std())

    cv_scores = pd.Series([0, -1, -1, -1])
    assert automl._check_for_high_variance(pipeline, cv_scores.mean(), cv_scores.std())


@patch('evalml.pipelines.BinaryClassificationPipeline.fit')
def test_automl_check_high_variance_logs_warning(mock_fit_binary, X_y_binary, caplog):
    X, y = X_y_binary

    with patch('evalml.pipelines.BinaryClassificationPipeline.score', return_value={"Log Loss Binary": 1}):
        automl = AutoMLSearch(X_train=X, y_train=y, problem_type='binary')
        automl.search()
        out = caplog.text
        assert "High coefficient of variation" not in out

    caplog.clear()

    desired_score_values = [{"Log Loss Binary": i} for i in [1, 2, 10] * 2]
    with patch('evalml.pipelines.BinaryClassificationPipeline.score', side_effect=desired_score_values):
        automl = AutoMLSearch(X_train=X, y_train=y, problem_type='binary', max_iterations=2)
        automl.search()
        out = caplog.text
        assert "High coefficient of variation" in out


def test_automl_raises_error_with_duplicate_pipeline_names(X_y_binary):
    X, y = X_y_binary
    pipeline_1 = BinaryClassificationPipeline(component_graph=["Imputer", "Random Forest Classifier"], custom_name="Custom Pipeline")
    pipeline_2 = BinaryClassificationPipeline(component_graph=["Imputer", "Logistic Regression Classifier"], custom_name="Custom Pipeline")
    pipeline_3 = BinaryClassificationPipeline(component_graph=["Logistic Regression Classifier"], custom_name="My Pipeline 3")
    pipeline_4 = BinaryClassificationPipeline(component_graph=["Random Forest Classifier"], custom_name="My Pipeline 3")

    with pytest.raises(ValueError,
                       match="All pipeline names must be unique. The name 'Custom Pipeline' was repeated."):
        AutoMLSearch(X, y, problem_type="binary", allowed_pipelines=[pipeline_1, pipeline_2, pipeline_3])

    with pytest.raises(ValueError,
                       match="All pipeline names must be unique. The names 'Custom Pipeline', 'My Pipeline 3' were repeated."):
        AutoMLSearch(X, y, problem_type="binary", allowed_pipelines=[pipeline_1, pipeline_2, pipeline_3, pipeline_4])


@patch('evalml.pipelines.BinaryClassificationPipeline.score')
@patch('evalml.pipelines.BinaryClassificationPipeline.fit')
def test_train_batch_score_batch(mock_fit, mock_score, dummy_binary_pipeline_class, X_y_binary):

    def make_dummy_pipeline(index):
        class Pipeline(dummy_binary_pipeline_class):
            custom_name = f"Pipeline {index}"
        return Pipeline({})

    pipelines = [make_dummy_pipeline(i) for i in range(3)]

    X, y = X_y_binary

    mock_score.return_value = {"Log Loss Binary": 0.1}
    automl = AutoMLSearch(X_train=X, y_train=y, problem_type="binary", max_iterations=3)
    automl.search()

    mock_fit.side_effect = [None, Exception("foo"), None]
    fitted_pipelines = automl.train_pipelines(pipelines)
    assert fitted_pipelines.keys() == {"Pipeline 0", "Pipeline 2"}

    score_effects = [{"Log Loss Binary": 0.1}, {"Log Loss Binary": 0.2}, {"Log Loss Binary": 0.3}]
    mock_score.side_effect = score_effects
    expected_scores = {f"Pipeline {i}": effect for i, effect in zip(range(3), score_effects)}
    scores = automl.score_pipelines(pipelines, X, y, ["Log Loss Binary"])
    assert scores == expected_scores


def test_train_batch_returns_trained_pipelines(X_y_binary):
    X, y = X_y_binary

    automl = AutoMLSearch(X_train=X, y_train=y, problem_type="binary")
    rf_pipeline = BinaryClassificationPipeline(["Random Forest Classifier"], parameters={"Random Forest Classifier": {"n_jobs": 1}})
    lrc_pipeline = BinaryClassificationPipeline(["Logistic Regression Classifier"], parameters={"Logistic Regression Classifier": {"n_jobs": 1}})

    pipelines = [rf_pipeline, lrc_pipeline]
    fitted_pipelines = automl.train_pipelines(pipelines)

    assert all([isinstance(pl, PipelineBase) for pl in fitted_pipelines.values()])

    # Check that the output pipelines are fitted but the input pipelines are not
    for original_pipeline in pipelines:
        fitted_pipeline = fitted_pipelines[original_pipeline.name]
        assert fitted_pipeline.name == original_pipeline.name
        assert fitted_pipeline._is_fitted
        assert fitted_pipeline != original_pipeline
        assert fitted_pipeline.parameters == original_pipeline.parameters


@pytest.mark.parametrize("pipeline_fit_side_effect",
                         [[None] * 6, [None, Exception("foo"), None],
                          [None, Exception("bar"), Exception("baz")],
                          [Exception("Everything"), Exception("is"), Exception("broken")]])
@patch('evalml.pipelines.BinaryClassificationPipeline.score', return_value={"Log Loss Binary": 0.3})
def test_train_batch_works(mock_score, pipeline_fit_side_effect, X_y_binary,
                           dummy_binary_pipeline_class, stackable_classifiers, caplog):

    exceptions_to_check = [str(e) for e in pipeline_fit_side_effect if isinstance(e, Exception)]

    X, y = X_y_binary

    automl = AutoMLSearch(X_train=X, y_train=y, problem_type='binary', max_time=1, max_iterations=2,
                          train_best_pipeline=False, n_jobs=1)

    def make_pipeline_name(index):
        class DummyPipeline(dummy_binary_pipeline_class):
            custom_name = f"Pipeline {index}"
        return DummyPipeline({'Mock Classifier': {'a': index}})

    pipelines = [make_pipeline_name(i) for i in range(len(pipeline_fit_side_effect) - 1)]
    ensemble_input_pipelines = [make_pipeline_from_components([classifier], problem_type="binary") for classifier in stackable_classifiers[:2]]
    ensemble = make_pipeline_from_components([StackedEnsembleClassifier(ensemble_input_pipelines, n_jobs=1)], problem_type="binary")
    pipelines.append(ensemble)

    def train_batch_and_check():
        caplog.clear()
        with patch('evalml.pipelines.BinaryClassificationPipeline.fit') as mock_fit:
            mock_fit.side_effect = pipeline_fit_side_effect

            trained_pipelines = automl.train_pipelines(pipelines)

            assert len(trained_pipelines) == len(pipeline_fit_side_effect) - len(exceptions_to_check)
            assert mock_fit.call_count == len(pipeline_fit_side_effect)
            for exception in exceptions_to_check:
                assert exception in caplog.text

    # Test training before search is run
    train_batch_and_check()

    # Test training after search.
    automl.search()

    train_batch_and_check()


no_exception_scores = {"F1": 0.9, "AUC": 0.7, "Log Loss Binary": 0.25}


@pytest.mark.parametrize("pipeline_score_side_effect",
                         [[no_exception_scores] * 6,
                          [no_exception_scores,
                           PipelineScoreError(exceptions={"AUC": (Exception(), []), "Log Loss Binary": (Exception(), [])},
                                              scored_successfully={"F1": 0.2}),
                           no_exception_scores],
                          [no_exception_scores,
                           PipelineScoreError(exceptions={"AUC": (Exception(), []), "Log Loss Binary": (Exception(), [])},
                                              scored_successfully={"F1": 0.3}),
                           PipelineScoreError(exceptions={"AUC": (Exception(), []), "F1": (Exception(), [])},
                                              scored_successfully={"Log Loss Binary": 0.2})],
                          [PipelineScoreError(exceptions={"Log Loss Binary": (Exception(), []), "F1": (Exception(), [])},
                                              scored_successfully={"AUC": 0.6}),
                           PipelineScoreError(exceptions={"AUC": (Exception(), []), "Log Loss Binary": (Exception(), [])},
                                              scored_successfully={"F1": 0.2}),
                           PipelineScoreError(exceptions={"Log Loss Binary": (Exception(), [])},
                                              scored_successfully={"AUC": 0.2, "F1": 0.1})]])
@patch('evalml.pipelines.BinaryClassificationPipeline.score')
def test_score_batch_works(mock_score, pipeline_score_side_effect, X_y_binary,
                           dummy_binary_pipeline_class, stackable_classifiers, caplog):

    exceptions_to_check = []
    expected_scores = {}
    for i, e in enumerate(pipeline_score_side_effect):
        # Ensemble pipeline has different name
        pipeline_name = f"Pipeline {i}" if i < len(pipeline_score_side_effect) - 1 else "Templated Pipeline"
        scores = no_exception_scores
        if isinstance(e, PipelineScoreError):
            scores = {"F1": np.nan, "AUC": np.nan, "Log Loss Binary": np.nan}
            scores.update(e.scored_successfully)
            exceptions_to_check.append(f"Score error for {pipeline_name}")

        expected_scores[pipeline_name] = scores

    X, y = X_y_binary

    automl = AutoMLSearch(X_train=X, y_train=y, problem_type='binary', max_iterations=1,
                          allowed_pipelines=[dummy_binary_pipeline_class({})])

    def make_pipeline_name(index):
        class DummyPipeline(dummy_binary_pipeline_class):
            custom_name = f"Pipeline {index}"
        return DummyPipeline({'Mock Classifier': {'a': index}})

    pipelines = [make_pipeline_name(i) for i in range(len(pipeline_score_side_effect) - 1)]
    ensemble_input_pipelines = [make_pipeline_from_components([classifier], problem_type="binary") for classifier in stackable_classifiers[:2]]
    ensemble = make_pipeline_from_components([StackedEnsembleClassifier(ensemble_input_pipelines, n_jobs=1)],
                                             custom_name="Templated Pipeline",
                                             problem_type="binary")
    pipelines.append(ensemble)

    def score_batch_and_check():
        caplog.clear()
        with patch('evalml.pipelines.BinaryClassificationPipeline.score') as mock_score:
            mock_score.side_effect = pipeline_score_side_effect

            scores = automl.score_pipelines(pipelines, X, y, objectives=["Log Loss Binary", "F1", "AUC"])
            assert scores == expected_scores
            for exception in exceptions_to_check:
                assert exception in caplog.text

    # Test scoring before search
    score_batch_and_check()

    automl.search()

    # Test scoring after search
    score_batch_and_check()


def test_train_pipelines_score_pipelines_raise_exception_with_duplicate_names(X_y_binary, dummy_binary_pipeline_class):

    class Pipeline1(dummy_binary_pipeline_class):
        custom_name = "My Pipeline"

    class Pipeline2(dummy_binary_pipeline_class):
        custom_name = "My Pipeline"

    X, y = X_y_binary

    automl = AutoMLSearch(X_train=X, y_train=y, problem_type='binary', max_iterations=1,
                          allowed_pipelines=[dummy_binary_pipeline_class({})])

    with pytest.raises(ValueError, match="All pipeline names must be unique. The name 'My Pipeline' was repeated."):
        automl.train_pipelines([Pipeline2({}), Pipeline1({})])

    with pytest.raises(ValueError, match="All pipeline names must be unique. The name 'My Pipeline' was repeated."):
        automl.score_pipelines([Pipeline2({}), Pipeline1({})], None, None, None)


def test_score_batch_before_fitting_yields_error_nan_scores(X_y_binary, dummy_binary_pipeline_class, caplog):
    X, y = X_y_binary

    automl = AutoMLSearch(X_train=X, y_train=y, problem_type='binary', max_iterations=1,
                          allowed_pipelines=[dummy_binary_pipeline_class({})])

    scored_pipelines = automl.score_pipelines([dummy_binary_pipeline_class({})], X, y,
                                              objectives=["Log Loss Binary", F1()])
    assert scored_pipelines == {"Mock Binary Classification Pipeline": {"Log Loss Binary": np.nan,
                                                                        "F1": np.nan}}

    assert "Score error for Mock Binary Classification Pipeline" in caplog.text
    assert "This LabelEncoder instance is not fitted yet." in caplog.text


def test_high_cv_check_no_warning_for_divide_by_zero(X_y_binary, dummy_binary_pipeline_class):
    X, y = X_y_binary
    automl = AutoMLSearch(X_train=X, y_train=y, problem_type="binary")
    with pytest.warns(None) as warnings:
        automl._check_for_high_variance(dummy_binary_pipeline_class({}), cv_mean=np.array([0.0]),
                                        cv_std=np.array([0.1]))
    assert len(warnings) == 0

    with pytest.warns(None) as warnings:
        # mean is 0 but std is not
        automl._check_for_high_variance(dummy_binary_pipeline_class({}),
                                        cv_mean=np.array([0.0, 1.0, -1.0]).mean(), cv_std=np.array([0.0, 1.0, -1.0]).std())
    assert len(warnings) == 0


@pytest.mark.parametrize("automl_type", [ProblemTypes.BINARY, ProblemTypes.MULTICLASS, ProblemTypes.REGRESSION])
@patch('evalml.pipelines.RegressionPipeline.score', return_value={"R2": 0.3})
@patch('evalml.pipelines.ClassificationPipeline.score', return_value={"Log Loss Multiclass": 0.3})
@patch('evalml.pipelines.BinaryClassificationPipeline.score', return_value={"Log Loss Binary": 0.3})
@patch('evalml.automl.engine.sequential_engine.train_pipeline')
def test_automl_supports_float_targets_for_classification(mock_train, mock_binary_score, mock_multi_score, mock_regression_score,
                                                          automl_type, X_y_binary, X_y_multi, X_y_regression,
                                                          dummy_binary_pipeline_class,
                                                          dummy_regression_pipeline_class,
                                                          dummy_multiclass_pipeline_class):
    if automl_type == ProblemTypes.BINARY:
        X, y = X_y_binary
        y = pd.Series(y).map({0: -5.19, 1: 6.7})
        mock_train.return_value = dummy_binary_pipeline_class({})
    elif automl_type == ProblemTypes.MULTICLASS:
        X, y = X_y_multi
        y = pd.Series(y).map({0: -5.19, 1: 6.7, 2: 2.03})
        mock_train.return_value = dummy_multiclass_pipeline_class({})
    elif automl_type == ProblemTypes.REGRESSION:
        X, y = X_y_regression
        y = pd.Series(y)
        mock_train.return_value = dummy_regression_pipeline_class({})

    automl = AutoMLSearch(X_train=X, y_train=y, problem_type=automl_type, random_seed=0, n_jobs=1)
    automl.search()

    # Assert that we train pipeline on the original target, not the encoded one used in EngineBase for data splitting
    _, kwargs = mock_train.call_args
    mock_y = kwargs["y"]
    pd.testing.assert_series_equal(mock_y.to_series(), y, check_dtype=False)


@pytest.mark.parametrize("problem_type", [ProblemTypes.TIME_SERIES_REGRESSION, ProblemTypes.TIME_SERIES_BINARY,
                                          ProblemTypes.TIME_SERIES_MULTICLASS])
def test_automl_issues_beta_warning_for_time_series(problem_type, X_y_binary):

    X, y = X_y_binary

    with warnings.catch_warnings(record=True) as warn:
        warnings.simplefilter("always")
        AutoMLSearch(X, y, problem_type=problem_type, problem_configuration={"gap": 0, "max_delay": 2})
        assert len(warn) == 1
        message = "Time series support in evalml is still in beta, which means we are still actively building its core features"
        assert str(warn[0].message).startswith(message)


@patch('evalml.pipelines.BinaryClassificationPipeline.score', return_value={"Log Loss Binary": 0.3})
@patch('evalml.automl.engine.sequential_engine.train_pipeline')
def test_automl_drop_index_columns(mock_train, mock_binary_score, X_y_binary):
    X, y = X_y_binary
    X = pd.DataFrame(X)
    X['index_col'] = pd.Series(range(len(X)))
    X = ww.DataTable(X)
    X = X.set_index('index_col')

    automl = AutoMLSearch(X_train=X, y_train=y, problem_type='binary', max_batches=2)
    automl.search()
    for pipeline in automl.allowed_pipelines:
        assert pipeline.get_component('Drop Columns Transformer')
        assert 'Drop Columns Transformer' in pipeline.hyperparameters
        assert pipeline.hyperparameters['Drop Columns Transformer'] == {}

    all_drop_column_params = []
    for _, row in automl.full_rankings.iterrows():
        if "Baseline" not in row.pipeline_name:
            all_drop_column_params.append(row.parameters['Drop Columns Transformer']['columns'])
    assert all(param == ['index_col'] for param in all_drop_column_params)


def test_automl_validates_data_passed_in_to_allowed_pipelines(X_y_binary, dummy_binary_pipeline_class):
    X, y = X_y_binary

    with pytest.raises(ValueError, match="Parameter allowed_pipelines must be either None or a list!"):
        AutoMLSearch(X, y, problem_type="binary", allowed_pipelines=dummy_binary_pipeline_class)

    with pytest.raises(ValueError, match="Every element of allowed_pipelines must an instance of PipelineBase!"):
        AutoMLSearch(X, y, problem_type="binary", allowed_pipelines=[dummy_binary_pipeline_class])

    with pytest.raises(ValueError, match="Every element of allowed_pipelines must an instance of PipelineBase!"):
        AutoMLSearch(X, y, problem_type="binary", allowed_pipelines=[dummy_binary_pipeline_class.custom_name, dummy_binary_pipeline_class])


@pytest.mark.parametrize("problem_type", [problem_type for problem_type in ProblemTypes.all_problem_types if not is_time_series(problem_type)])
def test_automl_baseline_pipeline_predictions_and_scores(problem_type):
    X = pd.DataFrame({'one': [1, 2, 3, 4], 'two': [2, 3, 4, 5], 'three': [1, 2, 3, 4]})
    y = pd.Series([10, 11, 10, 10])
    if problem_type == ProblemTypes.MULTICLASS:
        y = pd.Series([10, 11, 12, 11])
    automl = AutoMLSearch(X, y, problem_type=problem_type)
    baseline = automl._get_baseline_pipeline()
    baseline.fit(X, y)

    if problem_type == ProblemTypes.BINARY:
        expected_predictions = pd.Series(np.array([10] * len(X)), dtype="Int64")
        expected_predictions_proba = pd.DataFrame({10: [1., 1., 1., 1.], 11: [0., 0., 0., 0.]})
    if problem_type == ProblemTypes.MULTICLASS:
        expected_predictions = pd.Series(np.array([11] * len(X)), dtype="Int64")
        expected_predictions_proba = pd.DataFrame({10: [0., 0., 0., 0.], 11: [1., 1., 1., 1.], 12: [0., 0., 0., 0.]})
    if problem_type == ProblemTypes.REGRESSION:
        mean = y.mean()
        expected_predictions = pd.Series([mean] * len(X))

    pd.testing.assert_series_equal(expected_predictions, baseline.predict(X).to_series())
    if is_classification(problem_type):
        pd.testing.assert_frame_equal(expected_predictions_proba, baseline.predict_proba(X).to_dataframe())
    np.testing.assert_allclose(baseline.feature_importance.iloc[:, 1], np.array([0.0] * X.shape[1]))


@pytest.mark.parametrize('gap', [0, 1])
@pytest.mark.parametrize("problem_type", [problem_type for problem_type in ProblemTypes.all_problem_types if is_time_series(problem_type)])
def test_automl_baseline_pipeline_predictions_and_scores_time_series(problem_type, gap):
    X = pd.DataFrame({"a": [4, 5, 6, 7, 8]})
    y = pd.Series([0, 1, 1, 0, 1])
    expected_predictions_proba = pd.DataFrame({0: pd.Series([1, 0, 0, 1, 0], dtype="float64"),
                                               1: pd.Series([0, 1, 1, 0, 1], dtype="float64")})
    if problem_type == ProblemTypes.TIME_SERIES_MULTICLASS:
        y = pd.Series([0, 1, 2, 2, 1])
        expected_predictions_proba = pd.DataFrame({0: pd.Series([1, 0, 0, 0, 0], dtype="float64"),
                                                   1: pd.Series([0, 1, 0, 0, 1], dtype="float64"),
                                                   2: pd.Series([0, 0, 1, 1, 0], dtype="float64")})
    if gap == 0:
        # Shift to pad the first row with Nans
        expected_predictions_proba = expected_predictions_proba.shift(1)

    automl = AutoMLSearch(X, y,
                          problem_type=problem_type,
                          problem_configuration={"gap": gap, "max_delay": 1})
    baseline = automl._get_baseline_pipeline()
    baseline.fit(X, y)

    expected_predictions = y.shift(1) if gap == 0 else y
    expected_predictions = expected_predictions.reset_index(drop=True)
    if not expected_predictions.isnull().values.any():
        expected_predictions = expected_predictions.astype("Int64")

    pd.testing.assert_series_equal(expected_predictions, baseline.predict(X, y).to_series())
    if is_classification(problem_type):
        pd.testing.assert_frame_equal(expected_predictions_proba, baseline.predict_proba(X, y).to_dataframe())
    np.testing.assert_allclose(baseline.feature_importance.iloc[:, 1], np.array([0.0] * X.shape[1]))<|MERGE_RESOLUTION|>--- conflicted
+++ resolved
@@ -57,23 +57,13 @@
     get_estimators
 )
 from evalml.pipelines.utils import make_pipeline, make_pipeline_from_components
-<<<<<<< HEAD
 from evalml.preprocessing import TrainingValidationSplit, split_data
-from evalml.problem_types import ProblemTypes, handle_problem_types
-=======
-from evalml.preprocessing import (
-    BalancedClassificationDataCVSplit,
-    BalancedClassificationDataTVSplit,
-    TrainingValidationSplit,
-    split_data
-)
 from evalml.problem_types import (
     ProblemTypes,
     handle_problem_types,
     is_classification,
     is_time_series
 )
->>>>>>> c77b6a17
 from evalml.tuners import NoParamsException, RandomSearchTuner
 
 
