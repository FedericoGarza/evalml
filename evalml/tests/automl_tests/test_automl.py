import os
from itertools import product
from unittest.mock import MagicMock, patch

import cloudpickle
import numpy as np
import pandas as pd
import pytest
import woodwork as ww
from sklearn.model_selection import KFold, StratifiedKFold

from evalml import AutoMLSearch
from evalml.automl import TimeSeriesSplit, TrainingValidationSplit
from evalml.automl.callbacks import (
    log_and_save_error_callback,
    log_error_callback,
    raise_and_save_error_callback,
    raise_error_callback,
    silent_error_callback
)
from evalml.automl.utils import (
    _LARGE_DATA_PERCENT_VALIDATION,
    _LARGE_DATA_ROW_THRESHOLD
)
from evalml.data_checks import (
    DataCheck,
    DataCheckError,
    DataChecks,
    DataCheckWarning
)
from evalml.demos import load_breast_cancer, load_wine
from evalml.exceptions import (
    AutoMLSearchException,
    PipelineNotFoundError,
    PipelineNotYetFittedError
)
from evalml.model_family import ModelFamily
from evalml.objectives import CostBenefitMatrix, FraudCost
from evalml.objectives.utils import get_core_objectives, get_objective
from evalml.pipelines import (
    BinaryClassificationPipeline,
    Estimator,
    MulticlassClassificationPipeline,
    RegressionPipeline,
    TimeSeriesRegressionPipeline
)
from evalml.pipelines.components.utils import get_estimators
from evalml.pipelines.utils import make_pipeline
from evalml.problem_types import ProblemTypes, handle_problem_types
from evalml.tuners import NoParamsException, RandomSearchTuner
from evalml.utils.gen_utils import (
    categorical_dtypes,
    check_random_state_equality,
    get_random_state,
    numeric_and_boolean_dtypes
)


@pytest.mark.parametrize("automl_type", [ProblemTypes.REGRESSION, ProblemTypes.BINARY, ProblemTypes.MULTICLASS])
def test_search_results(X_y_regression, X_y_binary, X_y_multi, automl_type):
    expected_cv_data_keys = {'all_objective_scores', 'score', 'binary_classification_threshold'}
    automl = AutoMLSearch(problem_type=automl_type, max_iterations=2, n_jobs=1)
    if automl_type == ProblemTypes.REGRESSION:
        expected_pipeline_class = RegressionPipeline
        X, y = X_y_regression
    elif automl_type == ProblemTypes.BINARY:
        expected_pipeline_class = BinaryClassificationPipeline
        X, y = X_y_binary
    elif automl_type == ProblemTypes.MULTICLASS:
        expected_pipeline_class = MulticlassClassificationPipeline
        X, y = X_y_multi

    automl.search(X, y)
    assert automl.results.keys() == {'pipeline_results', 'search_order', 'errors'}
    assert automl.results['search_order'] == [0, 1]
    assert len(automl.results['pipeline_results']) == 2
    for pipeline_id, results in automl.results['pipeline_results'].items():
        assert results.keys() == {'id', 'pipeline_name', 'pipeline_class', 'pipeline_summary', 'parameters', 'score', 'high_variance_cv', 'training_time',
                                  'cv_data', 'percent_better_than_baseline_all_objectives',
                                  'percent_better_than_baseline', 'validation_score'}
        assert results['id'] == pipeline_id
        assert isinstance(results['pipeline_name'], str)
        assert issubclass(results['pipeline_class'], expected_pipeline_class)
        assert isinstance(results['pipeline_summary'], str)
        assert isinstance(results['parameters'], dict)
        assert isinstance(results['score'], float)
        assert isinstance(results['high_variance_cv'], bool)
        assert isinstance(results['cv_data'], list)
        for cv_result in results['cv_data']:
            assert cv_result.keys() == expected_cv_data_keys
            if automl_type == ProblemTypes.BINARY:
                assert isinstance(cv_result['binary_classification_threshold'], float)
            else:
                assert cv_result['binary_classification_threshold'] is None
            all_objective_scores = cv_result["all_objective_scores"]
            for score in all_objective_scores.values():
                assert score is not None
        assert automl.get_pipeline(pipeline_id).parameters == results['parameters']
        assert results['validation_score'] == pd.Series([fold['score'] for fold in results['cv_data']])[0]
    assert isinstance(automl.rankings, pd.DataFrame)
    assert isinstance(automl.full_rankings, pd.DataFrame)
    assert np.all(automl.rankings.dtypes == pd.Series(
        [np.dtype('int64'), np.dtype('O'), np.dtype('float64'), np.dtype('float64'), np.dtype('float64'), np.dtype('bool'), np.dtype('O')],
        index=['id', 'pipeline_name', 'score', "validation_score", 'percent_better_than_baseline', 'high_variance_cv', 'parameters']))
    assert np.all(automl.full_rankings.dtypes == pd.Series(
        [np.dtype('int64'), np.dtype('O'), np.dtype('float64'), np.dtype('float64'), np.dtype('float64'), np.dtype('bool'), np.dtype('O')],
        index=['id', 'pipeline_name', 'score', "validation_score", 'percent_better_than_baseline', 'high_variance_cv', 'parameters']))


@pytest.mark.parametrize("automl_type", [ProblemTypes.BINARY, ProblemTypes.MULTICLASS, ProblemTypes.REGRESSION])
@patch('evalml.pipelines.RegressionPipeline.score')
@patch('evalml.pipelines.RegressionPipeline.fit')
@patch('evalml.pipelines.MulticlassClassificationPipeline.score')
@patch('evalml.pipelines.MulticlassClassificationPipeline.fit')
@patch('evalml.pipelines.BinaryClassificationPipeline.score')
@patch('evalml.pipelines.BinaryClassificationPipeline.fit')
def test_pipeline_limits(mock_fit_binary, mock_score_binary,
                         mock_fit_multi, mock_score_multi,
                         mock_fit_regression, mock_score_regression,
                         automl_type, caplog,
                         X_y_binary, X_y_multi, X_y_regression):
    if automl_type == ProblemTypes.BINARY:
        X, y = X_y_binary
    elif automl_type == ProblemTypes.MULTICLASS:
        X, y = X_y_multi
    elif automl_type == ProblemTypes.REGRESSION:
        X, y = X_y_regression

    mock_score_binary.return_value = {'Log Loss Binary': 1.0}
    mock_score_multi.return_value = {'Log Loss Multiclass': 1.0}
    mock_score_regression.return_value = {'R2': 1.0}

    automl = AutoMLSearch(problem_type=automl_type, max_iterations=1)
    automl.search(X, y)
    out = caplog.text
    assert "Searching up to 1 pipelines. " in out
    assert len(automl.results['pipeline_results']) == 1

    caplog.clear()
    automl = AutoMLSearch(problem_type=automl_type, max_time=1)
    automl.search(X, y)
    out = caplog.text
    assert "Will stop searching for new pipelines after 1 seconds" in out
    assert len(automl.results['pipeline_results']) >= 1

    caplog.clear()
    automl = AutoMLSearch(problem_type=automl_type, max_time=1, max_iterations=5)
    automl.search(X, y)
    out = caplog.text
    assert "Searching up to 5 pipelines. " in out
    assert "Will stop searching for new pipelines after 1 seconds" in out
    assert len(automl.results['pipeline_results']) <= 5

    caplog.clear()
    automl = AutoMLSearch(problem_type=automl_type)
    automl.search(X, y)
    out = caplog.text
    assert "Using default limit of max_batches=1." in out
    assert "Searching up to 1 batches for a total of" in out
    assert len(automl.results['pipeline_results']) > 5

    caplog.clear()
    automl = AutoMLSearch(problem_type=automl_type, max_time=1e-16)
    automl.search(X, y)
    out = caplog.text
    assert "Will stop searching for new pipelines after 0 seconds" in out
    # search will always run at least one pipeline
    assert len(automl.results['pipeline_results']) >= 1


@patch('evalml.pipelines.BinaryClassificationPipeline.fit')
def test_pipeline_fit_raises(mock_fit, X_y_binary, caplog):
    msg = 'all your model are belong to us'
    mock_fit.side_effect = Exception(msg)
    X, y = X_y_binary
    # Don't train the best pipeline, since this test mocks the pipeline.fit() method and causes it to raise an exception,
    # which we don't want to raise while fitting the best pipeline.
    automl = AutoMLSearch(problem_type='binary', max_iterations=1, train_best_pipeline=False)
    automl.search(X, y)
    out = caplog.text
    assert 'Exception during automl search' in out
    pipeline_results = automl.results.get('pipeline_results', {})
    assert len(pipeline_results) == 1

    cv_scores_all = pipeline_results[0].get('cv_data', {})
    for cv_scores in cv_scores_all:
        for name, score in cv_scores['all_objective_scores'].items():
            if name in ['# Training', '# Testing']:
                assert score > 0
            else:
                assert np.isnan(score)


@patch('evalml.pipelines.BinaryClassificationPipeline.score')
def test_pipeline_score_raises(mock_score, X_y_binary, caplog):
    msg = 'all your model are belong to us'
    mock_score.side_effect = Exception(msg)
    X, y = X_y_binary
    automl = AutoMLSearch(problem_type='binary', max_iterations=1, n_jobs=1)

    automl.search(X, y)
    out = caplog.text
    assert 'Exception during automl search' in out
    assert 'All scores will be replaced with nan.' in out
    pipeline_results = automl.results.get('pipeline_results', {})
    assert len(pipeline_results) == 1
    cv_scores_all = pipeline_results[0]["cv_data"][0]["all_objective_scores"]
    objective_scores = {o.name: cv_scores_all[o.name] for o in [automl.objective] + automl.additional_objectives}

    assert np.isnan(list(objective_scores.values())).all()


@patch('evalml.objectives.AUC.score')
def test_objective_score_raises(mock_score, X_y_binary, caplog):
    msg = 'all your model are belong to us'
    mock_score.side_effect = Exception(msg)
    X, y = X_y_binary
    automl = AutoMLSearch(problem_type='binary', max_iterations=1, n_jobs=1)

    automl.search(X, y)
    out = caplog.text

    assert msg in out
    pipeline_results = automl.results.get('pipeline_results')
    assert len(pipeline_results) == 1
    cv_scores_all = pipeline_results[0].get('cv_data')
    scores = cv_scores_all[0]['all_objective_scores']
    auc_score = scores.pop('AUC')
    assert np.isnan(auc_score)
    assert not np.isnan(list(scores.values())).any()


def test_rankings(X_y_binary, X_y_regression):
    X, y = X_y_binary
    model_families = ['random_forest']
    automl = AutoMLSearch(problem_type='binary', allowed_model_families=model_families, max_iterations=3,
                          n_jobs=1)
    automl.search(X, y)
    assert len(automl.full_rankings) == 3
    assert len(automl.rankings) == 2

    X, y = X_y_regression
    automl = AutoMLSearch(problem_type='regression', allowed_model_families=model_families, max_iterations=3,
                          n_jobs=1)
    automl.search(X, y)
    assert len(automl.full_rankings) == 3
    assert len(automl.rankings) == 2


@patch('evalml.objectives.BinaryClassificationObjective.optimize_threshold')
@patch('evalml.pipelines.BinaryClassificationPipeline.predict_proba')
@patch('evalml.pipelines.BinaryClassificationPipeline.score')
@patch('evalml.pipelines.BinaryClassificationPipeline.fit')
def test_automl_str_search(mock_fit, mock_score, mock_predict_proba, mock_optimize_threshold, X_y_binary):
    def _dummy_callback(param1, param2, param3):
        return None

    X, y = X_y_binary
    search_params = {
        'problem_type': 'binary',
        'objective': 'F1',
        'max_time': 100,
        'max_iterations': 5,
        'patience': 2,
        'tolerance': 0.5,
        'allowed_model_families': ['random_forest', 'linear_model'],
        'data_split': StratifiedKFold(5),
        'tuner_class': RandomSearchTuner,
        'start_iteration_callback': _dummy_callback,
        'add_result_callback': None,
        'additional_objectives': ['Precision', 'AUC'],
        'n_jobs': 2,
        'optimize_thresholds': True
    }

    param_str_reps = {
        'Objective': search_params['objective'],
        'Max Time': search_params['max_time'],
        'Max Iterations': search_params['max_iterations'],
        'Allowed Pipelines': [],
        'Patience': search_params['patience'],
        'Tolerance': search_params['tolerance'],
        'Data Splitting': 'StratifiedKFold(n_splits=5, random_state=None, shuffle=False)',
        'Tuner': 'RandomSearchTuner',
        'Start Iteration Callback': '_dummy_callback',
        'Add Result Callback': None,
        'Additional Objectives': search_params['additional_objectives'],
        'Random State': 'RandomState(MT19937)',
        'n_jobs': search_params['n_jobs'],
        'Optimize Thresholds': search_params['optimize_thresholds']
    }

    automl = AutoMLSearch(**search_params)
    mock_score.return_value = {automl.objective.name: 1.0}
    mock_optimize_threshold.return_value = 0.62
    str_rep = str(automl)
    for param, value in param_str_reps.items():
        if isinstance(value, list):
            assert f"{param}" in str_rep
            for item in value:
                assert f"\t{str(item)}" in str_rep
        else:
            assert f"{param}: {str(value)}" in str_rep
    assert "Search Results" not in str_rep

    mock_score.return_value = {automl.objective.name: 1.0}
    automl.search(X, y)
    mock_fit.assert_called()
    mock_score.assert_called()
    mock_predict_proba.assert_called()
    mock_optimize_threshold.assert_called()

    str_rep = str(automl)
    assert "Search Results:" in str_rep
    assert automl.rankings.drop(['parameters'], axis='columns').to_string() in str_rep


def test_automl_data_check_results_is_none_before_search():
    automl = AutoMLSearch(problem_type='binary', max_iterations=1, n_jobs=1)
    assert automl.data_check_results is None


@patch('evalml.pipelines.BinaryClassificationPipeline.score')
@patch('evalml.pipelines.BinaryClassificationPipeline.fit')
def test_automl_empty_data_checks(mock_fit, mock_score):
    X = pd.DataFrame({"feature1": [1, 2, 3],
                      "feature2": [None, None, None]})
    y = pd.Series([1, 1, 1])

    mock_score.return_value = {'Log Loss Binary': 1.0}

    automl = AutoMLSearch(problem_type="binary", max_iterations=1)

    automl.search(X, y, data_checks=[])
    assert automl.data_check_results == {"warnings": [], "errors": []}
    mock_fit.assert_called()
    mock_score.assert_called()

    automl.search(X, y, data_checks="disabled")
    assert automl.data_check_results == {"warnings": [], "errors": []}

    automl.search(X, y, data_checks=None)
    assert automl.data_check_results == {"warnings": [], "errors": []}


@patch('evalml.data_checks.DefaultDataChecks.validate')
@patch('evalml.pipelines.BinaryClassificationPipeline.score')
@patch('evalml.pipelines.BinaryClassificationPipeline.fit')
def test_automl_default_data_checks(mock_fit, mock_score, mock_validate, X_y_binary, caplog):
    X, y = X_y_binary
    mock_score.return_value = {'Log Loss Binary': 1.0}
    mock_validate.return_value = {
        "warnings": [DataCheckWarning("default data check warning", "DefaultDataChecks")],
        "errors": []
    }

    automl = AutoMLSearch(problem_type='binary', max_iterations=1)
    automl.search(X, y)
    out = caplog.text
    assert "default data check warning" in out
    assert automl.data_check_results == mock_validate.return_value
    mock_fit.assert_called()
    mock_score.assert_called()
    mock_validate.assert_called()


class MockDataCheckErrorAndWarning(DataCheck):
    def validate(self, X, y):
        return {
            "warnings": [],
            "errors": [DataCheckError("error one", self.name), DataCheckWarning("warning one", self.name)]
        }


@pytest.mark.parametrize("data_checks",
                         [[MockDataCheckErrorAndWarning()],
                          DataChecks([MockDataCheckErrorAndWarning])])
@patch('evalml.pipelines.BinaryClassificationPipeline.score')
@patch('evalml.pipelines.BinaryClassificationPipeline.fit')
def test_automl_data_checks_raises_error(mock_fit, mock_score, data_checks, caplog):
    X = pd.DataFrame()
    y = pd.Series()

    automl = AutoMLSearch(problem_type="binary", max_iterations=1)

    with pytest.raises(ValueError, match="Data checks raised"):
        automl.search(X, y, data_checks=data_checks)

    out = caplog.text
    assert "error one" in out
    assert "warning one" in out
    assert automl.data_check_results == MockDataCheckErrorAndWarning().validate(X, y)


def test_automl_bad_data_check_parameter_type():
    X = pd.DataFrame()
    y = pd.Series()

    automl = AutoMLSearch(problem_type="binary", max_iterations=1, n_jobs=1)

    with pytest.raises(ValueError, match="Parameter data_checks must be a list. Received int."):
        automl.search(X, y, data_checks=1)
    with pytest.raises(ValueError, match="All elements of parameter data_checks must be an instance of DataCheck."):
        automl.search(X, y, data_checks=[1])
    with pytest.raises(ValueError, match="If data_checks is a string, it must be either 'auto' or 'disabled'. "
                                         "Received 'default'."):
        automl.search(X, y, data_checks="default")
    with pytest.raises(ValueError, match="All elements of parameter data_checks must be an instance of DataCheck."):
        automl.search(X, y, data_checks=[DataChecks([]), 1])
    with pytest.raises(ValueError, match="All elements of parameter data_checks must be an instance of DataCheck."):
        automl.search(X, y, data_checks=[MockDataCheckErrorAndWarning])


def test_automl_str_no_param_search():
    automl = AutoMLSearch(problem_type='binary')

    param_str_reps = {
        'Objective': 'Log Loss Binary',
        'Max Time': 'None',
        'Max Iterations': 'None',
        'Allowed Pipelines': [],
        'Patience': 'None',
        'Tolerance': '0.0',
        'Data Splitting': 'StratifiedKFold(n_splits=3, random_state=0, shuffle=True)',
        'Tuner': 'SKOptTuner',
        'Additional Objectives': [
            'AUC',
            'Accuracy Binary',
            'Balanced Accuracy Binary',
            'F1',
            'MCC Binary',
            'Precision'],
        'Start Iteration Callback': 'None',
        'Add Result Callback': 'None',
        'Random State': 'RandomState(MT19937)',
        'n_jobs': '-1',
        'Verbose': 'True',
        'Optimize Thresholds': 'False'
    }

    str_rep = str(automl)
    for param, value in param_str_reps.items():
        assert f"{param}" in str_rep
        if isinstance(value, list):
            value = "\n".join(["\t{}".format(item) for item in value])
            assert value in str_rep
    assert "Search Results" not in str_rep


@patch('evalml.pipelines.BinaryClassificationPipeline.score')
@patch('evalml.pipelines.BinaryClassificationPipeline.fit')
def test_automl_feature_selection(mock_fit, mock_score, X_y_binary):
    X, y = X_y_binary
    mock_score.return_value = {'Log Loss Binary': 1.0}

    class MockFeatureSelectionPipeline(BinaryClassificationPipeline):
        component_graph = ['RF Classifier Select From Model', 'Logistic Regression Classifier']

        def fit(self, X, y):
            """Mock fit, noop"""

    allowed_pipelines = [MockFeatureSelectionPipeline]
    start_iteration_callback = MagicMock()
    automl = AutoMLSearch(problem_type='binary', max_iterations=2, start_iteration_callback=start_iteration_callback, allowed_pipelines=allowed_pipelines)
    automl.search(X, y)

    assert start_iteration_callback.call_count == 2
    proposed_parameters = start_iteration_callback.call_args_list[1][0][1]
    assert proposed_parameters.keys() == {'RF Classifier Select From Model', 'Logistic Regression Classifier'}
    assert proposed_parameters['RF Classifier Select From Model']['number_features'] == X.shape[1]


@patch('evalml.tuners.random_search_tuner.RandomSearchTuner.is_search_space_exhausted')
@patch('evalml.pipelines.BinaryClassificationPipeline.score')
@patch('evalml.pipelines.BinaryClassificationPipeline.fit')
def test_automl_tuner_exception(mock_fit, mock_score, mock_is_search_space_exhausted, X_y_binary):
    mock_score.return_value = {'Log Loss Binary': 1.0}
    X, y = X_y_binary
    error_text = "Cannot create a unique set of unexplored parameters. Try expanding the search space."
    mock_is_search_space_exhausted.side_effect = NoParamsException(error_text)
    clf = AutoMLSearch(problem_type='regression', objective="R2", tuner_class=RandomSearchTuner, max_iterations=10)
    with pytest.raises(NoParamsException, match=error_text):
        clf.search(X, y)


@patch('evalml.automl.automl_algorithm.IterativeAlgorithm.next_batch')
@patch('evalml.pipelines.BinaryClassificationPipeline.score')
@patch('evalml.pipelines.BinaryClassificationPipeline.fit')
def test_automl_algorithm(mock_fit, mock_score, mock_algo_next_batch, X_y_binary):
    X, y = X_y_binary
    mock_score.return_value = {'Log Loss Binary': 1.0}
    mock_algo_next_batch.side_effect = StopIteration("that's all, folks")
    automl = AutoMLSearch(problem_type='binary', max_iterations=5)
    automl.search(X, y)
    assert automl.data_check_results == {"warnings": [], "errors": []}
    mock_fit.assert_called()
    mock_score.assert_called()
    assert mock_algo_next_batch.call_count == 1
    pipeline_results = automl.results.get('pipeline_results', {})
    assert len(pipeline_results) == 1
    assert pipeline_results[0].get('score') == 1.0


@patch('evalml.automl.automl_algorithm.IterativeAlgorithm.__init__')
def test_automl_allowed_pipelines_algorithm(mock_algo_init, dummy_binary_pipeline_class, X_y_binary):
    mock_algo_init.side_effect = Exception('mock algo init')
    X, y = X_y_binary

    allowed_pipelines = [dummy_binary_pipeline_class]
    automl = AutoMLSearch(problem_type='binary', allowed_pipelines=allowed_pipelines, max_iterations=10)
    with pytest.raises(Exception, match='mock algo init'):
        automl.search(X, y)
    assert mock_algo_init.call_count == 1
    _, kwargs = mock_algo_init.call_args
    assert kwargs['max_iterations'] == 10
    assert kwargs['allowed_pipelines'] == allowed_pipelines

    allowed_model_families = [ModelFamily.RANDOM_FOREST]
    automl = AutoMLSearch(problem_type='binary', allowed_model_families=allowed_model_families, max_iterations=1)
    with pytest.raises(Exception, match='mock algo init'):
        automl.search(X, y)
    assert mock_algo_init.call_count == 2
    _, kwargs = mock_algo_init.call_args
    assert kwargs['max_iterations'] == 1
    for actual, expected in zip(kwargs['allowed_pipelines'], [make_pipeline(X, y, estimator, ProblemTypes.BINARY) for estimator in get_estimators(ProblemTypes.BINARY, model_families=allowed_model_families)]):
        assert actual.parameters == expected.parameters


def test_automl_serialization(X_y_binary, tmpdir):
    X, y = X_y_binary
    path = os.path.join(str(tmpdir), 'automl.pkl')
    num_max_iterations = 5
    automl = AutoMLSearch(problem_type='binary', max_iterations=num_max_iterations, n_jobs=1)
    automl.search(X, y)
    automl.save(path)
    loaded_automl = automl.load(path)

    for i in range(num_max_iterations):
        assert automl.get_pipeline(i).__class__ == loaded_automl.get_pipeline(i).__class__
        assert automl.get_pipeline(i).parameters == loaded_automl.get_pipeline(i).parameters

        for id_, pipeline_results in automl.results['pipeline_results'].items():
            loaded_ = loaded_automl.results['pipeline_results'][id_]
            for name in pipeline_results:
                # Use np to check percent_better_than_baseline because of (possible) nans
                if name == 'percent_better_than_baseline_all_objectives':
                    for objective_name, value in pipeline_results[name].items():
                        np.testing.assert_almost_equal(value, loaded_[name][objective_name])
                elif name == 'percent_better_than_baseline':
                    np.testing.assert_almost_equal(pipeline_results[name], loaded_[name])
                else:
                    assert pipeline_results[name] == loaded_[name]

    pd.testing.assert_frame_equal(automl.rankings, loaded_automl.rankings)


@patch('cloudpickle.dump')
def test_automl_serialization_protocol(mock_cloudpickle_dump, tmpdir):
    path = os.path.join(str(tmpdir), 'automl.pkl')
    automl = AutoMLSearch(problem_type='binary', max_iterations=5, n_jobs=1)

    automl.save(path)
    assert len(mock_cloudpickle_dump.call_args_list) == 1
    assert mock_cloudpickle_dump.call_args_list[0][1]['protocol'] == cloudpickle.DEFAULT_PROTOCOL

    mock_cloudpickle_dump.reset_mock()
    automl.save(path, pickle_protocol=42)
    assert len(mock_cloudpickle_dump.call_args_list) == 1
    assert mock_cloudpickle_dump.call_args_list[0][1]['protocol'] == 42


def test_invalid_data_splitter():
    data_splitter = pd.DataFrame()
    with pytest.raises(ValueError, match='Not a valid data splitter'):
        AutoMLSearch(problem_type='binary', data_split=data_splitter)


@patch('evalml.pipelines.BinaryClassificationPipeline.score')
def test_large_dataset_binary(mock_score):
    X = pd.DataFrame({'col_0': [i for i in range(101000)]})
    y = pd.Series([i % 2 for i in range(101000)])

    fraud_objective = FraudCost(amount_col='col_0')

    automl = AutoMLSearch(problem_type='binary',
                          objective=fraud_objective,
                          additional_objectives=['auc', 'f1', 'precision'],
                          max_time=1,
                          max_iterations=1,
                          optimize_thresholds=True,
                          n_jobs=1)
    mock_score.return_value = {automl.objective.name: 1.234}
    assert automl.data_split is None
    automl.search(X, y)
    assert isinstance(automl.data_split, TrainingValidationSplit)
    assert automl.data_split.get_n_splits() == 1
    for pipeline_id in automl.results['search_order']:
        assert len(automl.results['pipeline_results'][pipeline_id]['cv_data']) == 1
        assert automl.results['pipeline_results'][pipeline_id]['cv_data'][0]['score'] == 1.234
        assert automl.results['pipeline_results'][pipeline_id]['score'] == automl.results['pipeline_results'][pipeline_id]['validation_score']


@patch('evalml.pipelines.MulticlassClassificationPipeline.score')
def test_large_dataset_multiclass(mock_score):
    X = pd.DataFrame({'col_0': [i for i in range(101000)]})
    y = pd.Series([i % 4 for i in range(101000)])

    automl = AutoMLSearch(problem_type='multiclass', max_time=1, max_iterations=1, n_jobs=1)
    mock_score.return_value = {automl.objective.name: 1.234}
    assert automl.data_split is None
    automl.search(X, y)
    assert isinstance(automl.data_split, TrainingValidationSplit)
    assert automl.data_split.get_n_splits() == 1

    for pipeline_id in automl.results['search_order']:
        assert len(automl.results['pipeline_results'][pipeline_id]['cv_data']) == 1
        assert automl.results['pipeline_results'][pipeline_id]['cv_data'][0]['score'] == 1.234
        assert automl.results['pipeline_results'][pipeline_id]['score'] == automl.results['pipeline_results'][pipeline_id]['validation_score']


@patch('evalml.pipelines.RegressionPipeline.score')
def test_large_dataset_regression(mock_score):
    X = pd.DataFrame({'col_0': [i for i in range(101000)]})
    y = pd.Series([i for i in range(101000)])

    automl = AutoMLSearch(problem_type='regression', max_time=1, max_iterations=1, n_jobs=1)
    mock_score.return_value = {automl.objective.name: 1.234}
    assert automl.data_split is None
    automl.search(X, y)
    assert isinstance(automl.data_split, TrainingValidationSplit)
    assert automl.data_split.get_n_splits() == 1

    for pipeline_id in automl.results['search_order']:
        assert len(automl.results['pipeline_results'][pipeline_id]['cv_data']) == 1
        assert automl.results['pipeline_results'][pipeline_id]['cv_data'][0]['score'] == 1.234
        assert automl.results['pipeline_results'][pipeline_id]['score'] == automl.results['pipeline_results'][pipeline_id]['validation_score']


@patch('evalml.pipelines.BinaryClassificationPipeline.score')
def test_large_dataset_split_size(mock_score):
    def generate_fake_dataset(rows):
        X = pd.DataFrame({'col_0': [i for i in range(rows)]})
        y = pd.Series([i % 2 for i in range(rows)])
        return X, y

    fraud_objective = FraudCost(amount_col='col_0')

    automl = AutoMLSearch(problem_type='binary',
                          objective=fraud_objective,
                          additional_objectives=['auc', 'f1', 'precision'],
                          max_time=1,
                          max_iterations=1,
                          optimize_thresholds=True,
                          n_jobs=1)
    mock_score.return_value = {automl.objective.name: 1.234}
    assert automl.data_split is None

    under_max_rows = _LARGE_DATA_ROW_THRESHOLD - 1
    X, y = generate_fake_dataset(under_max_rows)
    automl.search(X, y)
    assert isinstance(automl.data_split, StratifiedKFold)

    automl.data_split = None
    over_max_rows = _LARGE_DATA_ROW_THRESHOLD + 1
    X, y = generate_fake_dataset(over_max_rows)
    automl.search(X, y)
    assert isinstance(automl.data_split, TrainingValidationSplit)
    assert automl.data_split.test_size == (_LARGE_DATA_PERCENT_VALIDATION)


def test_data_split_shuffle():
    # this test checks that the default data split strategy should shuffle data. it creates a target which
    # increases monotonically from 0 to n-1.
    #
    # if shuffle is enabled, the baseline model, which predicts the mean of the training data, should accurately
    # predict the mean of the validation data, because the training split in each CV fold will contain a mix of
    # values from across the target range, thus yielding an R^2 of close to 0.
    #
    # if shuffle is disabled, the mean value learned on each CV fold's training data will be incredible inaccurate,
    # thus yielding an R^2 well below 0.

    n = 100000
    X = pd.DataFrame({'col_0': np.random.random(n)})
    y = pd.Series(np.arange(n), name='target')
    automl = AutoMLSearch(problem_type='regression',
                          max_time=1,
                          max_iterations=1,
                          n_jobs=1)
    automl.search(X, y)
    assert automl.results['search_order'] == [0]
    assert len(automl.results['pipeline_results'][0]['cv_data']) == 3
    for fold in range(3):
        np.testing.assert_almost_equal(automl.results['pipeline_results'][0]['cv_data'][fold]['score'], 0.0, decimal=4)
    np.testing.assert_almost_equal(automl.results['pipeline_results'][0]['score'], 0.0, decimal=4)
    np.testing.assert_almost_equal(automl.results['pipeline_results'][0]['validation_score'], 0.0, decimal=4)


def test_allowed_pipelines_with_incorrect_problem_type(dummy_binary_pipeline_class):
    # checks that not setting allowed_pipelines does not error out
    AutoMLSearch(problem_type='binary')

    with pytest.raises(ValueError, match="is not compatible with problem_type"):
        AutoMLSearch(problem_type='regression', allowed_pipelines=[dummy_binary_pipeline_class])


def test_main_objective_problem_type_mismatch():
    with pytest.raises(ValueError, match="is not compatible with a"):
        AutoMLSearch(problem_type='binary', objective='R2')


def test_init_problem_type_error():
    with pytest.raises(ValueError, match=r"choose one of \(binary, multiclass, regression\) as problem_type"):
        AutoMLSearch()

    with pytest.raises(KeyError, match=r"does not exist"):
        AutoMLSearch(problem_type='multi')


def test_init_objective():
    defaults = {'multiclass': 'Log Loss Multiclass', 'binary': 'Log Loss Binary', 'regression': 'R2'}
    for problem_type in defaults:
        error_automl = AutoMLSearch(problem_type=problem_type)
        assert error_automl.objective.name == defaults[problem_type]


@patch('evalml.automl.automl_search.AutoMLSearch.search')
def test_checks_at_search_time(mock_search, dummy_regression_pipeline_class, X_y_multi):
    X, y = X_y_multi

    error_text = "in search, problem_type mismatches label type."
    mock_search.side_effect = ValueError(error_text)

    error_automl = AutoMLSearch(problem_type='regression', objective="R2")
    with pytest.raises(ValueError, match=error_text):
        error_automl.search(X, y)


def test_incompatible_additional_objectives():
    with pytest.raises(ValueError, match="is not compatible with a "):
        AutoMLSearch(problem_type='multiclass', additional_objectives=['Precision', 'AUC'])


def test_default_objective():
    correct_matches = {ProblemTypes.MULTICLASS: 'Log Loss Multiclass',
                       ProblemTypes.BINARY: 'Log Loss Binary',
                       ProblemTypes.REGRESSION: 'R2'}
    for problem_type in correct_matches:
        automl = AutoMLSearch(problem_type=problem_type)
        assert automl.objective.name == correct_matches[problem_type]

        automl = AutoMLSearch(problem_type=problem_type.name)
        assert automl.objective.name == correct_matches[problem_type]


@patch('evalml.pipelines.BinaryClassificationPipeline.score')
@patch('evalml.pipelines.BinaryClassificationPipeline.fit')
def test_add_to_rankings(mock_fit, mock_score, dummy_binary_pipeline_class, X_y_binary):
    X, y = X_y_binary
    mock_score.return_value = {'Log Loss Binary': 1.0}

    automl = AutoMLSearch(problem_type='binary', max_iterations=1, allowed_pipelines=[dummy_binary_pipeline_class])
    automl.search(X, y)

    mock_score.return_value = {'Log Loss Binary': 0.1234}

    test_pipeline = dummy_binary_pipeline_class(parameters={})
    automl.add_to_rankings(test_pipeline, X, y)

    assert len(automl.rankings) == 2
    assert 0.1234 in automl.rankings['score'].values


@patch('evalml.pipelines.BinaryClassificationPipeline.score')
@patch('evalml.pipelines.BinaryClassificationPipeline.fit')
def test_add_to_rankings_no_search(mock_fit, mock_score, dummy_binary_pipeline_class, X_y_binary):
    X, y = X_y_binary
    automl = AutoMLSearch(problem_type='binary', max_iterations=1)

    mock_score.return_value = {'Log Loss Binary': 0.1234}
    test_pipeline = dummy_binary_pipeline_class(parameters={})
    assert automl.data_split is None

    automl.add_to_rankings(test_pipeline, X, y)
    assert isinstance(automl.data_split, StratifiedKFold)
    assert len(automl.rankings) == 1
    assert 0.1234 in automl.rankings['score'].values
    assert np.isnan(automl.results['pipeline_results'][0]['percent_better_than_baseline'])
    assert all(np.isnan(res) for res in automl.results['pipeline_results'][0]['percent_better_than_baseline_all_objectives'].values())
    automl.search(X, y)
    assert len(automl.rankings) == 2


@patch('evalml.pipelines.RegressionPipeline.score')
def test_add_to_rankings_regression_large(mock_score, dummy_regression_pipeline_class):
    X = pd.DataFrame({'col_0': [i for i in range(101000)]})
    y = pd.Series([i for i in range(101000)])

    automl = AutoMLSearch(problem_type='regression', max_time=1, max_iterations=1, n_jobs=1)
    test_pipeline = dummy_regression_pipeline_class(parameters={})
    mock_score.return_value = {automl.objective.name: 0.1234}
    assert automl.data_split is None

    automl.add_to_rankings(test_pipeline, X, y)
    assert isinstance(automl.data_split, TrainingValidationSplit)
    assert len(automl.rankings) == 1
    assert 0.1234 in automl.rankings['score'].values


@patch('evalml.pipelines.RegressionPipeline.score')
def test_add_to_rankings_regression(mock_score, dummy_regression_pipeline_class, X_y_regression):
    X, y = X_y_regression

    automl = AutoMLSearch(problem_type='regression', max_time=1, max_iterations=1, n_jobs=1)
    test_pipeline = dummy_regression_pipeline_class(parameters={})
    mock_score.return_value = {automl.objective.name: 0.1234}
    assert automl.data_split is None

    automl.add_to_rankings(test_pipeline, X, y)
    assert isinstance(automl.data_split, KFold)
    assert len(automl.rankings) == 1
    assert 0.1234 in automl.rankings['score'].values


@patch('evalml.pipelines.BinaryClassificationPipeline.score')
@patch('evalml.pipelines.BinaryClassificationPipeline.fit')
def test_add_to_rankings_duplicate(mock_fit, mock_score, dummy_binary_pipeline_class, X_y_binary):
    X, y = X_y_binary
    mock_score.return_value = {'Log Loss Binary': 0.1234}

    automl = AutoMLSearch(problem_type='binary', max_iterations=1, allowed_pipelines=[dummy_binary_pipeline_class])
    automl.search(X, y)

    test_pipeline = dummy_binary_pipeline_class(parameters={})
    automl.add_to_rankings(test_pipeline, X, y)

    test_pipeline_duplicate = dummy_binary_pipeline_class(parameters={})
    assert automl.add_to_rankings(test_pipeline_duplicate, X, y) is None


@patch('evalml.pipelines.BinaryClassificationPipeline.score')
@patch('evalml.pipelines.BinaryClassificationPipeline.fit')
def test_add_to_rankings_trained(mock_fit, mock_score, dummy_binary_pipeline_class, X_y_binary):
    X, y = X_y_binary
    mock_score.return_value = {'Log Loss Binary': 1.0}

    automl = AutoMLSearch(problem_type='binary', max_iterations=1, allowed_pipelines=[dummy_binary_pipeline_class])
    automl.search(X, y)

    mock_score.return_value = {'Log Loss Binary': 0.1234}
    test_pipeline = dummy_binary_pipeline_class(parameters={})
    automl.add_to_rankings(test_pipeline, X, y)

    class CoolBinaryClassificationPipeline(dummy_binary_pipeline_class):
        name = "Cool Binary Classification Pipeline"

    mock_fit.return_value = CoolBinaryClassificationPipeline(parameters={})
    test_pipeline_trained = CoolBinaryClassificationPipeline(parameters={}).fit(X, y)
    automl.add_to_rankings(test_pipeline_trained, X, y)

    assert list(automl.rankings['score'].values).count(0.1234) == 2


@patch('evalml.pipelines.BinaryClassificationPipeline.score')
@patch('evalml.pipelines.BinaryClassificationPipeline.fit')
def test_has_searched(mock_fit, mock_score, dummy_binary_pipeline_class, X_y_binary):
    X, y = X_y_binary

    automl = AutoMLSearch(problem_type='binary', max_iterations=1)
    mock_score.return_value = {automl.objective.name: 1.0}
    assert not automl.has_searched

    automl.search(X, y)
    assert automl.has_searched


def test_no_search():
    automl = AutoMLSearch(problem_type='binary')
    assert isinstance(automl.rankings, pd.DataFrame)
    assert isinstance(automl.full_rankings, pd.DataFrame)

    df_columns = ["id", "pipeline_name", "score", "validation_score", "percent_better_than_baseline",
                  "high_variance_cv", "parameters"]
    assert (automl.rankings.columns == df_columns).all()
    assert (automl.full_rankings.columns == df_columns).all()

    assert automl._data_check_results is None

    with pytest.raises(PipelineNotFoundError):
        automl.best_pipeline

    with pytest.raises(PipelineNotFoundError):
        automl.get_pipeline(0)

    with pytest.raises(PipelineNotFoundError):
        automl.describe_pipeline(0)


@patch('evalml.pipelines.BinaryClassificationPipeline.score')
@patch('evalml.pipelines.BinaryClassificationPipeline.fit')
def test_get_pipeline_invalid(mock_fit, mock_score, X_y_binary):
    X, y = X_y_binary
    mock_score.return_value = {'Log Loss Binary': 1.0}

    automl = AutoMLSearch(problem_type='binary')
    with pytest.raises(PipelineNotFoundError, match="Pipeline not found in automl results"):
        automl.get_pipeline(1000)

    automl = AutoMLSearch(problem_type='binary', max_iterations=1)
    automl.search(X, y)
    assert automl.get_pipeline(0).name == 'Mode Baseline Binary Classification Pipeline'
    automl._results['pipeline_results'][0].pop('pipeline_class')
    with pytest.raises(PipelineNotFoundError, match="Pipeline class or parameters not found in automl results"):
        automl.get_pipeline(0)

    automl = AutoMLSearch(problem_type='binary', max_iterations=1)
    automl.search(X, y)
    assert automl.get_pipeline(0).name == 'Mode Baseline Binary Classification Pipeline'
    automl._results['pipeline_results'][0].pop('parameters')
    with pytest.raises(PipelineNotFoundError, match="Pipeline class or parameters not found in automl results"):
        automl.get_pipeline(0)


@patch('evalml.pipelines.BinaryClassificationPipeline.score')
@patch('evalml.pipelines.BinaryClassificationPipeline.fit')
def test_describe_pipeline(mock_fit, mock_score, caplog, X_y_binary):
    X, y = X_y_binary
    mock_score.return_value = {'Log Loss Binary': 1.0}

    automl = AutoMLSearch(problem_type='binary', max_iterations=1)
    automl.search(X, y)
    out = caplog.text

    assert "Searching up to 1 pipelines. " in out

    assert len(automl.results['pipeline_results']) == 1
    caplog.clear()
    automl.describe_pipeline(0)
    out = caplog.text
    assert "Mode Baseline Binary Classification Pipeline" in out
    assert "Problem Type: binary" in out
    assert "Model Family: Baseline" in out
    assert "* strategy : mode" in out
    assert "Total training time (including CV): " in out
    assert "Log Loss Binary # Training # Testing" in out
    assert "0                      1.000     66.000    34.000" in out
    assert "1                      1.000     67.000    33.000" in out
    assert "2                      1.000     67.000    33.000" in out
    assert "mean                   1.000          -         -" in out
    assert "std                    0.000          -         -" in out
    assert "coef of var            0.000          -         -" in out


@patch('evalml.pipelines.BinaryClassificationPipeline.score')
@patch('evalml.pipelines.BinaryClassificationPipeline.fit')
def test_results_getter(mock_fit, mock_score, X_y_binary):
    X, y = X_y_binary
    automl = AutoMLSearch(problem_type='binary', max_iterations=1)

    assert automl.results == {'pipeline_results': {},
                              'search_order': [],
                              'errors': []}

    mock_score.return_value = {'Log Loss Binary': 1.0}
    automl.search(X, y)

    assert automl.results['pipeline_results'][0]['score'] == 1.0

    with pytest.raises(AttributeError, match='set attribute'):
        automl.results = 2.0

    automl.results['pipeline_results'][0]['score'] = 2.0
    assert automl.results['pipeline_results'][0]['score'] == 1.0


@pytest.mark.parametrize("data_type", ['np', 'pd', 'ww'])
@pytest.mark.parametrize("automl_type", [ProblemTypes.BINARY, ProblemTypes.MULTICLASS])
@pytest.mark.parametrize("target_type", numeric_and_boolean_dtypes + categorical_dtypes + ['Int64', 'boolean'])
def test_targets_data_types_classification(data_type, automl_type, target_type):
    if data_type == 'np' and target_type not in numeric_and_boolean_dtypes + categorical_dtypes:
        pytest.skip("Skipping test where data type is numpy and target type is nullable dtype")

    if automl_type == ProblemTypes.BINARY:
        X, y = load_breast_cancer(return_pandas=True)
        if "bool" in target_type:
            y = y.map({"malignant": False, "benign": True})
    elif automl_type == ProblemTypes.MULTICLASS:
        if "bool" in target_type:
            pytest.skip("Skipping test where problem type is multiclass but target type is boolean")
        X, y = load_wine(return_pandas=True)
    unique_vals = y.unique()
    # Update target types as necessary
    if target_type in categorical_dtypes:
        if target_type == "category":
            y = pd.Categorical(y)
    elif "int" in target_type.lower():
        y = y.map({unique_vals[i]: int(i) for i in range(len(unique_vals))})
    elif "float" in target_type.lower():
        y = y.map({unique_vals[i]: float(i) for i in range(len(unique_vals))})

    y = y.astype(target_type)

    if data_type == 'np':
        X = X.to_numpy()
        y = y.to_numpy()

    elif data_type == 'ww':
        X = ww.DataTable(X)
        y = ww.DataColumn(y)

    automl = AutoMLSearch(problem_type=automl_type, max_iterations=3, n_jobs=1)
    automl.search(X, y)
    for pipeline_id, pipeline_result in automl.results['pipeline_results'].items():
        cv_data = pipeline_result['cv_data']
        for fold in cv_data:
            all_objective_scores = fold["all_objective_scores"]
            for score in all_objective_scores.values():
                assert score is not None

    assert len(automl.full_rankings) == 3
    assert not automl.full_rankings['score'].isnull().values.any()


class KeyboardInterruptOnKthPipeline:
    """Helps us time when the test will send a KeyboardInterrupt Exception to search."""

    def __init__(self, k):
        self.n_calls = 1
        self.k = k

    def __call__(self, pipeline_class, parameters, automl_obj):
        """Raises KeyboardInterrupt on the kth call.

        Arguments are ignored but included to meet the call back API.
        """
        if self.n_calls == self.k:
            self.n_calls += 1
            raise KeyboardInterrupt
        else:
            self.n_calls += 1


# These are used to mock return values to the builtin "input" function.
interrupt = ["y"]
interrupt_after_bad_message = ["No.", "Yes!", "y"]
dont_interrupt = ["n"]
dont_interrupt_after_bad_message = ["Yes", "yes.", "n"]


@pytest.mark.parametrize("when_to_interrupt,user_input,number_results",
                         [(1, interrupt, 0),
                          (1, interrupt_after_bad_message, 0),
                          (1, dont_interrupt, 5),
                          (1, dont_interrupt_after_bad_message, 5),
                          (2, interrupt, 1),
                          (2, interrupt_after_bad_message, 1),
                          (2, dont_interrupt, 5),
                          (2, dont_interrupt_after_bad_message, 5),
                          (3, interrupt, 2),
                          (3, interrupt_after_bad_message, 2),
                          (3, dont_interrupt, 5),
                          (3, dont_interrupt_after_bad_message, 5),
                          (5, interrupt, 4),
                          (5, interrupt_after_bad_message, 4),
                          (5, dont_interrupt, 5),
                          (5, dont_interrupt_after_bad_message, 5)])
@patch("builtins.input")
@patch('evalml.pipelines.BinaryClassificationPipeline.score', return_value={"F1": 1.0})
@patch('evalml.pipelines.BinaryClassificationPipeline.fit')
def test_catch_keyboard_interrupt(mock_fit, mock_score, mock_input,
                                  when_to_interrupt, user_input, number_results,
                                  X_y_binary):

    mock_input.side_effect = user_input
    X, y = X_y_binary
    callback = KeyboardInterruptOnKthPipeline(k=when_to_interrupt)
    automl = AutoMLSearch(problem_type="binary", max_iterations=5, start_iteration_callback=callback, objective="f1")
    automl.search(X, y)

    assert len(automl._results['pipeline_results']) == number_results
    if number_results == 0:
        with pytest.raises(PipelineNotFoundError):
            automl.best_pipeline


@patch('evalml.automl.automl_algorithm.IterativeAlgorithm.next_batch')
@patch('evalml.automl.AutoMLSearch._evaluate_pipelines')
def test_pipelines_in_batch_return_nan(mock_evaluate_pipelines, mock_next_batch, X_y_binary, dummy_binary_pipeline_class):
    X, y = X_y_binary
    mock_evaluate_pipelines.reset_mock()
    mock_next_batch.reset_mock()
    mock_evaluate_pipelines.side_effect = [[0, 0],  # first batch
                                           [0, np.nan],  # second batch
                                           [np.nan, np.nan]]  # third batch, should raise error
    mock_next_batch.side_effect = [[dummy_binary_pipeline_class(parameters={}), dummy_binary_pipeline_class(parameters={})] for i in range(3)]
    automl = AutoMLSearch(problem_type='binary', allowed_pipelines=[dummy_binary_pipeline_class], n_jobs=1)
    with pytest.raises(AutoMLSearchException, match="All pipelines in the current AutoML batch produced a score of np.nan on the primary objective"):
        automl.search(X, y)


@patch('evalml.automl.automl_algorithm.IterativeAlgorithm.next_batch')
@patch('evalml.automl.AutoMLSearch._evaluate_pipelines')
def test_pipelines_in_batch_return_none(mock_evaluate_pipelines, mock_next_batch, X_y_binary, dummy_binary_pipeline_class):
    X, y = X_y_binary
    mock_evaluate_pipelines.side_effect = [[0, 0],  # first batch
                                           [0, np.nan],  # second batch
                                           [None, None]]  # third batch, should raise error
    mock_next_batch.side_effect = [[dummy_binary_pipeline_class(parameters={}), dummy_binary_pipeline_class(parameters={})] for i in range(3)]
    automl = AutoMLSearch(problem_type='binary', allowed_pipelines=[dummy_binary_pipeline_class], n_jobs=1)
    with pytest.raises(AutoMLSearchException, match="All pipelines in the current AutoML batch produced a score of np.nan on the primary objective"):
        automl.search(X, y)


@patch('evalml.automl.automl_search.train_test_split')
@patch('evalml.pipelines.BinaryClassificationPipeline.score')
@patch('evalml.pipelines.BinaryClassificationPipeline.fit')
def test_error_during_train_test_split(mock_fit, mock_score, mock_train_test_split, X_y_binary):
    X, y = X_y_binary
    mock_score.return_value = {'Log Loss Binary': 1.0}
    mock_train_test_split.side_effect = RuntimeError()
    automl = AutoMLSearch(problem_type='binary', objective='Accuracy Binary', max_iterations=2, optimize_thresholds=True, train_best_pipeline=False)
    automl.search(X, y)
    for pipeline in automl.results['pipeline_results'].values():
        assert np.isnan(pipeline['score'])


all_objectives = get_core_objectives("binary") + get_core_objectives("multiclass") + get_core_objectives("regression")


@pytest.mark.parametrize("objective,pipeline_scores,baseline_score,problem_type_value",
                         product(all_objectives + [CostBenefitMatrix],
                                 [(0.3, 0.4), (np.nan, 0.4), (0.3, np.nan), (np.nan, np.nan)],
                                 [0.1, np.nan],
                                 [ProblemTypes.BINARY, ProblemTypes.MULTICLASS, ProblemTypes.REGRESSION, ProblemTypes.TIME_SERIES_REGRESSION]))
def test_percent_better_than_baseline_in_rankings(objective, pipeline_scores, baseline_score, problem_type_value,
                                                  dummy_binary_pipeline_class, dummy_multiclass_pipeline_class,
                                                  dummy_regression_pipeline_class,
                                                  dummy_time_series_regression_pipeline_class,
                                                  X_y_binary):

    if not objective.is_defined_for_problem_type(problem_type_value):
        pytest.skip("Skipping because objective is not defined for problem type")

    # Ok to only use binary labels since score and fit methods are mocked
    X, y = X_y_binary

    pipeline_class = {ProblemTypes.BINARY: dummy_binary_pipeline_class,
                      ProblemTypes.MULTICLASS: dummy_multiclass_pipeline_class,
                      ProblemTypes.REGRESSION: dummy_regression_pipeline_class,
                      ProblemTypes.TIME_SERIES_REGRESSION: dummy_time_series_regression_pipeline_class}[problem_type_value]
    baseline_pipeline_class = {ProblemTypes.BINARY: "evalml.pipelines.ModeBaselineBinaryPipeline",
                               ProblemTypes.MULTICLASS: "evalml.pipelines.ModeBaselineMulticlassPipeline",
                               ProblemTypes.REGRESSION: "evalml.pipelines.MeanBaselineRegressionPipeline",
                               ProblemTypes.TIME_SERIES_REGRESSION: "evalml.pipelines.TimeSeriesBaselineRegressionPipeline"
                               }[problem_type_value]

    class DummyPipeline(pipeline_class):
        problem_type = problem_type_value

        def fit(self, *args, **kwargs):
            """Mocking fit"""

    class Pipeline1(DummyPipeline):
        name = "Pipeline1"

    class Pipeline2(DummyPipeline):
        name = "Pipeline2"

    mock_score_1 = MagicMock(return_value={objective.name: pipeline_scores[0]})
    mock_score_2 = MagicMock(return_value={objective.name: pipeline_scores[1]})
    Pipeline1.score = mock_score_1
    Pipeline2.score = mock_score_2

    if objective.name.lower() == "cost benefit matrix":
        automl = AutoMLSearch(problem_type=problem_type_value, max_iterations=3,
                              allowed_pipelines=[Pipeline1, Pipeline2], objective=objective(0, 0, 0, 0),
                              additional_objectives=[], n_jobs=1)
    elif problem_type_value == ProblemTypes.TIME_SERIES_REGRESSION:
        automl = AutoMLSearch(problem_type=problem_type_value, max_iterations=3,
                              allowed_pipelines=[Pipeline1, Pipeline2], objective=objective,
                              additional_objectives=[], problem_configuration={'gap': 0, 'max_delay': 0}, n_jobs=1)
    else:
        automl = AutoMLSearch(problem_type=problem_type_value, max_iterations=3,
                              allowed_pipelines=[Pipeline1, Pipeline2], objective=objective,
                              additional_objectives=[], n_jobs=1)

    with patch(baseline_pipeline_class + ".score", return_value={objective.name: baseline_score}):
        automl.search(X, y, data_checks=None)
        scores = dict(zip(automl.rankings.pipeline_name, automl.rankings.percent_better_than_baseline))
        baseline_name = next(name for name in automl.rankings.pipeline_name if name not in {"Pipeline1", "Pipeline2"})
        answers = {"Pipeline1": round(objective.calculate_percent_difference(pipeline_scores[0], baseline_score), 2),
                   "Pipeline2": round(objective.calculate_percent_difference(pipeline_scores[1], baseline_score), 2),
                   baseline_name: round(objective.calculate_percent_difference(baseline_score, baseline_score), 2)}
        for name in answers:
            np.testing.assert_almost_equal(scores[name], answers[name], decimal=3)


@pytest.mark.parametrize("problem_type", ["binary", "multiclass", "regression", "time series regression"])
@patch("evalml.pipelines.ModeBaselineBinaryPipeline.fit")
@patch("evalml.pipelines.ModeBaselineMulticlassPipeline.fit")
@patch("evalml.pipelines.MeanBaselineRegressionPipeline.fit")
@patch("evalml.pipelines.TimeSeriesBaselineRegressionPipeline.fit")
def test_percent_better_than_baseline_computed_for_all_objectives(mock_time_series_baseline_regression_fit,
                                                                  mock_baseline_regression_fit,
                                                                  mock_baseline_multiclass_fit,
                                                                  mock_baseline_binary_fit,
                                                                  problem_type,
                                                                  dummy_binary_pipeline_class,
                                                                  dummy_multiclass_pipeline_class,
                                                                  dummy_regression_pipeline_class,
                                                                  dummy_time_series_regression_pipeline_class,
                                                                  X_y_binary):

    X, y = X_y_binary

    problem_type_enum = handle_problem_types(problem_type)

    pipeline_class = {"binary": dummy_binary_pipeline_class,
                      "multiclass": dummy_multiclass_pipeline_class,
                      "regression": dummy_regression_pipeline_class,
                      "time series regression": dummy_time_series_regression_pipeline_class}[problem_type]
    baseline_pipeline_class = {"binary": "evalml.pipelines.ModeBaselineBinaryPipeline",
                               "multiclass": "evalml.pipelines.ModeBaselineMulticlassPipeline",
                               "regression": "evalml.pipelines.MeanBaselineRegressionPipeline",
                               "time series regression": "evalml.pipelines.TimeSeriesBaselineRegressionPipeline"
                               }[problem_type]

    class DummyPipeline(pipeline_class):
        name = "Dummy 1"
        problem_type = problem_type_enum

        def fit(self, *args, **kwargs):
            """Mocking fit"""

    core_objectives = get_core_objectives(problem_type)
    mock_scores = {obj.name: i for i, obj in enumerate(core_objectives)}
    mock_baseline_scores = {obj.name: i + 1 for i, obj in enumerate(core_objectives)}
    answer = {obj.name: obj.calculate_percent_difference(mock_scores[obj.name],
                                                         mock_baseline_scores[obj.name]) for obj in core_objectives}

    mock_score_1 = MagicMock(return_value=mock_scores)
    DummyPipeline.score = mock_score_1

    # specifying problem_configuration for all problem types for conciseness
    automl = AutoMLSearch(problem_type=problem_type, max_iterations=2,
                          allowed_pipelines=[DummyPipeline], objective="auto", problem_configuration={'gap': 1, 'max_delay': 1})

    with patch(baseline_pipeline_class + ".score", return_value=mock_baseline_scores):
        automl.search(X, y, data_checks=None)
        assert len(automl.results['pipeline_results']) == 2, "This tests assumes only one non-baseline pipeline was run!"
        pipeline_results = automl.results['pipeline_results'][1]
        assert pipeline_results["percent_better_than_baseline_all_objectives"] == answer
        assert pipeline_results['percent_better_than_baseline'] == pipeline_results["percent_better_than_baseline_all_objectives"][automl.objective.name]


@pytest.mark.parametrize("fold_scores", [[2, 4, 6], [np.nan, 4, 6]])
@patch("evalml.pipelines.ModeBaselineBinaryPipeline.score", return_value={'Log Loss Binary': 1, 'F1': 1})
@patch('evalml.pipelines.BinaryClassificationPipeline.score')
@patch('evalml.pipelines.BinaryClassificationPipeline.fit')
def test_percent_better_than_baseline_scores_different_folds(mock_fit,
                                                             mock_score,
                                                             mock_baseline_score,
                                                             fold_scores,
                                                             dummy_binary_pipeline_class,
                                                             X_y_binary):

    # Test that percent-better-than-baseline is correctly computed when scores differ across folds
    X, y = X_y_binary

    mock_score.side_effect = [{"Log Loss Binary": 1, "F1": val} for val in fold_scores]

    class DummyPipeline(dummy_binary_pipeline_class):
        name = "Dummy 1"
        problem_type = ProblemTypes.BINARY

    f1 = get_objective("f1")()

    if np.isnan(fold_scores[0]):
        answer = np.nan
    else:
        answer = f1.calculate_percent_difference(4, 1)

    automl = AutoMLSearch(problem_type="binary", max_iterations=2,
                          allowed_pipelines=[DummyPipeline], objective="log loss binary", additional_objectives=["f1"])

    automl.search(X, y, data_checks=None)
    assert len(automl.results['pipeline_results']) == 2, "This tests assumes only one non-baseline pipeline was run!"
    pipeline_results = automl.results['pipeline_results'][1]
    np.testing.assert_equal(pipeline_results["percent_better_than_baseline_all_objectives"]['F1'], answer)


def _get_first_stacked_classifier_no(model_families=None):
    """Gets the number of iterations necessary before the stacked ensemble will be used."""
    num_classifiers = len(get_estimators(ProblemTypes.BINARY, model_families=model_families))
    # Baseline + first batch + each pipeline iteration (5 is current default pipelines_per_batch) + 1
    return 1 + num_classifiers + num_classifiers * 5 + 1


@pytest.mark.parametrize("max_iterations", [None, 1, 8, 10, _get_first_stacked_classifier_no(), _get_first_stacked_classifier_no() + 2])
@pytest.mark.parametrize("use_ensembling", [True, False])
@patch('evalml.pipelines.BinaryClassificationPipeline.score', return_value={"Log Loss Binary": 0.8})
@patch('evalml.pipelines.BinaryClassificationPipeline.fit')
def test_max_iteration_works_with_stacked_ensemble(mock_pipeline_fit, mock_score, max_iterations, use_ensembling, X_y_binary, caplog):
    X, y = X_y_binary

    automl = AutoMLSearch(problem_type="binary", max_iterations=max_iterations, objective="Log Loss Binary", ensembling=use_ensembling)
    automl.search(X, y, data_checks=None)
    # every nth batch a stacked ensemble will be trained
    if max_iterations is None:
        max_iterations = 5  # Default value for max_iterations

    pipeline_names = automl.rankings['pipeline_name']
    if max_iterations < _get_first_stacked_classifier_no():
        assert not pipeline_names.str.contains('Ensemble').any()
    elif use_ensembling:
        assert pipeline_names.str.contains('Ensemble').any()
        assert f"Ensembling will run at the {_get_first_stacked_classifier_no()} iteration" in caplog.text

    else:
        assert not pipeline_names.str.contains('Ensemble').any()


@pytest.mark.parametrize("max_batches", [None, 1, 5, 8, 9, 10, 12, 20])
@pytest.mark.parametrize("use_ensembling", [True, False])
@pytest.mark.parametrize("problem_type", [ProblemTypes.BINARY, ProblemTypes.REGRESSION])
@patch('evalml.pipelines.RegressionPipeline.score', return_value={"R2": 0.8})
@patch('evalml.pipelines.RegressionPipeline.fit')
@patch('evalml.pipelines.BinaryClassificationPipeline.score', return_value={"Log Loss Binary": 0.8})
@patch('evalml.pipelines.BinaryClassificationPipeline.fit')
def test_max_batches_works(mock_pipeline_fit, mock_score, mock_regression_fit, mock_regression_score,
                           max_batches, use_ensembling, problem_type, X_y_binary, X_y_regression):
    if problem_type == ProblemTypes.BINARY:
        X, y = X_y_binary
        automl = AutoMLSearch(problem_type="binary", max_iterations=None,
                              max_batches=max_batches, ensembling=use_ensembling)
    elif problem_type == ProblemTypes.REGRESSION:
        X, y = X_y_regression
        automl = AutoMLSearch(problem_type="regression", max_iterations=None,
                              max_batches=max_batches, ensembling=use_ensembling)

    automl.search(X, y, data_checks=None)
    # every nth batch a stacked ensemble will be trained
    ensemble_nth_batch = len(automl.allowed_pipelines) + 1

    if max_batches is None:
        n_results = len(automl.allowed_pipelines) + 1
        max_batches = 1
        # _automl_algorithm will include all allowed_pipelines in the first batch even
        # if they are not searched over. That is why n_automl_pipelines does not equal
        # n_results when max_iterations and max_batches are None
        n_automl_pipelines = 1 + len(automl.allowed_pipelines)
        num_ensemble_batches = 0
    else:
        # automl algorithm does not know about the additional stacked ensemble pipelines
        num_ensemble_batches = (max_batches - 1) // ensemble_nth_batch if use_ensembling else 0
        # So that the test does not break when new estimator classes are added
        n_results = 1 + len(automl.allowed_pipelines) + (5 * (max_batches - 1 - num_ensemble_batches)) + num_ensemble_batches
        n_automl_pipelines = n_results
    assert automl._automl_algorithm.batch_number == max_batches
    assert automl._automl_algorithm.pipeline_number + 1 == n_automl_pipelines
    assert len(automl.results["pipeline_results"]) == n_results
    if num_ensemble_batches == 0:
        assert automl.rankings.shape[0] == min(1 + len(automl.allowed_pipelines), n_results)  # add one for baseline
    else:
        assert automl.rankings.shape[0] == min(2 + len(automl.allowed_pipelines), n_results)  # add two for baseline and stacked ensemble
    assert automl.full_rankings.shape[0] == n_results


@patch('evalml.pipelines.BinaryClassificationPipeline.score', return_value={"Log Loss Binary": 0.8})
@patch('evalml.pipelines.BinaryClassificationPipeline.fit')
def test_automl_one_allowed_pipeline_ensembling_disabled(mock_pipeline_fit, mock_score, X_y_binary, logistic_regression_binary_pipeline_class, caplog):
    max_iterations = _get_first_stacked_classifier_no([ModelFamily.RANDOM_FOREST]) + 1
    # Checks that when len(allowed_pipeline) == 1, ensembling is not run, even if set to True
    X, y = X_y_binary
    automl = AutoMLSearch(problem_type="binary", max_iterations=max_iterations, allowed_model_families=[ModelFamily.RANDOM_FOREST], ensembling=True)
    automl.search(X, y, data_checks=None)
    assert "Ensembling is set to True, but the number of unique pipelines is one, so ensembling will not run." in caplog.text

    pipeline_names = automl.rankings['pipeline_name']
    assert not pipeline_names.str.contains('Ensemble').any()

    caplog.clear()
    max_iterations = _get_first_stacked_classifier_no([ModelFamily.LINEAR_MODEL]) + 1
    automl = AutoMLSearch(problem_type="binary", max_iterations=max_iterations, allowed_pipelines=[logistic_regression_binary_pipeline_class], ensembling=True)
    automl.search(X, y, data_checks=None)
    pipeline_names = automl.rankings['pipeline_name']
    assert not pipeline_names.str.contains('Ensemble').any()
    assert "Ensembling is set to True, but the number of unique pipelines is one, so ensembling will not run." in caplog.text

    # Check that ensembling runs when len(allowed_model_families) == 1 but len(allowed_pipelines) > 1
    caplog.clear()
    automl = AutoMLSearch(problem_type="binary", max_iterations=max_iterations, allowed_model_families=[ModelFamily.LINEAR_MODEL], ensembling=True)
    automl.search(X, y, data_checks=None)
    pipeline_names = automl.rankings['pipeline_name']
    assert pipeline_names.str.contains('Ensemble').any()
    assert "Ensembling is set to True, but the number of unique pipelines is one, so ensembling will not run." not in caplog.text


@patch('evalml.pipelines.BinaryClassificationPipeline.score', return_value={"Log Loss Binary": 0.8})
@patch('evalml.pipelines.BinaryClassificationPipeline.fit')
def test_automl_max_iterations_less_than_ensembling_disabled(mock_pipeline_fit, mock_score, X_y_binary, caplog):
    max_iterations = _get_first_stacked_classifier_no([ModelFamily.LINEAR_MODEL])
    X, y = X_y_binary
    automl = AutoMLSearch(problem_type="binary", max_iterations=max_iterations - 1, allowed_model_families=[ModelFamily.LINEAR_MODEL], ensembling=True)
    automl.search(X, y, data_checks=None)
    assert f"Ensembling is set to True, but max_iterations is too small, so ensembling will not run. Set max_iterations >= {max_iterations} to run ensembling." in caplog.text

    pipeline_names = automl.rankings['pipeline_name']
    assert not pipeline_names.str.contains('Ensemble').any()


@patch('evalml.pipelines.BinaryClassificationPipeline.score', return_value={"Log Loss Binary": 0.8})
@patch('evalml.pipelines.BinaryClassificationPipeline.fit')
def test_automl_max_batches_less_than_ensembling_disabled(mock_pipeline_fit, mock_score, X_y_binary, caplog):
    X, y = X_y_binary
    automl = AutoMLSearch(problem_type="binary", max_batches=2, allowed_model_families=[ModelFamily.LINEAR_MODEL], ensembling=True)
    automl.search(X, y, data_checks=None)
    first_ensemble_batch = 1 + len(automl.allowed_pipelines) + 1  # First batch + each pipeline batch
    assert f"Ensembling is set to True, but max_batches is too small, so ensembling will not run. Set max_batches >= {first_ensemble_batch} to run ensembling." in caplog.text

    pipeline_names = automl.rankings['pipeline_name']
    assert not pipeline_names.str.contains('Ensemble').any()


@pytest.mark.parametrize("max_batches", [1, 2, 5, 10])
@patch('evalml.pipelines.BinaryClassificationPipeline.score', return_value={"Log Loss Binary": 0.8})
@patch('evalml.pipelines.BinaryClassificationPipeline.fit')
def test_max_batches_output(mock_pipeline_fit, mock_score, max_batches, X_y_binary, caplog):
    X, y = X_y_binary
    automl = AutoMLSearch(problem_type="binary", max_iterations=None, max_batches=max_batches)
    automl.search(X, y, data_checks=None)

    output = caplog.text
    for batch_number in range(1, max_batches + 1):
        if batch_number == 1:
            correct_output = len(automl.allowed_pipelines) + 1
        else:
            correct_output = automl._pipelines_per_batch
        assert output.count(f"Batch {batch_number}: ") == correct_output


@patch('evalml.pipelines.BinaryClassificationPipeline.score', return_value={"Log Loss Binary": 0.8})
@patch('evalml.pipelines.BinaryClassificationPipeline.fit')
def test_max_batches_plays_nice_with_other_stopping_criteria(mock_fit, mock_score, X_y_binary):
    X, y = X_y_binary

    # Use the old default when all are None
    automl = AutoMLSearch(problem_type="binary", objective="Log Loss Binary")
    automl.search(X, y, data_checks=None)
    assert len(automl.results["pipeline_results"]) == len(get_estimators(problem_type='binary')) + 1

    # Use max_iterations when both max_iterations and max_batches are set
    automl = AutoMLSearch(problem_type="binary", objective="Log Loss Binary", max_batches=10,
                          max_iterations=6)
    automl.search(X, y, data_checks=None)
    assert len(automl.results["pipeline_results"]) == 6

    # Don't change max_iterations when only max_iterations is set
    automl = AutoMLSearch(problem_type="binary", max_iterations=4)
    automl.search(X, y, data_checks=None)
    assert len(automl.results["pipeline_results"]) == 4


@pytest.mark.parametrize("max_batches", [-1, -10, -np.inf])
def test_max_batches_must_be_non_negative(max_batches):
    with pytest.raises(ValueError, match=f"Parameter max_batches must be None or non-negative. Received {max_batches}."):
        AutoMLSearch(problem_type="binary", max_batches=max_batches)


def test_stopping_criterion_bad():
    with pytest.raises(TypeError, match=r"Parameter max_time must be a float, int, string or None. Received <class 'tuple'> with value \('test',\)."):
        AutoMLSearch(problem_type="binary", max_time=('test',))
    with pytest.raises(ValueError, match=f"Parameter max_batches must be None or non-negative. Received -1."):
        AutoMLSearch(problem_type="binary", max_batches=-1)
    with pytest.raises(ValueError, match=f"Parameter max_time must be None or non-negative. Received -1."):
        AutoMLSearch(problem_type="binary", max_time=-1)
    with pytest.raises(ValueError, match=f"Parameter max_iterations must be None or non-negative. Received -1."):
        AutoMLSearch(problem_type="binary", max_iterations=-1)


def test_data_split_binary(X_y_binary):
    X, y = X_y_binary
    y[:] = 0
    y[0] = 1
    automl = AutoMLSearch(problem_type="binary", n_jobs=1)
    with pytest.raises(Exception, match="Missing target values in the"):
        automl.search(X, y, data_checks="disabled")

    y[1] = 1
    with pytest.raises(Exception, match="Missing target values in the"):
        automl.search(X, y, data_checks="disabled")

    y[2] = 1
    automl.search(X, y, data_checks="disabled")


def test_data_split_multi(X_y_multi):
    X, y = X_y_multi
    y[:] = 1
    y[0] = 0

    automl = AutoMLSearch(problem_type='multiclass', n_jobs=1)
    with pytest.raises(Exception, match="Missing target values"):
        automl.search(X, y, data_checks="disabled")

    y[1] = 2
    # match based on regex, since data split doesn't have a random seed for reproducibility
    # regex matches the set {} and expects either 2 sets (missing in both train and test)
    #   or 1 set of multiple elements (both missing in train or both in test)
    with pytest.raises(Exception, match=r"(\{\d?\}.+\{\d?\})|(\{.+\,.+\})"):
        automl.search(X, y, data_checks="disabled")

    y[1] = 0
    y[2:4] = 2
    with pytest.raises(Exception, match="Missing target values"):
        automl.search(X, y, data_checks="disabled")

    y[4] = 2
    with pytest.raises(Exception, match="Missing target values"):
        automl.search(X, y, data_checks="disabled")

    y[5] = 0
    automl.search(X, y, data_checks="disabled")


@patch('evalml.tuners.skopt_tuner.SKOptTuner.add')
def test_iterative_algorithm_pipeline_hyperparameters_make_pipeline_other_errors(mock_add, X_y_multi):
    X, y = X_y_multi
    custom_hyperparameters = {
        "Imputer": {
            "numeric_impute_strategy": ["most_frequent", "mean"]
        }
    }
    estimators = get_estimators('multiclass', [ModelFamily.EXTRA_TREES])

    pipelines = [make_pipeline(X, y, estimator, 'multiclass', custom_hyperparameters) for estimator in estimators]
    automl = AutoMLSearch(problem_type='multiclass', allowed_pipelines=pipelines, n_jobs=1)

    mock_add.side_effect = ValueError("Alternate error that can be thrown")
    with pytest.raises(ValueError) as error:
        automl.search(X, y)
    assert "Alternate error that can be thrown" in str(error.value)
    assert "Default parameters for components" not in str(error.value)


@patch('evalml.pipelines.BinaryClassificationPipeline.score')
@patch('evalml.pipelines.BinaryClassificationPipeline.fit')
def test_iterative_algorithm_pipeline_hyperparameters_make_pipeline_errors(mock_fit, mock_score, X_y_multi):
    X, y = X_y_multi
    invalid_custom_hyperparameters = {
        "Imputer": {
            "numeric_impute_strategy": ["most_frequent", "median"]
        }
    }
    larger_invalid = {
        "Imputer": {
            "numeric_impute_strategy": ["most_frequent", "mean"]
        },
        "Extra Trees Classifier": {
            "max_depth": [4, 5, 6, 7],
            "max_features": ["sqrt", "log2"]
        }
    }
    estimators = get_estimators('multiclass', [ModelFamily.EXTRA_TREES])

    invalid_pipelines = [make_pipeline(X, y, estimator, 'multiclass', invalid_custom_hyperparameters) for estimator in estimators]
    automl = AutoMLSearch(problem_type='multiclass', allowed_pipelines=invalid_pipelines)
    with pytest.raises(ValueError, match="Default parameters for components"):
        automl.search(X, y)

    invalid_pipelines = [make_pipeline(X, y, estimator, 'multiclass', larger_invalid) for estimator in estimators]
    automl = AutoMLSearch(problem_type='multiclass', allowed_pipelines=invalid_pipelines)
    with pytest.raises(ValueError, match="Default parameters for components"):
        automl.search(X, y)


@patch('evalml.pipelines.BinaryClassificationPipeline.score')
@patch('evalml.pipelines.BinaryClassificationPipeline.fit')
def test_iterative_algorithm_pipeline_hyperparameters_make_pipeline(mock_fit, mock_score, X_y_multi):
    X, y = X_y_multi
    custom_hyperparameters = {
        "Imputer": {
            "numeric_impute_strategy": ["mean"]
        }
    }
    larger_custom = {
        "Imputer": {
            "numeric_impute_strategy": ["most_frequent", "mean"]
        },
        "Extra Trees Classifier": {
            "max_depth": [4, 5, 6, 7],
            "max_features": ["auto", "log2"]
        }
    }
    estimators = get_estimators('multiclass', [ModelFamily.EXTRA_TREES])
    pipelines = [make_pipeline(X, y, estimator, 'multiclass', custom_hyperparameters) for estimator in estimators]

    automl = AutoMLSearch(problem_type='multiclass', allowed_pipelines=pipelines)
    automl.search(X, y)
    assert automl.best_pipeline.hyperparameters['Imputer']['numeric_impute_strategy'] == ["mean"]

    invalid_pipelines = [make_pipeline(X, y, estimator, 'multiclass', larger_custom) for estimator in estimators]
    automl = AutoMLSearch(problem_type='multiclass', allowed_pipelines=invalid_pipelines)
    automl.search(X, y)

    assert automl.best_pipeline.hyperparameters['Imputer']['numeric_impute_strategy'] == ["most_frequent", "mean"]


@patch('evalml.pipelines.BinaryClassificationPipeline.score', return_value={"Log Loss Binary": 0.6})
@patch('evalml.pipelines.BinaryClassificationPipeline.fit')
def test_iterative_algorithm_passes_njobs_to_pipelines(mock_fit, mock_score, dummy_binary_pipeline_class,
                                                       X_y_binary):
    X, y = X_y_binary

    class MockEstimatorWithNJobs(Estimator):
        name = "Mock Classifier with njobs"
        model_family = ModelFamily.NONE
        supported_problem_types = [ProblemTypes.BINARY, ProblemTypes.MULTICLASS]
        hyperparameter_ranges = {}

        def __init__(self, n_jobs=-1, random_state=0):
            super().__init__(parameters={"n_jobs": n_jobs}, component_obj=None, random_state=random_state)

    class Pipeline1(BinaryClassificationPipeline):
        name = "Pipeline 1"
        component_graph = [MockEstimatorWithNJobs]

    class Pipeline2(BinaryClassificationPipeline):
        name = "Pipeline 2"
        component_graph = [MockEstimatorWithNJobs]

    automl = AutoMLSearch(problem_type='binary', n_jobs=3, max_batches=2,
                          allowed_pipelines=[Pipeline1, Pipeline2, dummy_binary_pipeline_class])
    automl.search(X, y)
    for parameters in automl.full_rankings.parameters:
        if "Mock Classifier with njobs" in parameters:
            assert parameters["Mock Classifier with njobs"]["n_jobs"] == 3
        else:
            assert all("n_jobs" not in component_params for component_params in parameters.values())


@patch('evalml.pipelines.BinaryClassificationPipeline.score')
@patch('evalml.pipelines.BinaryClassificationPipeline.fit')
def test_automl_ensembling_false(mock_fit, mock_score, X_y_binary):
    X, y = X_y_binary
    mock_score.return_value = {'Log Loss Binary': 1.0}

    automl = AutoMLSearch(problem_type='binary', max_time='60 seconds', max_batches=20, ensembling=False)
    automl.search(X, y)
    assert not automl.rankings['pipeline_name'].str.contains('Ensemble').any()


@patch('evalml.pipelines.BinaryClassificationPipeline.score', return_value={"Log Loss Binary": 0.8})
@patch('evalml.pipelines.BinaryClassificationPipeline.fit')
def test_input_not_woodwork_logs_warning(mock_fit, mock_score, caplog, X_y_binary):
    X, y = X_y_binary
    assert isinstance(X, np.ndarray)
    assert isinstance(y, np.ndarray)

    automl = AutoMLSearch(problem_type='binary')
    automl.search(X, y)
    assert "`X` passed was not a DataTable. EvalML will try to convert the input as a Woodwork DataTable and types will be inferred. To control this behavior, please pass in a Woodwork DataTable instead." in caplog.text
    assert "`y` passed was not a DataColumn. EvalML will try to convert the input as a Woodwork DataTable and types will be inferred. To control this behavior, please pass in a Woodwork DataTable instead." in caplog.text

    caplog.clear()
    X = pd.DataFrame(X)
    y = pd.Series(y)
    automl = AutoMLSearch(problem_type='binary')
    automl.search(X, y)
    assert "`X` passed was not a DataTable. EvalML will try to convert the input as a Woodwork DataTable and types will be inferred. To control this behavior, please pass in a Woodwork DataTable instead." in caplog.text
    assert "`y` passed was not a DataColumn. EvalML will try to convert the input as a Woodwork DataTable and types will be inferred. To control this behavior, please pass in a Woodwork DataTable instead." in caplog.text


@patch('evalml.pipelines.BinaryClassificationPipeline.score', return_value={"Log Loss Binary": 0.8})
@patch('evalml.pipelines.BinaryClassificationPipeline.fit')
def test_search_with_text(mock_fit, mock_score):
    X = pd.DataFrame(
        {'col_1': ['I\'m singing in the rain! Just singing in the rain, what a glorious feeling, I\'m happy again!',
                   'In sleep he sang to me, in dreams he came... That voice which calls to me, and speaks my name.',
                   'I\'m gonna be the main event, like no king was before! I\'m brushing up on looking down, I\'m working on my ROAR!',
                   'In sleep he sang to me, in dreams he came... That voice which calls to me, and speaks my name.',
                   'In sleep he sang to me, in dreams he came... That voice which calls to me, and speaks my name.',
                   'I\'m singing in the rain! Just singing in the rain, what a glorious feeling, I\'m happy again!'],
         'col_2': ['do you hear the people sing? Singing the songs of angry men\n\tIt is the music of a people who will NOT be slaves again!',
                   'I dreamed a dream in days gone by, when hope was high and life worth living',
                   'Red, the blood of angry men - black, the dark of ages past',
                   'do you hear the people sing? Singing the songs of angry men\n\tIt is the music of a people who will NOT be slaves again!',
                   'Red, the blood of angry men - black, the dark of ages past',
                   'It was red and yellow and green and brown and scarlet and black and ochre and peach and ruby and olive and violet and fawn...']
         })
    y = [0, 1, 1, 0, 1, 0]
    automl = AutoMLSearch(problem_type='binary')
    automl.search(X, y, data_checks='disabled')  # DataChecks disabled since the data is small
    assert automl.rankings['pipeline_name'][1:].str.contains('Text').all()


@patch('evalml.pipelines.BinaryClassificationPipeline.score', return_value={"Log Loss Binary": 0.8})
@patch('evalml.pipelines.BinaryClassificationPipeline.fit')
def test_pipelines_per_batch(mock_fit, mock_score, X_y_binary):
    def total_pipelines(automl, num_batches, batch_size):
        total = 1 + len(automl.allowed_pipelines)
        total += ((num_batches - 1) * batch_size)
        return total

    X, y = X_y_binary

    # Checking for default of _pipelines_per_batch
    automl = AutoMLSearch(problem_type='binary', max_batches=2)
    automl.search(X, y)
    assert automl._pipelines_per_batch == 5
    assert automl._automl_algorithm.pipelines_per_batch == 5
    assert total_pipelines(automl, 2, 5) == len(automl.full_rankings)

    automl = AutoMLSearch(problem_type='binary', max_batches=1, _pipelines_per_batch=2)
    automl.search(X, y)
    assert automl._pipelines_per_batch == 2
    assert automl._automl_algorithm.pipelines_per_batch == 2
    assert total_pipelines(automl, 1, 2) == len(automl.full_rankings)

    automl = AutoMLSearch(problem_type='binary', max_batches=2, _pipelines_per_batch=10)
    automl.search(X, y)
    assert automl._pipelines_per_batch == 10
    assert automl._automl_algorithm.pipelines_per_batch == 10
    assert total_pipelines(automl, 2, 10) == len(automl.full_rankings)


@patch('evalml.pipelines.BinaryClassificationPipeline.score', return_value={"Log Loss Binary": 0.8})
@patch('evalml.pipelines.BinaryClassificationPipeline.fit')
def test_automl_respects_random_state(mock_fit, mock_score, X_y_binary, dummy_classifier_estimator_class):

    expected_random_state = get_random_state(42)
    X, y = X_y_binary

    class DummyPipeline(BinaryClassificationPipeline):
        component_graph = [dummy_classifier_estimator_class]
        num_pipelines_different_seed = 0
        num_pipelines_init = 0

        def __init__(self, parameters, random_state):
            random_state = get_random_state(random_state)
            is_diff_random_state = not check_random_state_equality(random_state, expected_random_state)
            self.__class__.num_pipelines_init += 1
            self.__class__.num_pipelines_different_seed += is_diff_random_state
            super().__init__(parameters, random_state)

    automl = AutoMLSearch(problem_type="binary", allowed_pipelines=[DummyPipeline],
                          random_state=expected_random_state, max_iterations=10)
    automl.search(X, y)
    assert DummyPipeline.num_pipelines_different_seed == 0 and DummyPipeline.num_pipelines_init


@patch('evalml.pipelines.BinaryClassificationPipeline.score', return_value={"Log Loss Binary": 0.8})
@patch('evalml.pipelines.BinaryClassificationPipeline.fit')
def test_automl_error_callback(mock_fit, mock_score, X_y_binary, caplog):
    X, y = X_y_binary
    msg = 'all your model are belong to us'
    mock_fit.side_effect = Exception(msg)
    automl = AutoMLSearch(problem_type="binary", error_callback=None, train_best_pipeline=False, n_jobs=1)
    automl.search(X, y)
    assert msg in caplog.text

    caplog.clear()
    automl = AutoMLSearch(problem_type="binary", error_callback=silent_error_callback, train_best_pipeline=False, n_jobs=1)
    automl.search(X, y)
    assert msg not in caplog.text

    caplog.clear()
    automl = AutoMLSearch(problem_type="binary", error_callback=log_error_callback, train_best_pipeline=False, n_jobs=1)
    automl.search(X, y)
    assert msg in caplog.text

    caplog.clear()
    automl = AutoMLSearch(problem_type="binary", error_callback=raise_error_callback, train_best_pipeline=False, n_jobs=1)
    with pytest.raises(Exception, match="all your model are belong to us"):
        automl.search(X, y)
    assert "AutoMLSearch raised a fatal exception: all your model are belong to us" in caplog.text
    assert "fit" in caplog.text  # Check stack trace logged

    caplog.clear()
    automl = AutoMLSearch(problem_type="binary", error_callback=log_and_save_error_callback, train_best_pipeline=False, n_jobs=1)
    automl.search(X, y)
    assert "AutoML search encountered an exception: all your model are belong to us" in caplog.text
    assert "fit" in caplog.text  # Check stack trace logged
    # first automl batch, times 3 for 3-fold cross validation
    assert len(automl._results['errors']) == (1 + len(get_estimators(problem_type='binary'))) * 3
    for e in automl._results['errors']:
        assert str(e) == msg

    caplog.clear()
    automl = AutoMLSearch(problem_type="binary", error_callback=raise_and_save_error_callback, train_best_pipeline=False, n_jobs=1)
    with pytest.raises(Exception, match="all your model are belong to us"):
        automl.search(X, y)
    assert "AutoMLSearch raised a fatal exception: all your model are belong to us" in caplog.text
    assert "fit" in caplog.text  # Check stack trace logged
    assert len(automl._results['errors']) == 1  # Raises exception at first error
    for e in automl._results['errors']:
        assert str(e) == msg


@pytest.mark.parametrize("problem_type", [ProblemTypes.BINARY, ProblemTypes.MULTICLASS, ProblemTypes.REGRESSION])
@patch('evalml.pipelines.RegressionPipeline.score')
@patch('evalml.pipelines.RegressionPipeline.fit')
@patch('evalml.pipelines.MulticlassClassificationPipeline.score')
@patch('evalml.pipelines.MulticlassClassificationPipeline.fit')
@patch('evalml.pipelines.BinaryClassificationPipeline.score')
@patch('evalml.pipelines.BinaryClassificationPipeline.fit')
def test_automl_woodwork_user_types_preserved(mock_binary_fit, mock_binary_score,
                                              mock_multi_fit, mock_multi_score,
                                              mock_regression_fit, mock_regression_score, problem_type,
                                              X_y_binary, X_y_multi, X_y_regression):
    if problem_type == ProblemTypes.BINARY:
        X, y = X_y_binary
        mock_fit = mock_binary_fit
        mock_score = mock_binary_score
        mock_score.return_value = {'Log Loss Binary': 1.0}

    elif problem_type == ProblemTypes.MULTICLASS:
        X, y = X_y_multi
        mock_fit = mock_multi_fit
        mock_score = mock_multi_score
        mock_score.return_value = {'Log Loss Multiclass': 1.0}

    elif problem_type == ProblemTypes.REGRESSION:
        X, y = X_y_regression
        mock_fit = mock_regression_fit
        mock_score = mock_regression_score
        mock_score.return_value = {'R2': 1.0}

    X = pd.DataFrame(X)
    new_col = np.zeros(len(X))
    new_col[:int(len(new_col) / 2)] = 1
    X['cat col'] = pd.Series(new_col)
    X['num col'] = pd.Series(new_col)
    X['text col'] = pd.Series([f"{num}" for num in range(len(new_col))])
    X = ww.DataTable(X, semantic_tags={'cat col': 'category', 'num col': 'numeric'},
                     logical_types={'cat col': 'Categorical', 'num col': 'Integer', 'text col': 'NaturalLanguage'})
    automl = AutoMLSearch(problem_type=problem_type, max_batches=5)
    automl.search(X, y)
    for arg in mock_fit.call_args[0]:
        assert isinstance(arg, (ww.DataTable, ww.DataColumn))
        if isinstance(arg, ww.DataTable):
            assert arg.semantic_tags['cat col'] == {'category'}
            assert arg.logical_types['cat col'] == ww.logical_types.Categorical
            assert arg.semantic_tags['num col'] == {'numeric'}
            assert arg.logical_types['num col'] == ww.logical_types.Integer
            assert arg.semantic_tags['text col'] == set()
            assert arg.logical_types['text col'] == ww.logical_types.NaturalLanguage
    for arg in mock_score.call_args[0]:
        assert isinstance(arg, (ww.DataTable, ww.DataColumn))
        if isinstance(arg, ww.DataTable):
            assert arg.semantic_tags['cat col'] == {'category'}
            assert arg.logical_types['cat col'] == ww.logical_types.Categorical
            assert arg.semantic_tags['num col'] == {'numeric'}
            assert arg.logical_types['num col'] == ww.logical_types.Integer
            assert arg.semantic_tags['text col'] == set()
            assert arg.logical_types['text col'] == ww.logical_types.NaturalLanguage


def test_automl_validates_problem_configuration():

    assert AutoMLSearch(problem_type="binary").problem_configuration == {}
    assert AutoMLSearch(problem_type="multiclass").problem_configuration == {}
    assert AutoMLSearch(problem_type="regression").problem_configuration == {}
    msg = "user_parameters must be a dict containing values for at least the gap and max_delay parameters"
    with pytest.raises(ValueError, match=msg):
        AutoMLSearch(problem_type="time series regression")
    with pytest.raises(ValueError, match=msg):
        AutoMLSearch(problem_type="time series regression", problem_configuration={"gap": 3})

    problem_config = AutoMLSearch(problem_type="time series regression",
                                  problem_configuration={"max_delay": 2, "gap": 3}).problem_configuration
    assert problem_config == {"max_delay": 2, "gap": 3}


@patch('evalml.pipelines.TimeSeriesRegressionPipeline.score', return_value={"R2": 0.3})
@patch('evalml.pipelines.TimeSeriesRegressionPipeline.fit')
def test_automl_time_series_regression(mock_fit, mock_score, X_y_regression):
    X, y = X_y_regression

    configuration = {"gap": 0, "max_delay": 0, 'delay_target': False, 'delay_features': True}

    class Pipeline1(TimeSeriesRegressionPipeline):
        name = "Pipeline 1"
        component_graph = ["Delayed Feature Transformer", "Random Forest Regressor"]

    class Pipeline2(TimeSeriesRegressionPipeline):
        name = "Pipeline 2"
        component_graph = ["Delayed Feature Transformer", "Elastic Net Regressor"]

    automl = AutoMLSearch(problem_type="time series regression", problem_configuration=configuration,
                          allowed_pipelines=[Pipeline1, Pipeline2], max_batches=2)
    automl.search(X, y)
    assert isinstance(automl.data_split, TimeSeriesSplit)
    for result in automl.results['pipeline_results'].values():
        if result["id"] == 0:
            continue
        assert result['parameters']['Delayed Feature Transformer'] == configuration
        assert result['parameters']['pipeline'] == configuration


<<<<<<< HEAD
@patch('evalml.objectives.BinaryClassificationObjective.optimize_threshold')
def test_automl_best_pipeline(mock_optimize, X_y_binary):
    X, y = X_y_binary

    automl = AutoMLSearch(problem_type='binary', train_best_pipeline=False, n_jobs=1)
    automl.search(X, y)
    with pytest.raises(PipelineNotYetFittedError, match="not fitted"):
        automl.best_pipeline.predict(X)

    mock_optimize.return_value = 0.62

    automl = AutoMLSearch(problem_type='binary', optimize_thresholds=False, objective="Accuracy Binary", n_jobs=1)
    automl.search(X, y)
    automl.best_pipeline.predict(X)
    assert automl.best_pipeline.threshold == 0.5

    automl = AutoMLSearch(problem_type='binary', optimize_thresholds=True, objective="Log Loss Binary", n_jobs=1)
    automl.search(X, y)
    automl.best_pipeline.predict(X)
    assert automl.best_pipeline.threshold == 0.5

    automl = AutoMLSearch(problem_type='binary', optimize_thresholds=True, objective="Accuracy Binary", n_jobs=1)
    automl.search(X, y)
    automl.best_pipeline.predict(X)
    assert automl.best_pipeline.threshold == 0.62
=======
@pytest.mark.parametrize("problem_type", [ProblemTypes.BINARY, ProblemTypes.MULTICLASS, ProblemTypes.REGRESSION])
@patch('evalml.pipelines.RegressionPipeline.fit')
@patch('evalml.pipelines.RegressionPipeline.score')
@patch('evalml.pipelines.MulticlassClassificationPipeline.fit')
@patch('evalml.pipelines.MulticlassClassificationPipeline.score')
@patch('evalml.pipelines.BinaryClassificationPipeline.fit')
@patch('evalml.pipelines.BinaryClassificationPipeline.score')
def test_automl_data_split_consistent(mock_binary_score, mock_binary_fit, mock_multi_score, mock_multi_fit,
                                      mock_regression_score, mock_regression_fit, problem_type,
                                      X_y_binary, X_y_multi, X_y_regression):
    if problem_type == ProblemTypes.BINARY:
        X, y = X_y_binary

    elif problem_type == ProblemTypes.MULTICLASS:
        X, y = X_y_multi

    elif problem_type == ProblemTypes.REGRESSION:
        X, y = X_y_regression

    data_splits = []
    random_state = [0, 0, 1]
    for state in random_state:
        a = AutoMLSearch(problem_type=problem_type, random_state=state, max_iterations=1)
        a.search(X, y)
        data_splits.append([[set(train), set(test)] for train, test in a.data_split.split(X, y)])
    # append split from last random state again, should be referencing same datasplit object
    data_splits.append([[set(train), set(test)] for train, test in a.data_split.split(X, y)])

    assert data_splits[0] == data_splits[1]
    assert data_splits[1] != data_splits[2]
    assert data_splits[2] == data_splits[3]
>>>>>>> 583d60ce
<|MERGE_RESOLUTION|>--- conflicted
+++ resolved
@@ -1897,7 +1897,6 @@
         assert result['parameters']['pipeline'] == configuration
 
 
-<<<<<<< HEAD
 @patch('evalml.objectives.BinaryClassificationObjective.optimize_threshold')
 def test_automl_best_pipeline(mock_optimize, X_y_binary):
     X, y = X_y_binary
@@ -1923,7 +1922,8 @@
     automl.search(X, y)
     automl.best_pipeline.predict(X)
     assert automl.best_pipeline.threshold == 0.62
-=======
+
+
 @pytest.mark.parametrize("problem_type", [ProblemTypes.BINARY, ProblemTypes.MULTICLASS, ProblemTypes.REGRESSION])
 @patch('evalml.pipelines.RegressionPipeline.fit')
 @patch('evalml.pipelines.RegressionPipeline.score')
@@ -1955,4 +1955,3 @@
     assert data_splits[0] == data_splits[1]
     assert data_splits[1] != data_splits[2]
     assert data_splits[2] == data_splits[3]
->>>>>>> 583d60ce
