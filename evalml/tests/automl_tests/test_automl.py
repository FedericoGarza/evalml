import os
import warnings
from collections import OrderedDict
from itertools import product
from unittest.mock import MagicMock, PropertyMock, patch

import cloudpickle
import numpy as np
import pandas as pd
import pytest
import woodwork as ww
from sklearn import datasets
from sklearn.model_selection import KFold
from skopt.space import Categorical, Integer, Real

from evalml import AutoMLSearch
from evalml.automl.callbacks import (
    log_and_save_error_callback,
    log_error_callback,
    raise_and_save_error_callback,
    raise_error_callback,
    silent_error_callback
)
from evalml.automl.utils import (
    _LARGE_DATA_PERCENT_VALIDATION,
    _LARGE_DATA_ROW_THRESHOLD,
    get_default_primary_search_objective,
    make_data_splitter
)
from evalml.data_checks import (
    DataCheck,
    DataCheckError,
    DataChecks,
    DataCheckWarning
)
from evalml.demos import load_breast_cancer, load_wine
from evalml.exceptions import (
    AutoMLSearchException,
    PipelineNotFoundError,
    PipelineNotYetFittedError
)
from evalml.model_family import ModelFamily
from evalml.objectives import (
    BinaryClassificationObjective,
    CostBenefitMatrix,
    FraudCost,
    RegressionObjective
)
from evalml.objectives.utils import (
    get_all_objective_names,
    get_core_objectives,
    get_non_core_objectives,
    get_objective
)
from evalml.pipelines import (
    BinaryClassificationPipeline,
    Estimator,
    MulticlassClassificationPipeline,
    RegressionPipeline
)
from evalml.pipelines.components.utils import (
    allowed_model_families,
    get_estimators
)
from evalml.pipelines.utils import make_pipeline
from evalml.preprocessing import (
    BalancedClassificationDataCVSplit,
    BalancedClassificationDataTVSplit,
    TrainingValidationSplit,
    split_data
)
from evalml.problem_types import ProblemTypes, handle_problem_types
from evalml.tuners import NoParamsException, RandomSearchTuner


@pytest.mark.parametrize("automl_type,objective",
                         zip([ProblemTypes.REGRESSION, ProblemTypes.MULTICLASS, ProblemTypes.BINARY, ProblemTypes.BINARY],
                             ['R2', 'log loss multiclass', 'log loss binary', 'F1']))
def test_search_results(X_y_regression, X_y_binary, X_y_multi, automl_type, objective):
    expected_cv_data_keys = {'all_objective_scores', 'score', 'binary_classification_threshold'}
    if automl_type == ProblemTypes.REGRESSION:
        expected_pipeline_class = RegressionPipeline
        X, y = X_y_regression
    elif automl_type == ProblemTypes.BINARY:
        expected_pipeline_class = BinaryClassificationPipeline
        X, y = X_y_binary
    elif automl_type == ProblemTypes.MULTICLASS:
        expected_pipeline_class = MulticlassClassificationPipeline
        X, y = X_y_multi

    automl = AutoMLSearch(X_train=X, y_train=y, problem_type=automl_type, objective=objective, max_iterations=2, n_jobs=1)
    automl.search()
    assert automl.results.keys() == {'pipeline_results', 'search_order', 'errors'}
    assert automl.results['search_order'] == [0, 1]
    assert len(automl.results['pipeline_results']) == 2
    for pipeline_id, results in automl.results['pipeline_results'].items():
        assert results.keys() == {'id', 'pipeline_name', 'pipeline_class', 'pipeline_summary', 'parameters', 'score', 'high_variance_cv', 'training_time',
                                  'cv_data', 'percent_better_than_baseline_all_objectives',
                                  'percent_better_than_baseline', 'validation_score'}
        assert results['id'] == pipeline_id
        assert isinstance(results['pipeline_name'], str)
        assert issubclass(results['pipeline_class'], expected_pipeline_class)
        assert isinstance(results['pipeline_summary'], str)
        assert isinstance(results['parameters'], dict)
        assert isinstance(results['score'], float)
        assert isinstance(results['high_variance_cv'], bool)
        assert isinstance(results['cv_data'], list)
        for cv_result in results['cv_data']:
            assert cv_result.keys() == expected_cv_data_keys
            if objective == 'F1':
                assert cv_result['binary_classification_threshold'] == 0.5
            else:
                assert cv_result['binary_classification_threshold'] is None
            all_objective_scores = cv_result["all_objective_scores"]
            for score in all_objective_scores.values():
                assert score is not None
        assert automl.get_pipeline(pipeline_id).parameters == results['parameters']
        assert results['validation_score'] == pd.Series([fold['score'] for fold in results['cv_data']])[0]
    assert isinstance(automl.rankings, pd.DataFrame)
    assert isinstance(automl.full_rankings, pd.DataFrame)
    assert np.all(automl.rankings.dtypes == pd.Series(
        [np.dtype('int64'), np.dtype('O'), np.dtype('float64'), np.dtype('float64'), np.dtype('float64'), np.dtype('bool'), np.dtype('O')],
        index=['id', 'pipeline_name', 'score', "validation_score", 'percent_better_than_baseline', 'high_variance_cv', 'parameters']))
    assert np.all(automl.full_rankings.dtypes == pd.Series(
        [np.dtype('int64'), np.dtype('O'), np.dtype('float64'), np.dtype('float64'), np.dtype('float64'), np.dtype('bool'), np.dtype('O')],
        index=['id', 'pipeline_name', 'score', "validation_score", 'percent_better_than_baseline', 'high_variance_cv', 'parameters']))


@pytest.mark.parametrize("automl_type", [ProblemTypes.BINARY, ProblemTypes.MULTICLASS, ProblemTypes.REGRESSION])
@patch('evalml.pipelines.RegressionPipeline.score')
@patch('evalml.pipelines.RegressionPipeline.fit')
@patch('evalml.pipelines.MulticlassClassificationPipeline.score')
@patch('evalml.pipelines.MulticlassClassificationPipeline.fit')
@patch('evalml.pipelines.BinaryClassificationPipeline.score')
@patch('evalml.pipelines.BinaryClassificationPipeline.fit')
def test_pipeline_limits(mock_fit_binary, mock_score_binary,
                         mock_fit_multi, mock_score_multi,
                         mock_fit_regression, mock_score_regression,
                         automl_type, caplog,
                         X_y_binary, X_y_multi, X_y_regression):
    if automl_type == ProblemTypes.BINARY:
        X, y = X_y_binary
    elif automl_type == ProblemTypes.MULTICLASS:
        X, y = X_y_multi
    elif automl_type == ProblemTypes.REGRESSION:
        X, y = X_y_regression

    mock_score_binary.return_value = {'Log Loss Binary': 1.0}
    mock_score_multi.return_value = {'Log Loss Multiclass': 1.0}
    mock_score_regression.return_value = {'R2': 1.0}

    automl = AutoMLSearch(X_train=X, y_train=y, problem_type=automl_type, max_iterations=1)
    automl.search()
    out = caplog.text
    assert "Searching up to 1 pipelines. " in out
    assert len(automl.results['pipeline_results']) == 1

    caplog.clear()
    automl = AutoMLSearch(X_train=X, y_train=y, problem_type=automl_type, max_time=1)
    automl.search()
    out = caplog.text
    assert "Will stop searching for new pipelines after 1 seconds" in out
    assert len(automl.results['pipeline_results']) >= 1

    caplog.clear()
    automl = AutoMLSearch(X_train=X, y_train=y, problem_type=automl_type, max_time=1, max_iterations=5)
    automl.search()
    out = caplog.text
    assert "Searching up to 5 pipelines. " in out
    assert "Will stop searching for new pipelines after 1 seconds" in out
    assert len(automl.results['pipeline_results']) <= 5

    caplog.clear()
    automl = AutoMLSearch(X_train=X, y_train=y, problem_type=automl_type)
    automl.search()
    out = caplog.text
    assert "Using default limit of max_batches=1." in out
    assert "Searching up to 1 batches for a total of" in out
    assert len(automl.results['pipeline_results']) > 5

    caplog.clear()
    automl = AutoMLSearch(X_train=X, y_train=y, problem_type=automl_type, max_time=1e-16)
    automl.search()
    out = caplog.text
    assert "Will stop searching for new pipelines after 0 seconds" in out
    # search will always run at least one pipeline
    assert len(automl.results['pipeline_results']) >= 1


@patch('evalml.pipelines.BinaryClassificationPipeline.fit')
def test_pipeline_fit_raises(mock_fit, X_y_binary, caplog):
    msg = 'all your model are belong to us'
    mock_fit.side_effect = Exception(msg)
    X, y = X_y_binary
    # Don't train the best pipeline, since this test mocks the pipeline.fit() method and causes it to raise an exception,
    # which we don't want to raise while fitting the best pipeline.
    automl = AutoMLSearch(X_train=X, y_train=y, problem_type='binary', max_iterations=1, train_best_pipeline=False)
    automl.search()
    out = caplog.text
    assert 'Exception during automl search' in out
    pipeline_results = automl.results.get('pipeline_results', {})
    assert len(pipeline_results) == 1

    cv_scores_all = pipeline_results[0].get('cv_data', {})
    for cv_scores in cv_scores_all:
        for name, score in cv_scores['all_objective_scores'].items():
            if name in ['# Training', '# Validation']:
                assert score > 0
            else:
                assert np.isnan(score)


@patch('evalml.pipelines.BinaryClassificationPipeline.score')
def test_pipeline_score_raises(mock_score, X_y_binary, caplog):
    msg = 'all your model are belong to us'
    mock_score.side_effect = Exception(msg)
    X, y = X_y_binary
    automl = AutoMLSearch(X_train=X, y_train=y, problem_type='binary', max_iterations=1, n_jobs=1)
    automl.search()
    out = caplog.text
    assert 'Exception during automl search' in out
    assert 'All scores will be replaced with nan.' in out
    pipeline_results = automl.results.get('pipeline_results', {})
    assert len(pipeline_results) == 1
    cv_scores_all = pipeline_results[0]["cv_data"][0]["all_objective_scores"]
    objective_scores = {o.name: cv_scores_all[o.name] for o in [automl.objective] + automl.additional_objectives}

    assert np.isnan(list(objective_scores.values())).all()


@patch('evalml.objectives.AUC.score')
def test_objective_score_raises(mock_score, X_y_binary, caplog):
    msg = 'all your model are belong to us'
    mock_score.side_effect = Exception(msg)
    X, y = X_y_binary
    automl = AutoMLSearch(X_train=X, y_train=y, problem_type='binary', max_iterations=1, n_jobs=1)
    automl.search()
    out = caplog.text

    assert msg in out
    pipeline_results = automl.results.get('pipeline_results')
    assert len(pipeline_results) == 1
    cv_scores_all = pipeline_results[0].get('cv_data')
    scores = cv_scores_all[0]['all_objective_scores']
    auc_score = scores.pop('AUC')
    assert np.isnan(auc_score)
    assert not np.isnan(list(scores.values())).any()


def test_rankings(X_y_binary, X_y_regression):
    X, y = X_y_binary
    model_families = ['random_forest']
    automl = AutoMLSearch(X_train=X, y_train=y, problem_type='binary', allowed_model_families=model_families,
                          max_iterations=3, n_jobs=1)
    automl.search()
    assert len(automl.full_rankings) == 3
    assert len(automl.rankings) == 2

    X, y = X_y_regression
    automl = AutoMLSearch(X_train=X, y_train=y, problem_type='regression', allowed_model_families=model_families, max_iterations=3,
                          n_jobs=1)
    automl.search()
    assert len(automl.full_rankings) == 3
    assert len(automl.rankings) == 2


@patch('evalml.objectives.BinaryClassificationObjective.optimize_threshold')
@patch('evalml.pipelines.BinaryClassificationPipeline.predict_proba')
@patch('evalml.pipelines.BinaryClassificationPipeline.score')
@patch('evalml.pipelines.BinaryClassificationPipeline.fit')
def test_automl_str_search(mock_fit, mock_score, mock_predict_proba, mock_optimize_threshold, X_y_binary):
    def _dummy_callback(param1, param2, param3):
        return None

    X, y = X_y_binary
    search_params = {
        'problem_type': 'binary',
        'objective': 'F1',
        'max_time': 100,
        'max_iterations': 5,
        'patience': 2,
        'tolerance': 0.5,
        'allowed_model_families': ['random_forest', 'linear_model'],
        'data_splitter': BalancedClassificationDataCVSplit(n_splits=5),
        'tuner_class': RandomSearchTuner,
        'start_iteration_callback': _dummy_callback,
        'add_result_callback': None,
        'additional_objectives': ['Precision', 'AUC'],
        'n_jobs': 2,
        'optimize_thresholds': True
    }

    param_str_reps = {
        'Objective': search_params['objective'],
        'Max Time': search_params['max_time'],
        'Max Iterations': search_params['max_iterations'],
        'Allowed Pipelines': [],
        'Patience': search_params['patience'],
        'Tolerance': search_params['tolerance'],
        'Data Splitting': ('BalancedClassificationDataCVSplit(balanced_ratio=None,', 'n_splits=5, random_seed=0'),
        'Tuner': 'RandomSearchTuner',
        'Start Iteration Callback': '_dummy_callback',
        'Add Result Callback': None,
        'Additional Objectives': search_params['additional_objectives'],
        'Random Seed': 0,
        'n_jobs': search_params['n_jobs'],
        'Optimize Thresholds': search_params['optimize_thresholds']
    }

    automl = AutoMLSearch(X_train=X, y_train=y, **search_params)
    mock_score.return_value = {automl.objective.name: 1.0}
    mock_optimize_threshold.return_value = 0.62
    str_rep = str(automl)
    for param, value in param_str_reps.items():
        if isinstance(value, (tuple, list)):
            assert f"{param}" in str_rep
            for item in value:
                s = f"\t{str(item)}" if isinstance(value, list) else f"{item}"
                assert s in str_rep
        else:
            assert f"{param}: {str(value)}" in str_rep
    assert "Search Results" not in str_rep

    mock_score.return_value = {automl.objective.name: 1.0}
    mock_predict_proba.return_value = ww.DataTable(pd.DataFrame([[1.0, 0.0], [0.0, 1.0]]))
    automl.search()
    mock_fit.assert_called()
    mock_score.assert_called()
    mock_predict_proba.assert_called()
    mock_optimize_threshold.assert_called()

    str_rep = str(automl)
    assert "Search Results:" in str_rep
    assert automl.rankings.drop(['parameters'], axis='columns').to_string() in str_rep


def test_automl_data_check_results_is_none_before_search(X_y_binary):
    X, y = X_y_binary
    automl = AutoMLSearch(X_train=X, y_train=y, problem_type='binary', max_iterations=1, n_jobs=1)
    assert automl.data_check_results is None


@patch('evalml.pipelines.BinaryClassificationPipeline.score')
@patch('evalml.pipelines.BinaryClassificationPipeline.fit')
def test_automl_empty_data_checks(mock_fit, mock_score):
    X = pd.DataFrame({"feature1": [1, 2, 3],
                      "feature2": [None, None, None]})
    y = pd.Series([1, 1, 1])

    mock_score.return_value = {'Log Loss Binary': 1.0}

    automl = AutoMLSearch(X_train=X, y_train=y, problem_type="binary", max_iterations=1)
    automl.search(data_checks=[])
    assert automl.data_check_results == {"warnings": [], "errors": [], "actions": []}
    mock_fit.assert_called()
    mock_score.assert_called()

    automl.search(data_checks="disabled")
    assert automl.data_check_results == {"warnings": [], "errors": [], "actions": []}

    automl.search(data_checks=None)
    assert automl.data_check_results == {"warnings": [], "errors": [], "actions": []}


@patch('evalml.data_checks.DefaultDataChecks.validate')
@patch('evalml.pipelines.BinaryClassificationPipeline.score')
@patch('evalml.pipelines.BinaryClassificationPipeline.fit')
def test_automl_default_data_checks(mock_fit, mock_score, mock_validate, X_y_binary, caplog):
    X, y = X_y_binary
    mock_score.return_value = {'Log Loss Binary': 1.0}
    mock_validate.return_value = {
        "warnings": [DataCheckWarning("default data check warning", "DefaultDataChecks").to_dict()],
        "errors": []
    }

    automl = AutoMLSearch(X_train=X, y_train=y, problem_type='binary', max_iterations=1)
    automl.search()
    out = caplog.text
    assert "default data check warning" in out
    assert automl.data_check_results == mock_validate.return_value
    mock_fit.assert_called()
    mock_score.assert_called()
    mock_validate.assert_called()


class MockDataCheckErrorAndWarning(DataCheck):
    def validate(self, X, y):
        return {
            "warnings": [DataCheckWarning("warning one", self.name).to_dict()],
            "errors": [DataCheckError("error one", self.name).to_dict()],
            "actions": []
        }


@pytest.mark.parametrize("data_checks",
                         [[MockDataCheckErrorAndWarning()],
                          DataChecks([MockDataCheckErrorAndWarning])])
@patch('evalml.pipelines.BinaryClassificationPipeline.score')
@patch('evalml.pipelines.BinaryClassificationPipeline.fit')
def test_automl_data_checks_raises_error(mock_fit, mock_score, data_checks, caplog):
    X = pd.DataFrame()
    y = pd.Series()

    automl = AutoMLSearch(X_train=X, y_train=y, problem_type="binary", max_iterations=1)

    with pytest.raises(ValueError, match="Data checks raised"):
        automl.search(data_checks=data_checks)

    out = caplog.text
    assert "error one" in out
    assert "warning one" in out
    assert automl.data_check_results == MockDataCheckErrorAndWarning().validate(X, y)


def test_automl_bad_data_check_parameter_type():
    X = pd.DataFrame()
    y = pd.Series()

    automl = AutoMLSearch(X_train=X, y_train=y, problem_type="binary", max_iterations=1, n_jobs=1)

    with pytest.raises(ValueError, match="Parameter data_checks must be a list. Received int."):
        automl.search(data_checks=1)
    with pytest.raises(ValueError, match="All elements of parameter data_checks must be an instance of DataCheck."):
        automl.search(data_checks=[1])
    with pytest.raises(ValueError, match="If data_checks is a string, it must be either 'auto' or 'disabled'. "
                                         "Received 'default'."):
        automl.search(data_checks="default")
    with pytest.raises(ValueError, match="All elements of parameter data_checks must be an instance of DataCheck."):
        automl.search(data_checks=[DataChecks([]), 1])
    with pytest.raises(ValueError, match="All elements of parameter data_checks must be an instance of DataCheck."):
        automl.search(data_checks=[MockDataCheckErrorAndWarning])


class MockDataCheckObjective(DataCheck):
    def __init__(self, objective):
        self.objective_name = get_objective(objective).name

    def validate(self, X, y):
        return {"warnings": [], "errors": [], "actions": []}


@pytest.mark.parametrize("data_checks", [DataChecks([MockDataCheckObjective],
                                                    data_check_params={"MockDataCheckObjective": {"objective": 'R2'}})])
def test_automl_passes_correct_objective_name_to_data_check(data_checks, X_y_regression):
    X, y = X_y_regression
    automl = AutoMLSearch(X, y, problem_type=ProblemTypes.REGRESSION)
    automl.search(data_checks=data_checks)
    assert automl._validate_data_checks(data_checks).data_checks[0].objective_name == MockDataCheckObjective("R2").objective_name


def test_validate_data_check_n_splits():
    X, y = datasets.make_classification(n_samples=21, n_features=6, n_classes=3,
                                        n_informative=3, n_redundant=2, random_state=0)

    data_split = make_data_splitter(X, y, problem_type='multiclass', n_splits=4, random_seed=42)
    automl = AutoMLSearch(X, y, problem_type="multiclass", max_iterations=1, n_jobs=1, data_splitter=data_split)
    with pytest.raises(ValueError, match="Data checks raised some warnings and/or errors."):
        automl.search()
    assert automl.data_check_results["errors"][0]["message"] == "The number of instances of these targets is less than 2 * the number of cross folds = 8 instances: [2, 1, 0]"


def test_automl_str_no_param_search(X_y_binary):
    X, y = X_y_binary
    automl = AutoMLSearch(X_train=X, y_train=y, problem_type='binary')

    param_str_reps = {
        'Objective': 'Log Loss Binary',
        'Max Time': 'None',
        'Max Iterations': 'None',
        'Allowed Pipelines': [],
        'Patience': 'None',
        'Tolerance': '0.0',
        'Data Splitting': 'BalancedClassificationDataCVSplit(n_splits=3, random_state=0, shuffle=True)',
        'Tuner': 'SKOptTuner',
        'Additional Objectives': [
            'AUC',
            'Accuracy Binary',
            'Balanced Accuracy Binary',
            'F1',
            'MCC Binary',
            'Precision'],
        'Start Iteration Callback': 'None',
        'Add Result Callback': 'None',
        'Random Seed': 0,
        'n_jobs': '-1',
        'Optimize Thresholds': 'False'
    }

    str_rep = str(automl)
    for param, value in param_str_reps.items():
        assert f"{param}" in str_rep
        if isinstance(value, list):
            value = "\n".join(["\t{}".format(item) for item in value])
            assert value in str_rep
    assert "Search Results" not in str_rep


@patch('evalml.pipelines.BinaryClassificationPipeline.score')
@patch('evalml.pipelines.BinaryClassificationPipeline.fit')
def test_automl_feature_selection(mock_fit, mock_score, X_y_binary):
    X, y = X_y_binary
    mock_score.return_value = {'Log Loss Binary': 1.0}

    class MockFeatureSelectionPipeline(BinaryClassificationPipeline):
        component_graph = ['RF Classifier Select From Model', 'Logistic Regression Classifier']

        def fit(self, X, y):
            """Mock fit, noop"""

    allowed_pipelines = [MockFeatureSelectionPipeline]
    start_iteration_callback = MagicMock()
    automl = AutoMLSearch(X_train=X, y_train=y, problem_type='binary', max_iterations=2, start_iteration_callback=start_iteration_callback, allowed_pipelines=allowed_pipelines)
    automl.search()

    assert start_iteration_callback.call_count == 2
    proposed_parameters = start_iteration_callback.call_args_list[1][0][1]
    assert proposed_parameters.keys() == {'RF Classifier Select From Model', 'Logistic Regression Classifier'}
    assert proposed_parameters['RF Classifier Select From Model']['number_features'] == X.shape[1]


@patch('evalml.tuners.random_search_tuner.RandomSearchTuner.is_search_space_exhausted')
@patch('evalml.pipelines.BinaryClassificationPipeline.score')
@patch('evalml.pipelines.BinaryClassificationPipeline.fit')
def test_automl_tuner_exception(mock_fit, mock_score, mock_is_search_space_exhausted, X_y_binary):
    mock_score.return_value = {'Log Loss Binary': 1.0}
    X, y = X_y_binary
    error_text = "Cannot create a unique set of unexplored parameters. Try expanding the search space."
    mock_is_search_space_exhausted.side_effect = NoParamsException(error_text)
    automl = AutoMLSearch(X_train=X, y_train=y, problem_type='regression', objective="R2", tuner_class=RandomSearchTuner, max_iterations=10)
    with pytest.raises(NoParamsException, match=error_text):
        automl.search()


@patch('evalml.automl.automl_algorithm.IterativeAlgorithm.next_batch')
@patch('evalml.pipelines.BinaryClassificationPipeline.score')
@patch('evalml.pipelines.BinaryClassificationPipeline.fit')
def test_automl_algorithm(mock_fit, mock_score, mock_algo_next_batch, X_y_binary):
    X, y = X_y_binary
    mock_score.return_value = {'Log Loss Binary': 1.0}
    mock_algo_next_batch.side_effect = StopIteration("that's all, folks")
    automl = AutoMLSearch(X_train=X, y_train=y, problem_type='binary', max_iterations=5)
    automl.search()
    assert automl.data_check_results == {"warnings": [], "errors": [], "actions": []}
    mock_fit.assert_called()
    mock_score.assert_called()
    assert mock_algo_next_batch.call_count == 1
    pipeline_results = automl.results.get('pipeline_results', {})
    assert len(pipeline_results) == 1
    assert pipeline_results[0].get('score') == 1.0


@patch('evalml.automl.automl_algorithm.IterativeAlgorithm.__init__')
def test_automl_allowed_pipelines_algorithm(mock_algo_init, dummy_binary_pipeline_class, X_y_binary):
    mock_algo_init.side_effect = Exception('mock algo init')
    X, y = X_y_binary

    allowed_pipelines = [dummy_binary_pipeline_class]
    with pytest.raises(Exception, match='mock algo init'):
        AutoMLSearch(X_train=X, y_train=y, problem_type='binary', allowed_pipelines=allowed_pipelines, max_iterations=10)
    assert mock_algo_init.call_count == 1
    _, kwargs = mock_algo_init.call_args
    assert kwargs['max_iterations'] == 10
    assert kwargs['allowed_pipelines'] == allowed_pipelines

    allowed_model_families = [ModelFamily.RANDOM_FOREST]
    with pytest.raises(Exception, match='mock algo init'):
        AutoMLSearch(X_train=X, y_train=y, problem_type='binary', allowed_model_families=allowed_model_families, max_iterations=1)
    assert mock_algo_init.call_count == 2
    _, kwargs = mock_algo_init.call_args
    assert kwargs['max_iterations'] == 1
    for actual, expected in zip(kwargs['allowed_pipelines'], [make_pipeline(X, y, estimator, ProblemTypes.BINARY) for estimator in get_estimators(ProblemTypes.BINARY, model_families=allowed_model_families)]):
        assert actual.parameters == expected.parameters


def test_automl_serialization(X_y_binary, tmpdir):
    X, y = X_y_binary
    path = os.path.join(str(tmpdir), 'automl.pkl')
    num_max_iterations = 5
    automl = AutoMLSearch(X_train=X, y_train=y, problem_type='binary', max_iterations=num_max_iterations, n_jobs=1)
    automl.search()
    automl.save(path)
    loaded_automl = automl.load(path)

    for i in range(num_max_iterations):
        assert automl.get_pipeline(i).__class__ == loaded_automl.get_pipeline(i).__class__
        assert automl.get_pipeline(i).parameters == loaded_automl.get_pipeline(i).parameters

        for id_, pipeline_results in automl.results['pipeline_results'].items():
            loaded_ = loaded_automl.results['pipeline_results'][id_]
            for name in pipeline_results:
                # Use np to check percent_better_than_baseline because of (possible) nans
                if name == 'percent_better_than_baseline_all_objectives':
                    for objective_name, value in pipeline_results[name].items():
                        np.testing.assert_almost_equal(value, loaded_[name][objective_name])
                elif name == 'percent_better_than_baseline':
                    np.testing.assert_almost_equal(pipeline_results[name], loaded_[name])
                else:
                    assert pipeline_results[name] == loaded_[name]

    pd.testing.assert_frame_equal(automl.rankings, loaded_automl.rankings)


@patch('cloudpickle.dump')
def test_automl_serialization_protocol(mock_cloudpickle_dump, tmpdir, X_y_binary):
    X, y = X_y_binary
    path = os.path.join(str(tmpdir), 'automl.pkl')
    automl = AutoMLSearch(X_train=X, y_train=y, problem_type='binary', max_iterations=5, n_jobs=1)

    automl.save(path)
    assert len(mock_cloudpickle_dump.call_args_list) == 1
    assert mock_cloudpickle_dump.call_args_list[0][1]['protocol'] == cloudpickle.DEFAULT_PROTOCOL

    mock_cloudpickle_dump.reset_mock()
    automl.save(path, pickle_protocol=42)
    assert len(mock_cloudpickle_dump.call_args_list) == 1
    assert mock_cloudpickle_dump.call_args_list[0][1]['protocol'] == 42


def test_invalid_data_splitter(X_y_binary):
    X, y = X_y_binary
    data_splitter = pd.DataFrame()
    with pytest.raises(ValueError, match='Not a valid data splitter'):
        AutoMLSearch(X_train=X, y_train=y, problem_type='binary', data_splitter=data_splitter)


@patch('evalml.pipelines.BinaryClassificationPipeline.score')
def test_large_dataset_binary(mock_score):
    X = pd.DataFrame({'col_0': [i for i in range(101000)]})
    y = pd.Series([i % 2 for i in range(101000)])

    fraud_objective = FraudCost(amount_col='col_0')

    automl = AutoMLSearch(X_train=X, y_train=y,
                          problem_type='binary',
                          objective=fraud_objective,
                          additional_objectives=['auc', 'f1', 'precision'],
                          max_time=1,
                          max_iterations=1,
                          optimize_thresholds=True,
                          n_jobs=1)
    mock_score.return_value = {automl.objective.name: 1.234}
    automl.search()
    assert isinstance(automl.data_splitter, BalancedClassificationDataTVSplit)
    assert automl.data_splitter.get_n_splits() == 1

    for pipeline_id in automl.results['search_order']:
        assert len(automl.results['pipeline_results'][pipeline_id]['cv_data']) == 1
        assert automl.results['pipeline_results'][pipeline_id]['cv_data'][0]['score'] == 1.234
        assert automl.results['pipeline_results'][pipeline_id]['score'] == automl.results['pipeline_results'][pipeline_id]['validation_score']


@patch('evalml.pipelines.MulticlassClassificationPipeline.score')
def test_large_dataset_multiclass(mock_score):
    X = pd.DataFrame({'col_0': [i for i in range(101000)]})
    y = pd.Series([i % 4 for i in range(101000)])

    automl = AutoMLSearch(X_train=X, y_train=y, problem_type='multiclass', max_time=1, max_iterations=1, n_jobs=1)
    mock_score.return_value = {automl.objective.name: 1.234}
    automl.search()
    assert isinstance(automl.data_splitter, BalancedClassificationDataTVSplit)
    assert automl.data_splitter.get_n_splits() == 1

    for pipeline_id in automl.results['search_order']:
        assert len(automl.results['pipeline_results'][pipeline_id]['cv_data']) == 1
        assert automl.results['pipeline_results'][pipeline_id]['cv_data'][0]['score'] == 1.234
        assert automl.results['pipeline_results'][pipeline_id]['score'] == automl.results['pipeline_results'][pipeline_id]['validation_score']


@patch('evalml.pipelines.RegressionPipeline.score')
def test_large_dataset_regression(mock_score):
    X = pd.DataFrame({'col_0': [i for i in range(101000)]})
    y = pd.Series([i for i in range(101000)])

    automl = AutoMLSearch(X_train=X, y_train=y, problem_type='regression', max_time=1, max_iterations=1, n_jobs=1)
    mock_score.return_value = {automl.objective.name: 1.234}
    automl.search()
    assert isinstance(automl.data_splitter, TrainingValidationSplit)
    assert automl.data_splitter.get_n_splits() == 1

    for pipeline_id in automl.results['search_order']:
        assert len(automl.results['pipeline_results'][pipeline_id]['cv_data']) == 1
        assert automl.results['pipeline_results'][pipeline_id]['cv_data'][0]['score'] == 1.234
        assert automl.results['pipeline_results'][pipeline_id]['score'] == automl.results['pipeline_results'][pipeline_id]['validation_score']


def test_large_dataset_split_size(X_y_binary):
    X, y = X_y_binary

    def generate_fake_dataset(rows):
        X = pd.DataFrame({'col_0': [i for i in range(rows)]})
        y = pd.Series([i % 2 for i in range(rows)])
        return X, y

    fraud_objective = FraudCost(amount_col='col_0')

    automl = AutoMLSearch(X_train=X, y_train=y,
                          problem_type='binary',
                          objective=fraud_objective,
                          additional_objectives=['auc', 'f1', 'precision'],
                          max_time=1,
                          max_iterations=1,
                          optimize_thresholds=True)
    assert isinstance(automl.data_splitter, BalancedClassificationDataCVSplit)

    under_max_rows = _LARGE_DATA_ROW_THRESHOLD - 1
    X, y = generate_fake_dataset(under_max_rows)
    automl = AutoMLSearch(X_train=X, y_train=y,
                          problem_type='binary',
                          objective=fraud_objective,
                          additional_objectives=['auc', 'f1', 'precision'],
                          max_time=1,
                          max_iterations=1,
                          optimize_thresholds=True)
    assert isinstance(automl.data_splitter, BalancedClassificationDataCVSplit)

    automl.data_splitter = None
    over_max_rows = _LARGE_DATA_ROW_THRESHOLD + 1
    X, y = generate_fake_dataset(over_max_rows)

    automl = AutoMLSearch(X_train=X, y_train=y,
                          problem_type='binary',
                          objective=fraud_objective,
                          additional_objectives=['auc', 'f1', 'precision'],
                          max_time=1,
                          max_iterations=1,
                          optimize_thresholds=True)
    assert isinstance(automl.data_splitter, BalancedClassificationDataTVSplit)
    assert automl.data_splitter.test_size == (_LARGE_DATA_PERCENT_VALIDATION)


def test_data_splitter_shuffle():
    # this test checks that the default data split strategy should shuffle data. it creates a target which
    # increases monotonically from 0 to n-1.
    #
    # if shuffle is enabled, the baseline model, which predicts the mean of the training data, should accurately
    # predict the mean of the validation data, because the training split in each CV fold will contain a mix of
    # values from across the target range, thus yielding an R^2 of close to 0.
    #
    # if shuffle is disabled, the mean value learned on each CV fold's training data will be incredible inaccurate,
    # thus yielding an R^2 well below 0.

    n = 100000
    X = pd.DataFrame({'col_0': np.random.random(n)})
    y = pd.Series(np.arange(n), name='target')
    automl = AutoMLSearch(X_train=X, y_train=y,
                          problem_type='regression',
                          max_time=1,
                          max_iterations=1,
                          n_jobs=1)
    automl.search()
    assert automl.results['search_order'] == [0]
    assert len(automl.results['pipeline_results'][0]['cv_data']) == 3
    for fold in range(3):
        np.testing.assert_almost_equal(automl.results['pipeline_results'][0]['cv_data'][fold]['score'], 0.0, decimal=4)
    np.testing.assert_almost_equal(automl.results['pipeline_results'][0]['score'], 0.0, decimal=4)
    np.testing.assert_almost_equal(automl.results['pipeline_results'][0]['validation_score'], 0.0, decimal=4)


def test_allowed_pipelines_with_incorrect_problem_type(dummy_binary_pipeline_class, X_y_binary):
    X, y = X_y_binary
    # checks that not setting allowed_pipelines does not error out
    AutoMLSearch(X_train=X, y_train=y, problem_type='binary')

    with pytest.raises(ValueError, match="is not compatible with problem_type"):
        AutoMLSearch(X_train=X, y_train=y, problem_type='regression', allowed_pipelines=[dummy_binary_pipeline_class])


def test_main_objective_problem_type_mismatch(X_y_binary):
    X, y = X_y_binary
    with pytest.raises(ValueError, match="is not compatible with a"):
        AutoMLSearch(X_train=X, y_train=y, problem_type='binary', objective='R2')
    with pytest.raises(ValueError, match="is not compatible with a"):
        AutoMLSearch(X_train=X, y_train=y, problem_type='regression', objective='MCC Binary')
    with pytest.raises(ValueError, match="is not compatible with a"):
        AutoMLSearch(X_train=X, y_train=y, problem_type='binary', objective='MCC Multiclass')
    with pytest.raises(ValueError, match="is not compatible with a"):
        AutoMLSearch(X_train=X, y_train=y, problem_type='multiclass', objective='MSE')


def test_init_missing_data(X_y_binary):
    X, y = X_y_binary
    with pytest.raises(ValueError, match=r"Must specify training data as a 2d array using the X_train argument"):
        AutoMLSearch(y_train=y, problem_type='binary')

    with pytest.raises(ValueError, match=r"Must specify training data target values as a 1d vector using the y_train argument"):
        AutoMLSearch(X_train=X, problem_type='binary')


def test_init_problem_type_error(X_y_binary):
    X, y = X_y_binary
    with pytest.raises(ValueError, match=r"choose one of \(binary, multiclass, regression\) as problem_type"):
        AutoMLSearch(X_train=X, y_train=y)

    with pytest.raises(KeyError, match=r"does not exist"):
        AutoMLSearch(X_train=X, y_train=y, problem_type='multi')


def test_init_objective(X_y_binary):
    X, y = X_y_binary
    defaults = {'multiclass': 'Log Loss Multiclass', 'binary': 'Log Loss Binary', 'regression': 'R2'}
    for problem_type in defaults:
        error_automl = AutoMLSearch(X_train=X, y_train=y, problem_type=problem_type)
        assert error_automl.objective.name == defaults[problem_type]


@patch('evalml.automl.automl_search.AutoMLSearch.search')
def test_checks_at_search_time(mock_search, dummy_regression_pipeline_class, X_y_multi):
    X, y = X_y_multi

    error_text = "in search, problem_type mismatches label type."
    mock_search.side_effect = ValueError(error_text)

    error_automl = AutoMLSearch(X_train=X, y_train=y, problem_type='regression', objective="R2")
    with pytest.raises(ValueError, match=error_text):
        error_automl.search()


def test_incompatible_additional_objectives(X_y_binary):
    X, y = X_y_binary
    with pytest.raises(ValueError, match="is not compatible with a "):
        AutoMLSearch(X_train=X, y_train=y, problem_type='multiclass', additional_objectives=['Precision', 'AUC'])


def test_default_objective(X_y_binary):
    X, y = X_y_binary
    correct_matches = {ProblemTypes.MULTICLASS: 'Log Loss Multiclass',
                       ProblemTypes.BINARY: 'Log Loss Binary',
                       ProblemTypes.REGRESSION: 'R2'}
    for problem_type in correct_matches:
        automl = AutoMLSearch(X_train=X, y_train=y, problem_type=problem_type)
        assert automl.objective.name == correct_matches[problem_type]

        automl = AutoMLSearch(X_train=X, y_train=y, problem_type=problem_type.name)
        assert automl.objective.name == correct_matches[problem_type]


@patch('evalml.pipelines.BinaryClassificationPipeline.score')
@patch('evalml.pipelines.BinaryClassificationPipeline.fit')
def test_add_to_rankings(mock_fit, mock_score, dummy_binary_pipeline_class, X_y_binary):
    X, y = X_y_binary
    mock_score.return_value = {'Log Loss Binary': 1.0}

    automl = AutoMLSearch(X_train=X, y_train=y, problem_type='binary', max_iterations=1,
                          allowed_pipelines=[dummy_binary_pipeline_class])
    automl.search()
    assert len(automl.rankings) == 1
    assert len(automl.full_rankings) == 1
    original_best_pipeline = automl.best_pipeline
    assert original_best_pipeline is not None

    mock_score.return_value = {'Log Loss Binary': 0.1234}
    test_pipeline = dummy_binary_pipeline_class(parameters={})
    automl.add_to_rankings(test_pipeline)
    assert automl.best_pipeline.name == test_pipeline.name
    assert automl.best_pipeline.parameters == test_pipeline.parameters
    assert automl.best_pipeline.component_graph == test_pipeline.component_graph
    assert len(automl.rankings) == 2
    assert len(automl.full_rankings) == 2
    assert 0.1234 in automl.rankings['score'].values

    mock_score.return_value = {'Log Loss Binary': 0.5678}
    test_pipeline_2 = dummy_binary_pipeline_class(parameters={'Mock Classifier': {'a': 1.234}})
    automl.add_to_rankings(test_pipeline_2)
    assert automl.best_pipeline.name == test_pipeline.name
    assert automl.best_pipeline.parameters == test_pipeline.parameters
    assert automl.best_pipeline.component_graph == test_pipeline.component_graph
    assert len(automl.rankings) == 2
    assert len(automl.full_rankings) == 3
    assert 0.5678 not in automl.rankings['score'].values
    assert 0.5678 in automl.full_rankings['score'].values


@patch('evalml.pipelines.BinaryClassificationPipeline.score')
@patch('evalml.pipelines.BinaryClassificationPipeline.fit')
def test_add_to_rankings_no_search(mock_fit, mock_score, dummy_binary_pipeline_class, X_y_binary):
    X, y = X_y_binary
    automl = AutoMLSearch(X_train=X, y_train=y, problem_type='binary', max_iterations=1,
                          allowed_pipelines=[dummy_binary_pipeline_class])

    mock_score.return_value = {'Log Loss Binary': 0.5234}
    test_pipeline = dummy_binary_pipeline_class(parameters={})

    automl.add_to_rankings(test_pipeline)
    best_pipeline = automl.best_pipeline
    assert best_pipeline is not None
    assert isinstance(automl.data_splitter, BalancedClassificationDataCVSplit)
    assert len(automl.rankings) == 1
    assert 0.5234 in automl.rankings['score'].values
    assert np.isnan(automl.results['pipeline_results'][0]['percent_better_than_baseline'])
    assert all(np.isnan(res) for res in automl.results['pipeline_results'][0]['percent_better_than_baseline_all_objectives'].values())


@patch('evalml.pipelines.RegressionPipeline.score')
def test_add_to_rankings_regression_large(mock_score, dummy_regression_pipeline_class):
    X = pd.DataFrame({'col_0': [i for i in range(101000)]})
    y = pd.Series([i for i in range(101000)])

    test_pipeline = dummy_regression_pipeline_class(parameters={})
    automl = AutoMLSearch(X_train=X, y_train=y, allowed_pipelines=[test_pipeline],
                          problem_type='regression', max_time=1, max_iterations=1, n_jobs=1)
    assert isinstance(automl.data_splitter, TrainingValidationSplit)
    mock_score.return_value = {automl.objective.name: 0.1234}

    automl.add_to_rankings(test_pipeline)
    assert isinstance(automl.data_splitter, TrainingValidationSplit)
    assert len(automl.rankings) == 1
    assert 0.1234 in automl.rankings['score'].values


def test_add_to_rankings_new_pipeline(dummy_regression_pipeline_class):
    X = pd.DataFrame({'col_0': [i for i in range(100)]})
    y = pd.Series([i for i in range(100)])

    automl = AutoMLSearch(X_train=X, y_train=y, problem_type='regression', max_time=1, max_iterations=1, n_jobs=1)
    test_pipeline = dummy_regression_pipeline_class(parameters={})
    automl.add_to_rankings(test_pipeline)


@patch('evalml.pipelines.RegressionPipeline.score')
def test_add_to_rankings_regression(mock_score, dummy_regression_pipeline_class, X_y_regression):
    X, y = X_y_regression

    test_pipeline = dummy_regression_pipeline_class(parameters={})
    automl = AutoMLSearch(X_train=X, y_train=y, allowed_pipelines=[test_pipeline],
                          problem_type='regression', max_time=1, max_iterations=1, n_jobs=1)
    mock_score.return_value = {automl.objective.name: 0.1234}

    automl.add_to_rankings(test_pipeline)
    assert isinstance(automl.data_splitter, KFold)
    assert len(automl.rankings) == 1
    assert 0.1234 in automl.rankings['score'].values


@patch('evalml.pipelines.BinaryClassificationPipeline.score')
@patch('evalml.pipelines.BinaryClassificationPipeline.fit')
def test_add_to_rankings_duplicate(mock_fit, mock_score, dummy_binary_pipeline_class, X_y_binary):
    X, y = X_y_binary
    mock_score.return_value = {'Log Loss Binary': 0.1234}

    automl = AutoMLSearch(X_train=X, y_train=y, problem_type='binary', max_iterations=1, allowed_pipelines=[dummy_binary_pipeline_class])
    automl.search()
    best_pipeline = automl.best_pipeline
    test_pipeline = dummy_binary_pipeline_class(parameters={})
    assert automl.best_pipeline == best_pipeline
    automl.add_to_rankings(test_pipeline)

    test_pipeline_duplicate = dummy_binary_pipeline_class(parameters={})
    assert automl.add_to_rankings(test_pipeline_duplicate) is None


@patch('evalml.pipelines.BinaryClassificationPipeline.score')
@patch('evalml.pipelines.BinaryClassificationPipeline.fit')
def test_add_to_rankings_trained(mock_fit, mock_score, dummy_binary_pipeline_class, X_y_binary):
    X, y = X_y_binary
    mock_score.return_value = {'Log Loss Binary': 1.0}

    class CoolBinaryClassificationPipeline(dummy_binary_pipeline_class):
        name = "Cool Binary Classification Pipeline"

    automl = AutoMLSearch(X_train=X, y_train=y, problem_type='binary', max_iterations=1,
                          allowed_pipelines=[dummy_binary_pipeline_class, CoolBinaryClassificationPipeline])
    automl.search()
    assert len(automl.rankings) == 1
    assert len(automl.full_rankings) == 1

    mock_score.return_value = {'Log Loss Binary': 0.1234}
    test_pipeline = dummy_binary_pipeline_class(parameters={})
    automl.add_to_rankings(test_pipeline)
    assert len(automl.rankings) == 2
    assert len(automl.full_rankings) == 2
    assert list(automl.rankings['score'].values).count(0.1234) == 1
    assert list(automl.full_rankings['score'].values).count(0.1234) == 1

    mock_fit.return_value = CoolBinaryClassificationPipeline(parameters={})
    test_pipeline_trained = CoolBinaryClassificationPipeline(parameters={}).fit(X, y)
    automl.add_to_rankings(test_pipeline_trained)
    assert len(automl.rankings) == 3
    assert len(automl.full_rankings) == 3
    assert list(automl.rankings['score'].values).count(0.1234) == 2
    assert list(automl.full_rankings['score'].values).count(0.1234) == 2


def test_no_search(X_y_binary):
    X, y = X_y_binary
    automl = AutoMLSearch(X_train=X, y_train=y, problem_type='binary')
    assert isinstance(automl.rankings, pd.DataFrame)
    assert isinstance(automl.full_rankings, pd.DataFrame)

    df_columns = ["id", "pipeline_name", "score", "validation_score", "percent_better_than_baseline",
                  "high_variance_cv", "parameters"]
    assert (automl.rankings.columns == df_columns).all()
    assert (automl.full_rankings.columns == df_columns).all()

    assert automl._data_check_results is None

    with pytest.raises(PipelineNotFoundError):
        automl.best_pipeline

    with pytest.raises(PipelineNotFoundError):
        automl.get_pipeline(0)

    with pytest.raises(PipelineNotFoundError):
        automl.describe_pipeline(0)


@patch('evalml.pipelines.BinaryClassificationPipeline.score')
@patch('evalml.pipelines.BinaryClassificationPipeline.fit')
def test_get_pipeline_invalid(mock_fit, mock_score, X_y_binary):
    X, y = X_y_binary
    mock_score.return_value = {'Log Loss Binary': 1.0}

    automl = AutoMLSearch(X_train=X, y_train=y, problem_type='binary')
    with pytest.raises(PipelineNotFoundError, match="Pipeline not found in automl results"):
        automl.get_pipeline(1000)

    automl = AutoMLSearch(X_train=X, y_train=y, problem_type='binary', max_iterations=1)
    automl.search()
    assert automl.get_pipeline(0).name == 'Mode Baseline Binary Classification Pipeline'
    automl._results['pipeline_results'][0].pop('pipeline_class')
    with pytest.raises(PipelineNotFoundError, match="Pipeline class or parameters not found in automl results"):
        automl.get_pipeline(0)

    automl = AutoMLSearch(X_train=X, y_train=y, problem_type='binary', max_iterations=1)
    automl.search()
    assert automl.get_pipeline(0).name == 'Mode Baseline Binary Classification Pipeline'
    automl._results['pipeline_results'][0].pop('parameters')
    with pytest.raises(PipelineNotFoundError, match="Pipeline class or parameters not found in automl results"):
        automl.get_pipeline(0)


@patch('evalml.pipelines.BinaryClassificationPipeline.score', return_value={'Log Loss Binary': 1.0})
@patch('evalml.pipelines.BinaryClassificationPipeline.fit')
@pytest.mark.parametrize("return_dict", [True, False])
def test_describe_pipeline(mock_fit, mock_score, return_dict, caplog, X_y_binary):
    X, y = X_y_binary
    automl = AutoMLSearch(X_train=X, y_train=y, problem_type='binary', max_iterations=1)
    automl.search()
    out = caplog.text

    assert "Searching up to 1 pipelines. " in out

    assert len(automl.results['pipeline_results']) == 1
    caplog.clear()
    automl_dict = automl.describe_pipeline(0, return_dict=return_dict)
    out = caplog.text
    assert "Mode Baseline Binary Classification Pipeline" in out
    assert "Problem Type: binary" in out
    assert "Model Family: Baseline" in out
    assert "* strategy : mode" in out
    assert "Total training time (including CV): " in out
    assert "Log Loss Binary # Training # Validation" in out
    assert "0                      1.000     66.000       34.000" in out
    assert "1                      1.000     67.000       33.000" in out
    assert "2                      1.000     67.000       33.000" in out
    assert "mean                   1.000          -            -" in out
    assert "std                    0.000          -            -" in out
    assert "coef of var            0.000          -            -" in out

    if return_dict:
        assert automl_dict['id'] == 0
        assert automl_dict['pipeline_name'] == 'Mode Baseline Binary Classification Pipeline'
        assert automl_dict['pipeline_summary'] == 'Baseline Classifier'
        assert automl_dict['parameters'] == {'Baseline Classifier': {'strategy': 'mode'}}
        assert automl_dict['score'] == 1.0
        assert not automl_dict['high_variance_cv']
        assert isinstance(automl_dict['training_time'], float)
        assert automl_dict['cv_data'] == [{'all_objective_scores': OrderedDict([('Log Loss Binary', 1.0), ('# Training', 66), ('# Validation', 34)]), 'score': 1.0, 'binary_classification_threshold': None},
                                          {'all_objective_scores': OrderedDict([('Log Loss Binary', 1.0), ('# Training', 67), ('# Validation', 33)]), 'score': 1.0, 'binary_classification_threshold': None},
                                          {'all_objective_scores': OrderedDict([('Log Loss Binary', 1.0), ('# Training', 67), ('# Validation', 33)]), 'score': 1.0, 'binary_classification_threshold': None}]
        assert automl_dict['percent_better_than_baseline_all_objectives'] == {'Log Loss Binary': 0}
        assert automl_dict['percent_better_than_baseline'] == 0
        assert automl_dict['validation_score'] == 1.0
    else:
        assert automl_dict is None


@patch('evalml.pipelines.BinaryClassificationPipeline.score')
@patch('evalml.pipelines.BinaryClassificationPipeline.fit')
@pytest.mark.parametrize("return_dict", [True, False])
def test_describe_pipeline_with_ensembling(mock_pipeline_fit, mock_score, return_dict, X_y_binary, caplog):
    X, y = X_y_binary

    two_stacking_batches = 1 + 2 * (len(get_estimators(ProblemTypes.BINARY)) + 1)
    automl = AutoMLSearch(X_train=X, y_train=y, problem_type="binary", max_batches=two_stacking_batches,
                          objective="Log Loss Binary", ensembling=True, error_callback=raise_error_callback)

    mock_score.side_effect = [{'Log Loss Binary': score} for score in np.arange(0, -1 * automl.max_iterations * automl.data_splitter.get_n_splits(), -0.1)]  # Dcreases with each call
    automl.search(data_checks=None)
    pipeline_names = automl.rankings['pipeline_name']
    assert pipeline_names.str.contains('Ensemble').any()

    ensemble_ids = [_get_first_stacked_classifier_no() - 1, len(automl.results['pipeline_results']) - 1]

    for i, ensemble_id in enumerate(ensemble_ids):
        caplog.clear()
        automl_dict = automl.describe_pipeline(ensemble_id, return_dict=return_dict)
        out = caplog.text
        assert "Stacked Ensemble Classification Pipeline" in out
        assert "Problem Type: binary" in out
        assert "Model Family: Ensemble" in out
        assert "* final_estimator : None" in out
        assert "Total training time (including CV): " in out
        assert "Log Loss Binary # Training # Validation" in out
        assert "Input for ensembler are pipelines with IDs:" in out

        if return_dict:
            assert automl_dict['id'] == ensemble_id
            assert automl_dict['pipeline_name'] == "Stacked Ensemble Classification Pipeline"
            assert automl_dict['pipeline_summary'] == 'Stacked Ensemble Classifier'
            assert isinstance(automl_dict['score'], float)
            assert not automl_dict['high_variance_cv']
            assert isinstance(automl_dict['training_time'], float)
            assert isinstance(automl_dict['percent_better_than_baseline_all_objectives'], dict)
            assert isinstance(automl_dict['percent_better_than_baseline'], float)
            assert isinstance(automl_dict['validation_score'], float)
            assert len(automl_dict['input_pipeline_ids']) == len(allowed_model_families("binary"))
            if i == 0:
                assert all(input_id < ensemble_id for input_id in automl_dict['input_pipeline_ids'])
            else:
                assert all(input_id < ensemble_id for input_id in automl_dict['input_pipeline_ids'])
                assert all(input_id > ensemble_ids[0] for input_id in automl_dict['input_pipeline_ids'])
        else:
            assert automl_dict is None


@patch('evalml.pipelines.BinaryClassificationPipeline.score')
@patch('evalml.pipelines.BinaryClassificationPipeline.fit')
def test_results_getter(mock_fit, mock_score, X_y_binary):
    X, y = X_y_binary
    automl = AutoMLSearch(X_train=X, y_train=y, problem_type='binary', max_iterations=1)

    assert automl.results == {'pipeline_results': {},
                              'search_order': [],
                              'errors': []}

    mock_score.return_value = {'Log Loss Binary': 1.0}
    automl.search()

    assert automl.results['pipeline_results'][0]['score'] == 1.0

    with pytest.raises(AttributeError, match='set attribute'):
        automl.results = 2.0

    automl.results['pipeline_results'][0]['score'] = 2.0
    assert automl.results['pipeline_results'][0]['score'] == 1.0


@pytest.mark.parametrize("data_type", ['li', 'np', 'pd', 'ww'])
@pytest.mark.parametrize("automl_type", [ProblemTypes.BINARY, ProblemTypes.MULTICLASS])
@pytest.mark.parametrize("target_type", ['int16', 'int32', 'int64', 'float16', 'float32', 'float64', 'bool', 'category', 'object', 'Int64', 'boolean'])
def test_targets_pandas_data_types_classification(data_type, automl_type, target_type, make_data_type):
    if data_type == 'np' and target_type in ['Int64', 'boolean']:
        pytest.skip("Skipping test where data type is numpy and target type is nullable dtype")

    if automl_type == ProblemTypes.BINARY:
        X, y = load_breast_cancer(return_pandas=True)
        if "bool" in target_type:
            y = y.map({"malignant": False, "benign": True})
    elif automl_type == ProblemTypes.MULTICLASS:
        if "bool" in target_type:
            pytest.skip("Skipping test where problem type is multiclass but target type is boolean")
        X, y = load_wine(return_pandas=True)
    unique_vals = y.unique()
    # Update target types as necessary
    if target_type in ['category', 'object']:
        if target_type == "category":
            y = pd.Categorical(y)
    elif "int" in target_type.lower():
        y = y.map({unique_vals[i]: int(i) for i in range(len(unique_vals))})
    elif "float" in target_type.lower():
        y = y.map({unique_vals[i]: float(i) for i in range(len(unique_vals))})

    y = y.astype(target_type)
    if data_type != 'pd':
        X = make_data_type(data_type, X)
        y = make_data_type(data_type, y)

    automl = AutoMLSearch(X_train=X, y_train=y, problem_type=automl_type, max_iterations=3, n_jobs=1)
    automl.search()
    for pipeline_id, pipeline_result in automl.results['pipeline_results'].items():
        cv_data = pipeline_result['cv_data']
        for fold in cv_data:
            all_objective_scores = fold["all_objective_scores"]
            for score in all_objective_scores.values():
                assert score is not None

    assert len(automl.full_rankings) == 3
    assert not automl.full_rankings['score'].isnull().values.any()


class KeyboardInterruptOnKthPipeline:
    """Helps us time when the test will send a KeyboardInterrupt Exception to search."""

    def __init__(self, k):
        self.n_calls = 1
        self.k = k

    def __call__(self, pipeline_class, parameters, automl_obj):
        """Raises KeyboardInterrupt on the kth call.

        Arguments are ignored but included to meet the call back API.
        """
        if self.n_calls == self.k:
            self.n_calls += 1
            raise KeyboardInterrupt
        else:
            self.n_calls += 1


# These are used to mock return values to the builtin "input" function.
interrupt = ["y"]
interrupt_after_bad_message = ["No.", "Yes!", "y"]
dont_interrupt = ["n"]
dont_interrupt_after_bad_message = ["Yes", "yes.", "n"]


@pytest.mark.parametrize("when_to_interrupt,user_input,number_results",
                         [(1, interrupt, 0),
                          (1, interrupt_after_bad_message, 0),
                          (1, dont_interrupt, 5),
                          (1, dont_interrupt_after_bad_message, 5),
                          (2, interrupt, 1),
                          (2, interrupt_after_bad_message, 1),
                          (2, dont_interrupt, 5),
                          (2, dont_interrupt_after_bad_message, 5),
                          (3, interrupt, 2),
                          (3, interrupt_after_bad_message, 2),
                          (3, dont_interrupt, 5),
                          (3, dont_interrupt_after_bad_message, 5),
                          (5, interrupt, 4),
                          (5, interrupt_after_bad_message, 4),
                          (5, dont_interrupt, 5),
                          (5, dont_interrupt_after_bad_message, 5)])
@patch("builtins.input")
@patch('evalml.pipelines.BinaryClassificationPipeline.score', return_value={"F1": 1.0})
@patch('evalml.pipelines.BinaryClassificationPipeline.fit')
def test_catch_keyboard_interrupt(mock_fit, mock_score, mock_input,
                                  when_to_interrupt, user_input, number_results,
                                  X_y_binary):
    mock_input.side_effect = user_input
    X, y = X_y_binary
    callback = KeyboardInterruptOnKthPipeline(k=when_to_interrupt)
    automl = AutoMLSearch(X_train=X, y_train=y, problem_type="binary", max_iterations=5, start_iteration_callback=callback, objective="f1")
    automl.search()
    assert len(automl._results['pipeline_results']) == number_results
    if number_results == 0:
        with pytest.raises(PipelineNotFoundError):
            automl.best_pipeline


def make_mock_rankings(scores):
    df = pd.DataFrame({'id': range(len(scores)), 'score': scores,
                       'pipeline_name': [f'Mock name {i}' for i in range(len(scores))]})
    return df


@patch('evalml.automl.automl_algorithm.IterativeAlgorithm.next_batch')
@patch('evalml.automl.AutoMLSearch.full_rankings', new_callable=PropertyMock)
@patch('evalml.automl.AutoMLSearch.rankings', new_callable=PropertyMock)
def test_pipelines_in_batch_return_nan(mock_rankings, mock_full_rankings, mock_next_batch, X_y_binary, dummy_binary_pipeline_class):
    X, y = X_y_binary
    mock_rankings.side_effect = [make_mock_rankings([0, 0, 0]),  # first batch
                                 make_mock_rankings([0, 0, 0, 0, np.nan]),  # second batch
                                 make_mock_rankings([0, 0, 0, 0, np.nan, np.nan, np.nan])]  # third batch, should raise error
    mock_full_rankings.side_effect = [make_mock_rankings([0, 0, 0]),  # first batch
                                      make_mock_rankings([0, 0, 0, 0, np.nan]),  # second batch
                                      make_mock_rankings([0, 0, 0, 0, np.nan, np.nan, np.nan])]  # third batch, should raise error
    mock_next_batch.side_effect = [[dummy_binary_pipeline_class(parameters={}), dummy_binary_pipeline_class(parameters={})] for i in range(3)]
    automl = AutoMLSearch(X_train=X, y_train=y, problem_type='binary', max_batches=3, allowed_pipelines=[dummy_binary_pipeline_class], n_jobs=1)
    with pytest.raises(AutoMLSearchException, match="All pipelines in the current AutoML batch produced a score of np.nan on the primary objective"):
        automl.search()


@patch('evalml.automl.automl_algorithm.IterativeAlgorithm.next_batch')
@patch('evalml.automl.AutoMLSearch.full_rankings', new_callable=PropertyMock)
@patch('evalml.automl.AutoMLSearch.rankings', new_callable=PropertyMock)
def test_pipelines_in_batch_return_none(mock_rankings, mock_full_rankings, mock_next_batch, X_y_binary, dummy_binary_pipeline_class):
    X, y = X_y_binary
    mock_rankings.side_effect = [make_mock_rankings([0, 0, 0]),  # first batch
                                 make_mock_rankings([0, 0, 0, 0, None]),  # second batch
                                 make_mock_rankings([0, 0, 0, 0, None, None, None])]  # third batch, should raise error
    mock_full_rankings.side_effect = [make_mock_rankings([0, 0, 0]),  # first batch
                                      make_mock_rankings([0, 0, 0, 0, None]),  # second batch
                                      make_mock_rankings([0, 0, 0, 0, None, None, None])]  # third batch, should raise error
    mock_next_batch.side_effect = [[dummy_binary_pipeline_class(parameters={}), dummy_binary_pipeline_class(parameters={})] for i in range(3)]
    automl = AutoMLSearch(X_train=X, y_train=y, problem_type='binary', max_batches=3, allowed_pipelines=[dummy_binary_pipeline_class], n_jobs=1)
    with pytest.raises(AutoMLSearchException, match="All pipelines in the current AutoML batch produced a score of np.nan on the primary objective"):
        automl.search()


@patch('evalml.automl.engine.engine_base.split_data')
@patch('evalml.pipelines.BinaryClassificationPipeline.score')
@patch('evalml.pipelines.BinaryClassificationPipeline.fit')
def test_error_during_train_test_split(mock_fit, mock_score, mock_split_data, X_y_binary):
    X, y = X_y_binary
    mock_score.return_value = {'Log Loss Binary': 1.0}
    # this method is called during pipeline eval for binary classification and will cause scores to be set to nan
    mock_split_data.side_effect = RuntimeError()
    automl = AutoMLSearch(X_train=X, y_train=y, problem_type='binary', objective='Accuracy Binary', max_iterations=2, optimize_thresholds=True, train_best_pipeline=False)
    with pytest.raises(AutoMLSearchException, match="All pipelines in the current AutoML batch produced a score of np.nan on the primary objective"):
        automl.search()
    for pipeline in automl.results['pipeline_results'].values():
        assert np.isnan(pipeline['score'])


all_objectives = get_core_objectives("binary") + get_core_objectives("multiclass") + get_core_objectives("regression")


class CustomClassificationObjective(BinaryClassificationObjective):
    """Accuracy score for binary and multiclass classification."""
    name = "Classification Accuracy"
    greater_is_better = True
    score_needs_proba = False
    perfect_score = 1.0
    is_bounded_like_percentage = False
    problem_types = [ProblemTypes.BINARY, ProblemTypes.MULTICLASS]

    def objective_function(self, y_true, y_predicted, X=None):
        """Not implementing since mocked in our tests."""


class CustomRegressionObjective(RegressionObjective):
    """Accuracy score for binary and multiclass classification."""
    name = "Custom Regression Objective"
    greater_is_better = True
    score_needs_proba = False
    perfect_score = 1.0
    is_bounded_like_percentage = False
    problem_types = [ProblemTypes.REGRESSION, ProblemTypes.TIME_SERIES_REGRESSION]

    def objective_function(self, y_true, y_predicted, X=None):
        """Not implementing since mocked in our tests."""


@pytest.mark.parametrize("objective,pipeline_scores,baseline_score,problem_type_value",
                         product(all_objectives + [CostBenefitMatrix, CustomClassificationObjective()],
                                 [(0.3, 0.4), (np.nan, 0.4), (0.3, np.nan), (np.nan, np.nan)],
                                 [0.1, np.nan],
                                 [ProblemTypes.BINARY, ProblemTypes.MULTICLASS, ProblemTypes.REGRESSION, ProblemTypes.TIME_SERIES_REGRESSION]))
def test_percent_better_than_baseline_in_rankings(objective, pipeline_scores, baseline_score, problem_type_value,
                                                  dummy_binary_pipeline_class, dummy_multiclass_pipeline_class,
                                                  dummy_regression_pipeline_class,
                                                  dummy_time_series_regression_pipeline_class,
                                                  X_y_binary):
    if not objective.is_defined_for_problem_type(problem_type_value):
        pytest.skip("Skipping because objective is not defined for problem type")

    # Ok to only use binary labels since score and fit methods are mocked
    X, y = X_y_binary

    pipeline_class = {ProblemTypes.BINARY: dummy_binary_pipeline_class,
                      ProblemTypes.MULTICLASS: dummy_multiclass_pipeline_class,
                      ProblemTypes.REGRESSION: dummy_regression_pipeline_class,
                      ProblemTypes.TIME_SERIES_REGRESSION: dummy_time_series_regression_pipeline_class}[problem_type_value]
    baseline_pipeline_class = {ProblemTypes.BINARY: "evalml.pipelines.ModeBaselineBinaryPipeline",
                               ProblemTypes.MULTICLASS: "evalml.pipelines.ModeBaselineMulticlassPipeline",
                               ProblemTypes.REGRESSION: "evalml.pipelines.MeanBaselineRegressionPipeline",
                               ProblemTypes.TIME_SERIES_REGRESSION: "evalml.pipelines.TimeSeriesBaselineRegressionPipeline"
                               }[problem_type_value]

    class DummyPipeline(pipeline_class):
        problem_type = problem_type_value

        def fit(self, *args, **kwargs):
            """Mocking fit"""

    class Pipeline1(DummyPipeline):
        name = "Pipeline1"

    class Pipeline2(DummyPipeline):
        name = "Pipeline2"

    mock_score_1 = MagicMock(return_value={objective.name: pipeline_scores[0]})
    mock_score_2 = MagicMock(return_value={objective.name: pipeline_scores[1]})
    Pipeline1.score = mock_score_1
    Pipeline2.score = mock_score_2

    if objective.name.lower() == "cost benefit matrix":
        automl = AutoMLSearch(X_train=X, y_train=y, problem_type=problem_type_value, max_iterations=3,
                              allowed_pipelines=[Pipeline1, Pipeline2], objective=objective(0, 0, 0, 0),
                              additional_objectives=[], n_jobs=1)
    elif problem_type_value == ProblemTypes.TIME_SERIES_REGRESSION:
        automl = AutoMLSearch(X_train=X, y_train=y, problem_type=problem_type_value, max_iterations=3,
                              allowed_pipelines=[Pipeline1, Pipeline2], objective=objective,
                              additional_objectives=[], problem_configuration={'gap': 0, 'max_delay': 0}, train_best_pipeline=False, n_jobs=1)
    else:
        automl = AutoMLSearch(X_train=X, y_train=y, problem_type=problem_type_value, max_iterations=3,
                              allowed_pipelines=[Pipeline1, Pipeline2], objective=objective,
                              additional_objectives=[], n_jobs=1)

    with patch(baseline_pipeline_class + ".score", return_value={objective.name: baseline_score}):
        if np.isnan(pipeline_scores).all():
            with pytest.raises(AutoMLSearchException, match="All pipelines in the current AutoML batch produced a score of np.nan on the primary objective"):
                automl.search(data_checks=None)
        else:
            automl.search(data_checks=None)
        scores = dict(zip(automl.rankings.pipeline_name, automl.rankings.percent_better_than_baseline))
        baseline_name = next(name for name in automl.rankings.pipeline_name if name not in {"Pipeline1", "Pipeline2"})
        answers = {"Pipeline1": round(objective.calculate_percent_difference(pipeline_scores[0], baseline_score), 2),
                   "Pipeline2": round(objective.calculate_percent_difference(pipeline_scores[1], baseline_score), 2),
                   baseline_name: round(objective.calculate_percent_difference(baseline_score, baseline_score), 2)}
        for name in answers:
            np.testing.assert_almost_equal(scores[name], answers[name], decimal=3)


@pytest.mark.parametrize("custom_additional_objective", [True, False])
@pytest.mark.parametrize("problem_type", ["binary", "multiclass", "regression", "time series regression"])
@patch("evalml.pipelines.ModeBaselineBinaryPipeline.fit")
@patch("evalml.pipelines.ModeBaselineMulticlassPipeline.fit")
@patch("evalml.pipelines.MeanBaselineRegressionPipeline.fit")
@patch("evalml.pipelines.TimeSeriesBaselineRegressionPipeline.fit")
def test_percent_better_than_baseline_computed_for_all_objectives(mock_time_series_baseline_regression_fit,
                                                                  mock_baseline_regression_fit,
                                                                  mock_baseline_multiclass_fit,
                                                                  mock_baseline_binary_fit,
                                                                  problem_type,
                                                                  custom_additional_objective,
                                                                  dummy_binary_pipeline_class,
                                                                  dummy_multiclass_pipeline_class,
                                                                  dummy_regression_pipeline_class,
                                                                  dummy_time_series_regression_pipeline_class,
                                                                  X_y_binary):
    X, y = X_y_binary

    problem_type_enum = handle_problem_types(problem_type)

    pipeline_class = {"binary": dummy_binary_pipeline_class,
                      "multiclass": dummy_multiclass_pipeline_class,
                      "regression": dummy_regression_pipeline_class,
                      "time series regression": dummy_time_series_regression_pipeline_class}[problem_type]
    baseline_pipeline_class = {"binary": "evalml.pipelines.ModeBaselineBinaryPipeline",
                               "multiclass": "evalml.pipelines.ModeBaselineMulticlassPipeline",
                               "regression": "evalml.pipelines.MeanBaselineRegressionPipeline",
                               "time series regression": "evalml.pipelines.TimeSeriesBaselineRegressionPipeline"
                               }[problem_type]

    class DummyPipeline(pipeline_class):
        name = "Dummy 1"
        problem_type = problem_type_enum

        def fit(self, *args, **kwargs):
            """Mocking fit"""

    additional_objectives = None
    if custom_additional_objective:
        if CustomClassificationObjective.is_defined_for_problem_type(problem_type_enum):
            additional_objectives = [CustomClassificationObjective()]
        else:
            additional_objectives = [CustomRegressionObjective(), "Root Mean Squared Error"]

    core_objectives = get_core_objectives(problem_type)
    if additional_objectives:
        core_objectives = [get_default_primary_search_objective(problem_type_enum)] + additional_objectives
    mock_scores = {get_objective(obj).name: i for i, obj in enumerate(core_objectives)}
    mock_baseline_scores = {get_objective(obj).name: i + 1 for i, obj in enumerate(core_objectives)}
    answer = {}
    baseline_percent_difference = {}
    for obj in core_objectives:
        obj_class = get_objective(obj)
        answer[obj_class.name] = obj_class.calculate_percent_difference(mock_scores[obj_class.name],
                                                                        mock_baseline_scores[obj_class.name])
        baseline_percent_difference[obj_class.name] = 0

    mock_score_1 = MagicMock(return_value=mock_scores)
    DummyPipeline.score = mock_score_1

    # specifying problem_configuration for all problem types for conciseness
    automl = AutoMLSearch(X_train=X, y_train=y, problem_type=problem_type, max_iterations=2,
                          allowed_pipelines=[DummyPipeline],
                          objective="auto", problem_configuration={'gap': 1, 'max_delay': 1},
                          additional_objectives=additional_objectives)

    with patch(baseline_pipeline_class + ".score", return_value=mock_baseline_scores):
        automl.search(data_checks=None)
        assert len(automl.results['pipeline_results']) == 2, "This tests assumes only one non-baseline pipeline was run!"
        pipeline_results = automl.results['pipeline_results'][1]
        baseline_results = automl.results['pipeline_results'][0]
        assert pipeline_results["percent_better_than_baseline_all_objectives"] == answer
        assert pipeline_results['percent_better_than_baseline'] == pipeline_results["percent_better_than_baseline_all_objectives"][automl.objective.name]
        # Check that baseline is 0% better than baseline
        assert baseline_results["percent_better_than_baseline_all_objectives"] == baseline_percent_difference


@pytest.mark.parametrize("fold_scores", [[2, 4, 6], [np.nan, 4, 6]])
@patch("evalml.pipelines.ModeBaselineBinaryPipeline.score", return_value={'Log Loss Binary': 1, 'F1': 1})
@patch('evalml.pipelines.BinaryClassificationPipeline.score')
@patch('evalml.pipelines.BinaryClassificationPipeline.fit')
def test_percent_better_than_baseline_scores_different_folds(mock_fit,
                                                             mock_score,
                                                             mock_baseline_score,
                                                             fold_scores,
                                                             dummy_binary_pipeline_class,
                                                             X_y_binary):
    # Test that percent-better-than-baseline is correctly computed when scores differ across folds
    X, y = X_y_binary

    mock_score.side_effect = [{"Log Loss Binary": 1, "F1": val} for val in fold_scores]

    class DummyPipeline(dummy_binary_pipeline_class):
        name = "Dummy 1"
        problem_type = ProblemTypes.BINARY

    f1 = get_objective("f1")()

    if np.isnan(fold_scores[0]):
        answer = np.nan
    else:
        answer = f1.calculate_percent_difference(4, 1)

    automl = AutoMLSearch(X_train=X, y_train=y, problem_type="binary", max_iterations=2,
                          allowed_pipelines=[DummyPipeline], objective="log loss binary", additional_objectives=["f1"])

    automl.search(data_checks=None)
    assert len(automl.results['pipeline_results']) == 2, "This tests assumes only one non-baseline pipeline was run!"
    pipeline_results = automl.results['pipeline_results'][1]
    np.testing.assert_equal(pipeline_results["percent_better_than_baseline_all_objectives"]['F1'], answer)


def _get_first_stacked_classifier_no(model_families=None):
    """Gets the number of iterations necessary before the stacked ensemble will be used."""
    num_classifiers = len(get_estimators(ProblemTypes.BINARY, model_families=model_families))
    # Baseline + first batch + each pipeline iteration (5 is current default pipelines_per_batch) + 1
    return 1 + num_classifiers + num_classifiers * 5 + 1


@pytest.mark.parametrize("max_iterations", [None, 1, 8, 10, _get_first_stacked_classifier_no(), _get_first_stacked_classifier_no() + 2])
@pytest.mark.parametrize("use_ensembling", [True, False])
@patch('evalml.pipelines.BinaryClassificationPipeline.score', return_value={"Log Loss Binary": 0.8})
@patch('evalml.pipelines.BinaryClassificationPipeline.fit')
def test_max_iteration_works_with_stacked_ensemble(mock_pipeline_fit, mock_score, max_iterations, use_ensembling, X_y_binary, caplog):
    X, y = X_y_binary

    automl = AutoMLSearch(X_train=X, y_train=y, problem_type="binary", max_iterations=max_iterations, objective="Log Loss Binary", ensembling=use_ensembling)
    automl.search(data_checks=None)
    # every nth batch a stacked ensemble will be trained
    if max_iterations is None:
        max_iterations = 5  # Default value for max_iterations

    pipeline_names = automl.rankings['pipeline_name']
    if max_iterations < _get_first_stacked_classifier_no():
        assert not pipeline_names.str.contains('Ensemble').any()
        assert not automl.ensembling_indices
    elif use_ensembling:
        assert pipeline_names.str.contains('Ensemble').any()
        assert f"Ensembling will run at the {_get_first_stacked_classifier_no()} iteration" in caplog.text
        assert automl.ensembling_indices

    else:
        assert not pipeline_names.str.contains('Ensemble').any()
        assert not automl.ensembling_indices


@pytest.mark.parametrize("max_batches", [None, 1, 5, 8, 9, 10, 12, 20])
@pytest.mark.parametrize("use_ensembling", [True, False])
@pytest.mark.parametrize("problem_type", [ProblemTypes.BINARY, ProblemTypes.REGRESSION])
@patch('evalml.pipelines.RegressionPipeline.score', return_value={"R2": 0.8})
@patch('evalml.pipelines.RegressionPipeline.fit')
@patch('evalml.pipelines.BinaryClassificationPipeline.score', return_value={"Log Loss Binary": 0.8})
@patch('evalml.pipelines.BinaryClassificationPipeline.fit')
def test_max_batches_works(mock_pipeline_fit, mock_score, mock_regression_fit, mock_regression_score,
                           max_batches, use_ensembling, problem_type, X_y_binary, X_y_regression):
    if problem_type == ProblemTypes.BINARY:
        X, y = X_y_binary
        automl = AutoMLSearch(X_train=X, y_train=y, problem_type="binary", max_iterations=None,
                              max_batches=max_batches, ensembling=use_ensembling)
    elif problem_type == ProblemTypes.REGRESSION:
        X, y = X_y_regression
        automl = AutoMLSearch(X_train=X, y_train=y, problem_type="regression", max_iterations=None,
                              max_batches=max_batches, ensembling=use_ensembling)

    automl.search(data_checks=None)
    # every nth batch a stacked ensemble will be trained
    ensemble_nth_batch = len(automl.allowed_pipelines) + 1

    if max_batches is None:
        n_results = len(automl.allowed_pipelines) + 1
        max_batches = 1
        # _automl_algorithm will include all allowed_pipelines in the first batch even
        # if they are not searched over. That is why n_automl_pipelines does not equal
        # n_results when max_iterations and max_batches are None
        n_automl_pipelines = 1 + len(automl.allowed_pipelines)
        num_ensemble_batches = 0
    else:
        # automl algorithm does not know about the additional stacked ensemble pipelines
        num_ensemble_batches = (max_batches - 1) // ensemble_nth_batch if use_ensembling else 0
        # So that the test does not break when new estimator classes are added
        n_results = 1 + len(automl.allowed_pipelines) + (5 * (max_batches - 1 - num_ensemble_batches)) + num_ensemble_batches
        n_automl_pipelines = n_results
    assert automl._automl_algorithm.batch_number == max_batches
    assert automl._automl_algorithm.pipeline_number + 1 == n_automl_pipelines
    assert len(automl.results["pipeline_results"]) == n_results
    if num_ensemble_batches == 0:
        assert automl.rankings.shape[0] == min(1 + len(automl.allowed_pipelines), n_results)  # add one for baseline
    else:
        assert automl.rankings.shape[0] == min(2 + len(automl.allowed_pipelines), n_results)  # add two for baseline and stacked ensemble
    assert automl.full_rankings.shape[0] == n_results


def test_early_stopping_negative(X_y_binary):
    X, y = X_y_binary
    with pytest.raises(ValueError, match='patience value must be a positive integer.'):
        AutoMLSearch(X_train=X, y_train=y, problem_type='binary', objective='AUC', max_iterations=5, allowed_model_families=['linear_model'], patience=-1, random_seed=0)
    with pytest.raises(ValueError, match='tolerance value must be'):
        AutoMLSearch(X_train=X, y_train=y, problem_type='binary', objective='AUC', max_iterations=5, allowed_model_families=['linear_model'], patience=1, tolerance=1.5, random_seed=0)


def test_early_stopping(caplog, logistic_regression_binary_pipeline_class, X_y_binary):
    X, y = X_y_binary
    automl = AutoMLSearch(X_train=X, y_train=y, problem_type='binary', objective='AUC', max_iterations=5,
                          allowed_model_families=['linear_model'], patience=2, tolerance=0.05,
                          random_seed=0, n_jobs=1)
    mock_results = {
        'search_order': [0, 1, 2, 3],
        'pipeline_results': {}
    }

    scores = [0.84, 0.95, 0.84, 0.96]  # 0.96 is only 1% greater so it doesn't trigger patience due to tolerance
    for id in mock_results['search_order']:
        mock_results['pipeline_results'][id] = {}
        mock_results['pipeline_results'][id]['score'] = scores[id]
        mock_results['pipeline_results'][id]['pipeline_class'] = logistic_regression_binary_pipeline_class
    automl._results = mock_results

    assert not automl._should_continue()
    out = caplog.text
    assert "2 iterations without improvement. Stopping search early." in out


@patch('evalml.pipelines.BinaryClassificationPipeline.score', return_value={"Log Loss Binary": 0.8})
@patch('evalml.pipelines.BinaryClassificationPipeline.fit')
def test_automl_one_allowed_pipeline_ensembling_disabled(mock_pipeline_fit, mock_score, X_y_binary, logistic_regression_binary_pipeline_class, caplog):
    max_iterations = _get_first_stacked_classifier_no([ModelFamily.RANDOM_FOREST]) + 1
    # Checks that when len(allowed_pipeline) == 1, ensembling is not run, even if set to True
    X, y = X_y_binary
    automl = AutoMLSearch(X_train=X, y_train=y, problem_type="binary", max_iterations=max_iterations, allowed_model_families=[ModelFamily.RANDOM_FOREST], ensembling=True)
    automl.search(data_checks=None)
    assert "Ensembling is set to True, but the number of unique pipelines is one, so ensembling will not run." in caplog.text

    pipeline_names = automl.rankings['pipeline_name']
    assert not pipeline_names.str.contains('Ensemble').any()

    caplog.clear()
    max_iterations = _get_first_stacked_classifier_no([ModelFamily.LINEAR_MODEL]) + 1
    automl = AutoMLSearch(X_train=X, y_train=y, problem_type="binary", max_iterations=max_iterations, allowed_pipelines=[logistic_regression_binary_pipeline_class], ensembling=True)
    automl.search(data_checks=None)
    pipeline_names = automl.rankings['pipeline_name']
    assert not pipeline_names.str.contains('Ensemble').any()
    assert "Ensembling is set to True, but the number of unique pipelines is one, so ensembling will not run." in caplog.text
    assert not automl.ensembling_indices
    # Check that ensembling runs when len(allowed_model_families) == 1 but len(allowed_pipelines) > 1
    caplog.clear()
    automl = AutoMLSearch(X_train=X, y_train=y, problem_type="binary", max_iterations=max_iterations, allowed_model_families=[ModelFamily.LINEAR_MODEL], ensembling=True)
    automl.search(data_checks=None)
    pipeline_names = automl.rankings['pipeline_name']
    assert pipeline_names.str.contains('Ensemble').any()
    assert "Ensembling is set to True, but the number of unique pipelines is one, so ensembling will not run." not in caplog.text
    assert automl.ensembling_indices


@patch('evalml.pipelines.BinaryClassificationPipeline.score', return_value={"Log Loss Binary": 0.8})
@patch('evalml.pipelines.BinaryClassificationPipeline.fit')
def test_automl_max_iterations_less_than_ensembling_disabled(mock_pipeline_fit, mock_score, X_y_binary, caplog):
    max_iterations = _get_first_stacked_classifier_no([ModelFamily.LINEAR_MODEL])
    X, y = X_y_binary
    automl = AutoMLSearch(X_train=X, y_train=y, problem_type="binary", max_iterations=max_iterations - 1, allowed_model_families=[ModelFamily.LINEAR_MODEL], ensembling=True)
    automl.search(data_checks=None)
    assert f"Ensembling is set to True, but max_iterations is too small, so ensembling will not run. Set max_iterations >= {max_iterations} to run ensembling." in caplog.text

    pipeline_names = automl.rankings['pipeline_name']
    assert not pipeline_names.str.contains('Ensemble').any()
    assert not automl.ensembling_indices


@patch('evalml.pipelines.BinaryClassificationPipeline.score', return_value={"Log Loss Binary": 0.8})
@patch('evalml.pipelines.BinaryClassificationPipeline.fit')
def test_automl_max_batches_less_than_ensembling_disabled(mock_pipeline_fit, mock_score, X_y_binary, caplog):
    X, y = X_y_binary
    automl = AutoMLSearch(X_train=X, y_train=y, problem_type="binary", max_batches=2, allowed_model_families=[ModelFamily.LINEAR_MODEL], ensembling=True)
    automl.search(data_checks=None)
    first_ensemble_batch = 1 + len(automl.allowed_pipelines) + 1  # First batch + each pipeline batch
    assert f"Ensembling is set to True, but max_batches is too small, so ensembling will not run. Set max_batches >= {first_ensemble_batch} to run ensembling." in caplog.text

    pipeline_names = automl.rankings['pipeline_name']
    assert not pipeline_names.str.contains('Ensemble').any()
    assert not automl.ensembling_indices


@pytest.mark.parametrize("max_batches", [1, 2, 5, 10])
@patch('evalml.pipelines.BinaryClassificationPipeline.score', return_value={"Log Loss Binary": 0.8})
@patch('evalml.pipelines.BinaryClassificationPipeline.fit')
def test_max_batches_output(mock_pipeline_fit, mock_score, max_batches, X_y_binary, caplog):
    X, y = X_y_binary
    automl = AutoMLSearch(X_train=X, y_train=y, problem_type="binary", max_iterations=None, max_batches=max_batches)
    automl.search(data_checks=None)

    output = caplog.text
    for batch_number in range(1, max_batches + 1):
        if batch_number == 1:
            correct_output = len(automl.allowed_pipelines) + 1
        else:
            correct_output = automl._pipelines_per_batch
        assert output.count(f"Batch {batch_number}: ") == correct_output


@patch('evalml.pipelines.BinaryClassificationPipeline.score', return_value={"Log Loss Binary": 0.8})
@patch('evalml.pipelines.BinaryClassificationPipeline.fit')
def test_max_batches_plays_nice_with_other_stopping_criteria(mock_fit, mock_score, X_y_binary):
    X, y = X_y_binary

    # Use the old default when all are None
    automl = AutoMLSearch(X_train=X, y_train=y, problem_type="binary", objective="Log Loss Binary")
    automl.search(data_checks=None)
    assert len(automl.results["pipeline_results"]) == len(get_estimators(problem_type='binary')) + 1

    # Use max_iterations when both max_iterations and max_batches are set
    automl = AutoMLSearch(X_train=X, y_train=y, problem_type="binary", objective="Log Loss Binary", max_batches=10,
                          max_iterations=6)
    automl.search(data_checks=None)
    assert len(automl.results["pipeline_results"]) == 6

    # Don't change max_iterations when only max_iterations is set
    automl = AutoMLSearch(X_train=X, y_train=y, problem_type="binary", max_iterations=4)
    automl.search(data_checks=None)
    assert len(automl.results["pipeline_results"]) == 4


@pytest.mark.parametrize("max_batches", [-1, -10, -np.inf])
def test_max_batches_must_be_non_negative(max_batches, X_y_binary):
    X, y = X_y_binary
    with pytest.raises(ValueError, match=f"Parameter max_batches must be None or non-negative. Received {max_batches}."):
        AutoMLSearch(X_train=X, y_train=y, problem_type="binary", max_batches=max_batches)


def test_stopping_criterion_bad(X_y_binary):
    X, y = X_y_binary
    with pytest.raises(TypeError, match=r"Parameter max_time must be a float, int, string or None. Received <class 'tuple'> with value \('test',\)."):
        AutoMLSearch(X_train=X, y_train=y, problem_type="binary", max_time=('test',))
    with pytest.raises(ValueError, match=f"Parameter max_batches must be None or non-negative. Received -1."):
        AutoMLSearch(X_train=X, y_train=y, problem_type="binary", max_batches=-1)
    with pytest.raises(ValueError, match=f"Parameter max_time must be None or non-negative. Received -1."):
        AutoMLSearch(X_train=X, y_train=y, problem_type="binary", max_time=-1)
    with pytest.raises(ValueError, match=f"Parameter max_iterations must be None or non-negative. Received -1."):
        AutoMLSearch(X_train=X, y_train=y, problem_type="binary", max_iterations=-1)


@patch('evalml.pipelines.BinaryClassificationPipeline.score')
@patch('evalml.pipelines.BinaryClassificationPipeline.fit')
def test_data_splitter_binary(mock_fit, mock_score, X_y_binary):
    mock_score.return_value = {'Log Loss Binary': 1.0}
    X, y = X_y_binary
    y[:] = 0
    y[0] = 1
    automl = AutoMLSearch(X_train=X, y_train=y, problem_type="binary", n_jobs=1)
    with pytest.raises(Exception, match="Missing target values in the"):
        with pytest.warns(UserWarning):
            automl.search(data_checks="disabled")

    y[1] = 1
    automl = AutoMLSearch(X_train=X, y_train=y, problem_type="binary", n_jobs=1)
    with pytest.raises(Exception, match="Missing target values in the"):
        with pytest.warns(UserWarning):
            automl.search(data_checks="disabled")

    y[2] = 1
    automl = AutoMLSearch(X_train=X, y_train=y, problem_type="binary", n_jobs=1)
    automl.search(data_checks="disabled")


@patch('evalml.pipelines.MulticlassClassificationPipeline.score')
@patch('evalml.pipelines.MulticlassClassificationPipeline.fit')
def test_data_splitter_multi(mock_fit, mock_score, X_y_multi):
    mock_score.return_value = {'Log Loss Multiclass': 1.0}
    X, y = X_y_multi
    y[:] = 1
    y[0] = 0

    automl = AutoMLSearch(X_train=X, y_train=y, problem_type='multiclass', n_jobs=1)
    with pytest.raises(Exception, match="Missing target values"):
        with pytest.warns(UserWarning):
            automl.search(data_checks="disabled")

    y[1] = 2
    # match based on regex, since data split doesn't have a random seed for reproducibility
    # regex matches the set {} and expects either 2 sets (missing in both train and test)
    #   or 1 set of multiple elements (both missing in train or both in test)
    automl = AutoMLSearch(X_train=X, y_train=y, problem_type='multiclass', n_jobs=1)
    with pytest.raises(Exception, match=r"(\{\d?\}.+\{\d?\})|(\{.+\,.+\})"):
        with pytest.warns(UserWarning):
            automl.search(data_checks="disabled")

    y[1] = 0
    y[2:4] = 2
    automl = AutoMLSearch(X_train=X, y_train=y, problem_type='multiclass', n_jobs=1)
    with pytest.raises(Exception, match="Missing target values"):
        with pytest.warns(UserWarning):
            automl.search(data_checks="disabled")

    y[4] = 2
    automl = AutoMLSearch(X_train=X, y_train=y, problem_type='multiclass', n_jobs=1)
    with pytest.raises(Exception, match="Missing target values"):
        with pytest.warns(UserWarning):
            automl.search(data_checks="disabled")

    y[5] = 0
    automl = AutoMLSearch(X_train=X, y_train=y, problem_type='multiclass', n_jobs=1)
    automl.search(data_checks="disabled")


@patch('evalml.tuners.skopt_tuner.SKOptTuner.add')
def test_iterative_algorithm_pipeline_hyperparameters_make_pipeline_other_errors(mock_add, X_y_multi):
    X, y = X_y_multi
    custom_hyperparameters = {
        "Imputer": {
            "numeric_impute_strategy": ["most_frequent", "mean"]
        }
    }
    estimators = get_estimators('multiclass', [ModelFamily.EXTRA_TREES])

    pipelines = [make_pipeline(X, y, estimator, 'multiclass', custom_hyperparameters) for estimator in estimators]
    automl = AutoMLSearch(X_train=X, y_train=y, problem_type='multiclass', allowed_pipelines=pipelines, n_jobs=1)

    mock_add.side_effect = ValueError("Alternate error that can be thrown")
    with pytest.raises(ValueError) as error:
        automl.search()
    assert "Alternate error that can be thrown" in str(error.value)
    assert "Default parameters for components" not in str(error.value)


@patch('evalml.pipelines.BinaryClassificationPipeline.score')
@patch('evalml.pipelines.BinaryClassificationPipeline.fit')
def test_iterative_algorithm_pipeline_hyperparameters_make_pipeline_errors(mock_fit, mock_score, X_y_multi):
    X, y = X_y_multi
    invalid_custom_hyperparameters = {
        "Imputer": {
            "numeric_impute_strategy": ["most_frequent", "median"]
        }
    }
    larger_invalid = {
        "Imputer": {
            "numeric_impute_strategy": ["most_frequent", "mean"]
        },
        "Extra Trees Classifier": {
            "max_depth": [4, 5, 6, 7],
            "max_features": ["sqrt", "log2"]
        }
    }
    estimators = get_estimators('multiclass', [ModelFamily.EXTRA_TREES])

    invalid_pipelines = [make_pipeline(X, y, estimator, 'multiclass', invalid_custom_hyperparameters) for estimator in estimators]
    automl = AutoMLSearch(X_train=X, y_train=y, problem_type='multiclass', allowed_pipelines=invalid_pipelines)
    with pytest.raises(ValueError, match="Default parameters for components"):
        automl.search()

    invalid_pipelines = [make_pipeline(X, y, estimator, 'multiclass', larger_invalid) for estimator in estimators]
    automl = AutoMLSearch(X_train=X, y_train=y, problem_type='multiclass', allowed_pipelines=invalid_pipelines)
    with pytest.raises(ValueError, match="Default parameters for components"):
        automl.search()


@patch('evalml.pipelines.BinaryClassificationPipeline.score')
@patch('evalml.pipelines.BinaryClassificationPipeline.fit')
def test_iterative_algorithm_pipeline_hyperparameters_make_pipeline(mock_fit, mock_score, X_y_multi):
    X, y = X_y_multi
    custom_hyperparameters = {
        "Imputer": {
            "numeric_impute_strategy": ["mean"]
        }
    }
    larger_custom = {
        "Imputer": {
            "numeric_impute_strategy": ["most_frequent", "mean"]
        },
        "Extra Trees Classifier": {
            "max_depth": [4, 5, 6, 7],
            "max_features": ["auto", "log2"]
        }
    }
    estimators = get_estimators('multiclass', [ModelFamily.EXTRA_TREES])
    pipelines = [make_pipeline(X, y, estimator, 'multiclass', custom_hyperparameters) for estimator in estimators]

    automl = AutoMLSearch(X_train=X, y_train=y, problem_type='multiclass', allowed_pipelines=pipelines)
    automl.search()
    assert automl.best_pipeline.hyperparameters['Imputer']['numeric_impute_strategy'] == ["mean"]

    invalid_pipelines = [make_pipeline(X, y, estimator, 'multiclass', larger_custom) for estimator in estimators]
    automl = AutoMLSearch(X_train=X, y_train=y, problem_type='multiclass', allowed_pipelines=invalid_pipelines)
    automl.search()

    assert automl.best_pipeline.hyperparameters['Imputer']['numeric_impute_strategy'] == ["most_frequent", "mean"]


@patch('evalml.pipelines.BinaryClassificationPipeline.score', return_value={"Log Loss Binary": 0.6})
@patch('evalml.pipelines.BinaryClassificationPipeline.fit')
def test_iterative_algorithm_passes_njobs_to_pipelines(mock_fit, mock_score, dummy_binary_pipeline_class,
                                                       X_y_binary):
    X, y = X_y_binary

    class MockEstimatorWithNJobs(Estimator):
        name = "Mock Classifier with njobs"
        model_family = ModelFamily.NONE
        supported_problem_types = [ProblemTypes.BINARY, ProblemTypes.MULTICLASS]
        hyperparameter_ranges = {}

        def __init__(self, n_jobs=-1, random_seed=0):
            super().__init__(parameters={"n_jobs": n_jobs}, component_obj=None, random_seed=random_seed)

    class Pipeline1(BinaryClassificationPipeline):
        name = "Pipeline 1"
        component_graph = [MockEstimatorWithNJobs]

    class Pipeline2(BinaryClassificationPipeline):
        name = "Pipeline 2"
        component_graph = [MockEstimatorWithNJobs]

    automl = AutoMLSearch(X_train=X, y_train=y, problem_type='binary', n_jobs=3, max_batches=2,
                          allowed_pipelines=[Pipeline1, Pipeline2, dummy_binary_pipeline_class])
    automl.search()
    for parameters in automl.full_rankings.parameters:
        if "Mock Classifier with njobs" in parameters:
            assert parameters["Mock Classifier with njobs"]["n_jobs"] == 3
        else:
            assert all("n_jobs" not in component_params for component_params in parameters.values())


@patch('evalml.pipelines.BinaryClassificationPipeline.score')
@patch('evalml.pipelines.BinaryClassificationPipeline.fit')
def test_automl_ensembling_false(mock_fit, mock_score, X_y_binary):
    X, y = X_y_binary
    mock_score.return_value = {'Log Loss Binary': 1.0}

    automl = AutoMLSearch(X_train=X, y_train=y, problem_type='binary', max_time='60 seconds', max_batches=20, ensembling=False)
    automl.search()
    assert not automl.rankings['pipeline_name'].str.contains('Ensemble').any()


@patch('evalml.pipelines.BinaryClassificationPipeline.score', return_value={"Log Loss Binary": 0.8})
@patch('evalml.pipelines.BinaryClassificationPipeline.fit')
def test_search_with_text(mock_fit, mock_score):
    X = pd.DataFrame(
        {'col_1': ['I\'m singing in the rain! Just singing in the rain, what a glorious feeling, I\'m happy again!',
                   'In sleep he sang to me, in dreams he came... That voice which calls to me, and speaks my name.',
                   'I\'m gonna be the main event, like no king was before! I\'m brushing up on looking down, I\'m working on my ROAR!',
                   'In sleep he sang to me, in dreams he came... That voice which calls to me, and speaks my name.',
                   'In sleep he sang to me, in dreams he came... That voice which calls to me, and speaks my name.',
                   'I\'m singing in the rain! Just singing in the rain, what a glorious feeling, I\'m happy again!'],
         'col_2': ['do you hear the people sing? Singing the songs of angry men\n\tIt is the music of a people who will NOT be slaves again!',
                   'I dreamed a dream in days gone by, when hope was high and life worth living',
                   'Red, the blood of angry men - black, the dark of ages past',
                   'do you hear the people sing? Singing the songs of angry men\n\tIt is the music of a people who will NOT be slaves again!',
                   'Red, the blood of angry men - black, the dark of ages past',
                   'It was red and yellow and green and brown and scarlet and black and ochre and peach and ruby and olive and violet and fawn...']
         })
    y = [0, 1, 1, 0, 1, 0]
    automl = AutoMLSearch(X_train=X, y_train=y, problem_type='binary')
    automl.search(data_checks='disabled')  # DataChecks disabled since the data is small
    assert automl.rankings['pipeline_name'][1:].str.contains('Text').all()


@patch('evalml.pipelines.BinaryClassificationPipeline.score', return_value={"Log Loss Binary": 0.8})
@patch('evalml.pipelines.BinaryClassificationPipeline.fit')
def test_pipelines_per_batch(mock_fit, mock_score, X_y_binary):
    def total_pipelines(automl, num_batches, batch_size):
        total = 1 + len(automl.allowed_pipelines)
        total += ((num_batches - 1) * batch_size)
        return total

    X, y = X_y_binary

    # Checking for default of _pipelines_per_batch
    automl = AutoMLSearch(X_train=X, y_train=y, problem_type='binary', max_batches=2)
    automl.search()
    assert automl._pipelines_per_batch == 5
    assert automl._automl_algorithm.pipelines_per_batch == 5
    assert total_pipelines(automl, 2, 5) == len(automl.full_rankings)

    automl = AutoMLSearch(X_train=X, y_train=y, problem_type='binary', max_batches=1, _pipelines_per_batch=2)
    automl.search()
    assert automl._pipelines_per_batch == 2
    assert automl._automl_algorithm.pipelines_per_batch == 2
    assert total_pipelines(automl, 1, 2) == len(automl.full_rankings)

    automl = AutoMLSearch(X_train=X, y_train=y, problem_type='binary', max_batches=2, _pipelines_per_batch=10)
    automl.search()
    assert automl._pipelines_per_batch == 10
    assert automl._automl_algorithm.pipelines_per_batch == 10
    assert total_pipelines(automl, 2, 10) == len(automl.full_rankings)


@patch('evalml.pipelines.BinaryClassificationPipeline.score', return_value={"Log Loss Binary": 0.8})
@patch('evalml.pipelines.BinaryClassificationPipeline.fit')
def test_automl_respects_random_seed(mock_fit, mock_score, X_y_binary, dummy_classifier_estimator_class):

    X, y = X_y_binary

    class DummyPipeline(BinaryClassificationPipeline):
        component_graph = [dummy_classifier_estimator_class]
        num_pipelines_different_seed = 0
        num_pipelines_init = 0

        def __init__(self, parameters, random_seed):
            is_diff_random_seed = not (random_seed == 42)
            self.__class__.num_pipelines_init += 1
            self.__class__.num_pipelines_different_seed += is_diff_random_seed
            super().__init__(parameters, random_seed=random_seed)

    automl = AutoMLSearch(X_train=X, y_train=y, problem_type="binary", allowed_pipelines=[DummyPipeline],
                          random_seed=42, max_iterations=10)
    automl.search()
    assert DummyPipeline.num_pipelines_different_seed == 0 and DummyPipeline.num_pipelines_init


@pytest.mark.parametrize("callback", [log_error_callback, silent_error_callback, raise_error_callback,
                                      raise_and_save_error_callback, log_and_save_error_callback])
@pytest.mark.parametrize("error_type", ['fit', 'score', 'fit-single'])
@patch('evalml.pipelines.BinaryClassificationPipeline.score', return_value={"Log Loss Binary": 0.8})
@patch('evalml.pipelines.BinaryClassificationPipeline.fit')
def test_automl_error_callback(mock_fit, mock_score, error_type, callback, X_y_binary, caplog):
    X, y = X_y_binary
    if error_type == 'score':
        msg = "Score Error!"
        mock_score.side_effect = Exception(msg)
    elif error_type == 'fit':
        mock_score.return_value = {"Log Loss Binary": 0.8}
        msg = 'all your model are belong to us'
        mock_fit.side_effect = Exception(msg)
    else:
        # throw exceptions for only one pipeline
        mock_score.return_value = {"Log Loss Binary": 0.8}
        msg = 'all your model are belong to us'
        mock_fit.side_effect = [Exception(msg)] * 3 + [None] * 100
    automl = AutoMLSearch(X_train=X, y_train=y, problem_type="binary", error_callback=callback, train_best_pipeline=False, n_jobs=1)
    if callback in [log_error_callback, silent_error_callback, log_and_save_error_callback]:
        exception = AutoMLSearchException
        match = "All pipelines in the current AutoML batch produced a score of np.nan on the primary objective"
    else:
        exception = Exception
        match = msg

    if error_type == 'fit-single' and callback in [silent_error_callback, log_error_callback, log_and_save_error_callback]:
        automl.search()
    else:
        with pytest.raises(exception, match=match):
            automl.search()

    if callback == silent_error_callback:
        assert msg not in caplog.text
    if callback == log_and_save_error_callback:
        assert f"AutoML search encountered an exception: {msg}" in caplog.text
        assert msg in caplog.text
    if callback == log_error_callback:
        assert f"Exception during automl search: {msg}" in caplog.text
        assert msg in caplog.text
    if callback in [raise_error_callback, raise_and_save_error_callback]:
        assert f"AutoML search raised a fatal exception: {msg}" in caplog.text
        assert msg in caplog.text

    if callback == log_and_save_error_callback:
        if error_type == 'fit-single':
            assert len(automl._results['errors']) == 3
        else:
            # first automl batch, times 3 for 3-fold cross validation
            assert len(automl._results['errors']) == (1 + len(get_estimators(problem_type='binary'))) * 3
    elif callback in [log_error_callback, silent_error_callback, raise_and_save_error_callback, log_and_save_error_callback]:
        for e in automl._results['errors']:
            assert str(e) == msg


@pytest.mark.parametrize("problem_type", [ProblemTypes.BINARY, ProblemTypes.MULTICLASS, ProblemTypes.REGRESSION])
@patch('evalml.pipelines.RegressionPipeline.score')
@patch('evalml.pipelines.RegressionPipeline.fit')
@patch('evalml.pipelines.MulticlassClassificationPipeline.score')
@patch('evalml.pipelines.MulticlassClassificationPipeline.fit')
@patch('evalml.pipelines.BinaryClassificationPipeline.score')
@patch('evalml.pipelines.BinaryClassificationPipeline.fit')
def test_automl_woodwork_user_types_preserved(mock_binary_fit, mock_binary_score,
                                              mock_multi_fit, mock_multi_score,
                                              mock_regression_fit, mock_regression_score, problem_type,
                                              X_y_binary, X_y_multi, X_y_regression):
    if problem_type == ProblemTypes.BINARY:
        X, y = X_y_binary
        mock_fit = mock_binary_fit
        mock_score = mock_binary_score
        mock_score.return_value = {'Log Loss Binary': 1.0}

    elif problem_type == ProblemTypes.MULTICLASS:
        X, y = X_y_multi
        mock_fit = mock_multi_fit
        mock_score = mock_multi_score
        mock_score.return_value = {'Log Loss Multiclass': 1.0}

    elif problem_type == ProblemTypes.REGRESSION:
        X, y = X_y_regression
        mock_fit = mock_regression_fit
        mock_score = mock_regression_score
        mock_score.return_value = {'R2': 1.0}

    X = pd.DataFrame(X)
    new_col = np.zeros(len(X))
    new_col[:int(len(new_col) / 2)] = 1
    X['cat col'] = pd.Series(new_col)
    X['num col'] = pd.Series(new_col)
    X['text col'] = pd.Series([f"{num}" for num in range(len(new_col))])
    X = ww.DataTable(X, semantic_tags={'cat col': 'category', 'num col': 'numeric'},
                     logical_types={'cat col': 'Categorical', 'num col': 'Integer', 'text col': 'NaturalLanguage'})
    automl = AutoMLSearch(X_train=X, y_train=y, problem_type=problem_type, max_batches=5)
    automl.search()
    for arg in mock_fit.call_args[0]:
        assert isinstance(arg, (ww.DataTable, ww.DataColumn))
        if isinstance(arg, ww.DataTable):
            assert arg.semantic_tags['cat col'] == {'category'}
            assert arg.logical_types['cat col'] == ww.logical_types.Categorical
            assert arg.semantic_tags['num col'] == {'numeric'}
            assert arg.logical_types['num col'] == ww.logical_types.Integer
            assert arg.semantic_tags['text col'] == set()
            assert arg.logical_types['text col'] == ww.logical_types.NaturalLanguage
    for arg in mock_score.call_args[0]:
        assert isinstance(arg, (ww.DataTable, ww.DataColumn))
        if isinstance(arg, ww.DataTable):
            assert arg.semantic_tags['cat col'] == {'category'}
            assert arg.logical_types['cat col'] == ww.logical_types.Categorical
            assert arg.semantic_tags['num col'] == {'numeric'}
            assert arg.logical_types['num col'] == ww.logical_types.Integer
            assert arg.semantic_tags['text col'] == set()
            assert arg.logical_types['text col'] == ww.logical_types.NaturalLanguage


def test_automl_validates_problem_configuration(X_y_binary):
    X, y = X_y_binary
    assert AutoMLSearch(X_train=X, y_train=y, problem_type="binary").problem_configuration == {}
    assert AutoMLSearch(X_train=X, y_train=y, problem_type="multiclass").problem_configuration == {}
    assert AutoMLSearch(X_train=X, y_train=y, problem_type="regression").problem_configuration == {}
    msg = "user_parameters must be a dict containing values for at least the gap and max_delay parameters"
    with pytest.raises(ValueError, match=msg):
        AutoMLSearch(X_train=X, y_train=y, problem_type="time series regression")
    with pytest.raises(ValueError, match=msg):
        AutoMLSearch(X_train=X, y_train=y, problem_type="time series regression", problem_configuration={"gap": 3})

    problem_config = AutoMLSearch(X_train=X, y_train=y, problem_type="time series regression",
                                  problem_configuration={"max_delay": 2, "gap": 3}).problem_configuration
    assert problem_config == {"max_delay": 2, "gap": 3}


@patch('evalml.objectives.BinaryClassificationObjective.optimize_threshold')
def test_automl_best_pipeline(mock_optimize, X_y_binary):
    X, y = X_y_binary

    automl = AutoMLSearch(X_train=X, y_train=y, problem_type='binary', train_best_pipeline=False, n_jobs=1)
    automl.search()
    with pytest.raises(PipelineNotYetFittedError, match="not fitted"):
        automl.best_pipeline.predict(X)

    mock_optimize.return_value = 0.62

    automl = AutoMLSearch(X_train=X, y_train=y, problem_type='binary', optimize_thresholds=False, objective="Accuracy Binary", n_jobs=1)
    automl.search()
    automl.best_pipeline.predict(X)
    assert automl.best_pipeline.threshold == 0.5

    automl = AutoMLSearch(X_train=X, y_train=y, problem_type='binary', optimize_thresholds=True, objective="Log Loss Binary", n_jobs=1)
    automl.search()
    automl.best_pipeline.predict(X)
    assert automl.best_pipeline.threshold is None

    automl = AutoMLSearch(X_train=X, y_train=y, problem_type='binary', optimize_thresholds=True, objective="Accuracy Binary", n_jobs=1)
    automl.search()
    automl.best_pipeline.predict(X)
    assert automl.best_pipeline.threshold == 0.62


@pytest.mark.parametrize("problem_type", [ProblemTypes.BINARY, ProblemTypes.MULTICLASS, ProblemTypes.REGRESSION])
@patch('evalml.pipelines.RegressionPipeline.fit')
@patch('evalml.pipelines.RegressionPipeline.score')
@patch('evalml.pipelines.MulticlassClassificationPipeline.fit')
@patch('evalml.pipelines.MulticlassClassificationPipeline.score')
@patch('evalml.pipelines.BinaryClassificationPipeline.fit')
@patch('evalml.pipelines.BinaryClassificationPipeline.score')
def test_automl_data_splitter_consistent(mock_binary_score, mock_binary_fit, mock_multi_score, mock_multi_fit,
                                         mock_regression_score, mock_regression_fit, problem_type,
                                         X_y_binary, X_y_multi, X_y_regression):
    if problem_type == ProblemTypes.BINARY:
        X, y = X_y_binary

    elif problem_type == ProblemTypes.MULTICLASS:
        X, y = X_y_multi

    elif problem_type == ProblemTypes.REGRESSION:
        X, y = X_y_regression

    data_splitters = []
    random_seed = [0, 0, 1]
    for seed in random_seed:
        a = AutoMLSearch(X_train=X, y_train=y, problem_type=problem_type, random_seed=seed, max_iterations=1)
        a.search()
        data_splitters.append([[set(train), set(test)] for train, test in a.data_splitter.split(X, y)])
    # append split from last random state again, should be referencing same datasplit object
    data_splitters.append([[set(train), set(test)] for train, test in a.data_splitter.split(X, y)])

    assert data_splitters[0] == data_splitters[1]
    assert data_splitters[1] != data_splitters[2]
    assert data_splitters[2] == data_splitters[3]


@patch('evalml.pipelines.BinaryClassificationPipeline.score')
@patch('evalml.pipelines.BinaryClassificationPipeline.fit')
def test_automl_rerun(mock_fit, mock_score, X_y_binary, caplog):
    mock_score.return_value = {'Log Loss Binary': 1.0}
    msg = "AutoMLSearch.search() has already been run and will not run again on the same instance"
    X, y = X_y_binary
    automl = AutoMLSearch(X_train=X, y_train=y, problem_type="binary", train_best_pipeline=False, n_jobs=1)
    automl.search()
    assert msg not in caplog.text
    automl.search()
    assert msg in caplog.text


@patch('evalml.pipelines.TimeSeriesRegressionPipeline.fit')
@patch('evalml.pipelines.TimeSeriesRegressionPipeline.score')
def test_timeseries_baseline_init_with_correct_gap_max_delay(mock_fit, mock_score, X_y_regression):

    X, y = X_y_regression
    automl = AutoMLSearch(X_train=X, y_train=y, problem_type="time series regression",
                          problem_configuration={"gap": 6, "max_delay": 3}, max_iterations=1)
    automl.search()

    # Best pipeline is baseline pipeline because we only run one iteration
    assert automl.best_pipeline.parameters == {"pipeline": {"gap": 6, "max_delay": 3},
                                               "Time Series Baseline Estimator": {"gap": 6, "max_delay": 3}}


@pytest.mark.parametrize('problem_type', [ProblemTypes.BINARY, ProblemTypes.MULTICLASS,
                                          ProblemTypes.TIME_SERIES_REGRESSION, ProblemTypes.REGRESSION])
def test_automl_does_not_include_positive_only_objectives_by_default(problem_type, X_y_regression):

    X, y = X_y_regression

    only_positive = []
    for name in get_all_objective_names():
        objective_class = get_objective(name)
        if objective_class.positive_only:
            only_positive.append(objective_class)

    search = AutoMLSearch(X_train=X, y_train=y, problem_type=problem_type,
                          problem_configuration={'gap': 0, 'max_delay': 0})
    assert search.objective not in only_positive
    assert all([obj not in only_positive for obj in search.additional_objectives])


@pytest.mark.parametrize('non_core_objective', get_non_core_objectives())
def test_automl_validate_objective(non_core_objective, X_y_regression):

    X, y = X_y_regression

    with pytest.raises(ValueError, match='is not allowed in AutoML!'):
        AutoMLSearch(X_train=X, y_train=y, problem_type=non_core_objective.problem_types[0],
                     objective=non_core_objective.name)

    with pytest.raises(ValueError, match='is not allowed in AutoML!'):
        AutoMLSearch(X_train=X, y_train=y, problem_type=non_core_objective.problem_types[0],
                     additional_objectives=[non_core_objective.name])


@patch('evalml.pipelines.BinaryClassificationPipeline.score')
@patch('evalml.pipelines.BinaryClassificationPipeline.fit')
def test_automl_pipeline_params_simple(mock_fit, mock_score, X_y_binary):
    mock_score.return_value = {'Log Loss Binary': 1.0}
    X, y = X_y_binary
    params = {"Imputer": {"numeric_impute_strategy": "most_frequent"},
              "Logistic Regression Classifier": {"C": 20, "penalty": 'none'},
              "Elastic Net Classifier": {"alpha": 0.75, "l1_ratio": 0.2}}
    automl = AutoMLSearch(X_train=X, y_train=y, problem_type="binary", pipeline_parameters=params, n_jobs=1)
    automl.search()
    for i, row in automl.rankings.iterrows():
        if 'Imputer' in row['parameters']:
            assert row['parameters']['Imputer']['numeric_impute_strategy'] == 'most_frequent'
        if 'Logistic Regression Classifier' in row['parameters']:
            assert row['parameters']['Logistic Regression Classifier']['C'] == 20
            assert row['parameters']['Logistic Regression Classifier']['penalty'] == 'none'
        if 'Elastic Net Classifier' in row['parameters']:
            assert row['parameters']['Elastic Net Classifier']['alpha'] == 0.75
            assert row['parameters']['Elastic Net Classifier']['l1_ratio'] == 0.2


@patch('evalml.pipelines.RegressionPipeline.fit')
@patch('evalml.pipelines.RegressionPipeline.score')
def test_automl_pipeline_params_multiple(mock_score, mock_fit, X_y_regression):
    mock_score.return_value = {'R2': 1.0}
    X, y = X_y_regression
    params = {'Imputer': {'numeric_impute_strategy': ['median', 'most_frequent']},
              'Decision Tree Regressor': {'max_depth': [17, 18, 19], 'max_features': Categorical(['auto'])},
              'Elastic Net Regressor': {"alpha": Real(0, 0.5), "l1_ratio": (0.01, 0.02, 0.03)}}
    automl = AutoMLSearch(X_train=X, y_train=y, problem_type='regression', pipeline_parameters=params, n_jobs=1)
    automl.search()
    for i, row in automl.rankings.iterrows():
        if 'Imputer' in row['parameters']:
            assert row['parameters']['Imputer']['numeric_impute_strategy'] == 'median'
        if 'Decision Tree Regressor' in row['parameters']:
            assert row['parameters']['Decision Tree Regressor']['max_depth'] == 17
            assert row['parameters']['Decision Tree Regressor']['max_features'] == 'auto'
        if 'Elastic Net Regressor' in row['parameters']:
            assert 0 < row['parameters']['Elastic Net Regressor']['alpha'] < 0.5
            assert row['parameters']['Elastic Net Regressor']['l1_ratio'] == 0.01


@patch('evalml.pipelines.MulticlassClassificationPipeline.score')
@patch('evalml.pipelines.MulticlassClassificationPipeline.fit')
def test_automl_pipeline_params_kwargs(mock_fit, mock_score, X_y_multi):
    mock_score.return_value = {'Log Loss Multiclass': 1.0}
    X, y = X_y_multi
    params = {'Imputer': {'numeric_impute_strategy': Categorical(['most_frequent'])},
              'Decision Tree Classifier': {'max_depth': Integer(1, 2), 'ccp_alpha': Real(0.1, 0.5)}}
    automl = AutoMLSearch(X_train=X, y_train=y, problem_type='multiclass', pipeline_parameters=params,
                          allowed_model_families=[ModelFamily.DECISION_TREE], n_jobs=1)
    automl.search()
    for i, row in automl.rankings.iterrows():
        if 'Imputer' in row['parameters']:
            assert row['parameters']['Imputer']['numeric_impute_strategy'] == 'most_frequent'
        if 'Decision Tree Classifier' in row['parameters']:
            assert 0.1 < row['parameters']['Decision Tree Classifier']['ccp_alpha'] < 0.5
            assert row['parameters']['Decision Tree Classifier']['max_depth'] == 1


@pytest.mark.parametrize("random_seed", [0, 1, 9])
@patch('evalml.pipelines.MulticlassClassificationPipeline.score')
@patch('evalml.pipelines.MulticlassClassificationPipeline.fit')
def test_automl_pipeline_random_seed(mock_fit, mock_score, random_seed, X_y_multi):
    mock_score.return_value = {'Log Loss Multiclass': 1.0}
    X, y = X_y_multi
    automl = AutoMLSearch(X_train=X, y_train=y, problem_type='multiclass', random_seed=random_seed, n_jobs=1)
    automl.search()

    for i, row in automl.rankings.iterrows():
        if 'Base' not in list(row['parameters'].keys())[0]:
            assert automl.get_pipeline(row['id']).random_seed == random_seed


@pytest.mark.parametrize("ensembling", [True, False])
@pytest.mark.parametrize("ensemble_split_size", [0.1, 0.2])
@patch('evalml.pipelines.BinaryClassificationPipeline.score', return_value={"Log Loss Binary": 0.3})
@patch('evalml.pipelines.BinaryClassificationPipeline.fit')
def test_automl_ensembling_training(mock_fit, mock_score, ensemble_split_size, ensembling, X_y_binary):
    X, y = X_y_binary
    # don't train the best pipeline since we check usage of the ensembling CV through the .fit mock
    ensemble_pipelines = len(get_estimators("binary")) + 2
    automl = AutoMLSearch(X_train=X, y_train=y, problem_type='binary', random_state=0, n_jobs=1, max_batches=ensemble_pipelines, ensembling=ensembling,
                          train_best_pipeline=False, optimize_thresholds=False, _ensembling_split_size=ensemble_split_size)
    automl.search()
    training_indices, ensembling_indices, _, _ = split_data(ww.DataTable(np.arange(X.shape[0])), y, problem_type='binary', test_size=ensemble_split_size, random_seed=0)
    training_indices, ensembling_indices = training_indices.to_dataframe()[0].tolist(), ensembling_indices.to_dataframe()[0].tolist()
    if ensembling:
        assert automl.ensembling
        # check that the X_train data is all used for the length
        assert len(training_indices) == (len(mock_fit.call_args_list[-2][0][0]) + len(mock_score.call_args_list[-2][0][0]))
        # last call will be the stacking ensembler
        assert len(ensembling_indices) == (len(mock_fit.call_args_list[-1][0][0]) + len(mock_score.call_args_list[-1][0][0]))
    else:
        # verify that there is no creation of ensembling CV data
        assert not automl.ensembling_indices
        for i in [-1, -2]:
            assert len(X) == (len(mock_fit.call_args_list[i][0][0]) + len(mock_score.call_args_list[i][0][0]))


@pytest.mark.parametrize("best_pipeline", [-1, -2])
@pytest.mark.parametrize("ensemble_split_size", [0.1, 0.2, 0.5])
@pytest.mark.parametrize("indices", [[i for i in range(100)], [f"index_{i}" for i in range(100)]])
@patch('evalml.automl.automl_search.AutoMLSearch.rankings', new_callable=PropertyMock)
@patch('evalml.pipelines.BinaryClassificationPipeline.score', return_value={"Log Loss Binary": 0.3})
@patch('evalml.pipelines.BinaryClassificationPipeline.fit')
def test_automl_ensembling_best_pipeline(mock_fit, mock_score, mock_rankings, indices, ensemble_split_size, best_pipeline, X_y_binary, has_minimal_dependencies):
    X, y = X_y_binary
    X = pd.DataFrame(X, index=indices)
    y = pd.Series(y, index=indices)
    ensemble_pipelines = len(get_estimators("binary")) + 2
    automl = AutoMLSearch(X_train=X, y_train=y, problem_type='binary', random_state=0, n_jobs=1, max_batches=ensemble_pipelines,
                          ensembling=True, _ensembling_split_size=ensemble_split_size)
    ensembling_num = (1 + len(automl.allowed_pipelines) + len(automl.allowed_pipelines) * automl._pipelines_per_batch + 1) + best_pipeline
    mock_rankings.return_value = pd.DataFrame({"id": ensembling_num, "pipeline_name": "stacked_ensembler", "score": 0.1}, index=[0])
    automl.search()
    training_indices, ensembling_indices, _, _ = split_data(ww.DataTable(np.arange(X.shape[0])), y, problem_type='binary', test_size=ensemble_split_size, random_seed=0)
    training_indices, ensembling_indices = training_indices.to_dataframe()[0].tolist(), ensembling_indices.to_dataframe()[0].tolist()
    # when best_pipeline == -1, model is ensembling,
    # otherwise, the model is a different model
    # the ensembling_num formula is taken from AutoMLSearch
    if best_pipeline == -1:
        assert automl.best_pipeline.model_family == ModelFamily.ENSEMBLE
        assert len(mock_fit.call_args_list[-1][0][0]) == len(ensembling_indices)
        assert len(mock_fit.call_args_list[-1][0][1]) == len(ensembling_indices)
    else:
        assert automl.best_pipeline.model_family != ModelFamily.ENSEMBLE
        assert len(mock_fit.call_args_list[-1][0][0]) == len(X)
        assert len(mock_fit.call_args_list[-1][0][1]) == len(y)


@patch('evalml.pipelines.BinaryClassificationPipeline.score', return_value={"Log Loss Binary": 0.3})
@patch('evalml.pipelines.BinaryClassificationPipeline.fit')
def test_automl_no_ensembling_best_pipeline(mock_fit, mock_score, X_y_binary):
    X, y = X_y_binary
    # does not ensemble
    automl = AutoMLSearch(X_train=X, y_train=y, problem_type='binary', random_state=0, n_jobs=1, max_iterations=2)
    automl.search()
    assert len(mock_fit.call_args_list[-1][0][0]) == len(X)
    assert len(mock_fit.call_args_list[-1][0][1]) == len(y)


@pytest.mark.parametrize("ensemble_split_size", [-1, 0, 1.0, 1.1])
def test_automl_ensemble_split_size(ensemble_split_size, X_y_binary):
    X, y = X_y_binary
    ensemble_pipelines = len(get_estimators("binary")) + 2
    with pytest.raises(ValueError, match="Ensembling split size must be between"):
        AutoMLSearch(X_train=X, y_train=y, problem_type='binary', random_state=0, ensembling=True, max_batches=ensemble_pipelines, _ensembling_split_size=ensemble_split_size)


@patch('evalml.pipelines.BinaryClassificationPipeline.score', return_value={"Log Loss Binary": 0.3})
@patch('evalml.pipelines.BinaryClassificationPipeline.fit')
def test_automl_best_pipeline_feature_types_ensembling(mock_fit, mock_score, X_y_binary):
    X, y = X_y_binary
    X = pd.DataFrame(X)
    X['text column'] = ["Here is a text column that we want to treat as categorical if possible, but we want it to have some unique {} value".format(i % 10) for i in range(len(X))]
    X = ww.DataTable(X, logical_types={1: "categorical", "text column": "categorical"})
    y = ww.DataColumn(pd.Series(y))
    ensemble_pipelines = len(get_estimators("binary")) + 2
    automl = AutoMLSearch(X_train=X, y_train=y, problem_type='binary', random_state=0, n_jobs=1, max_batches=ensemble_pipelines, ensembling=True,
                          train_best_pipeline=True, optimize_thresholds=False)
    assert automl.ensembling
    automl.search()
    # ensure we use the full X data for training the best pipeline, which isn't ensembling pipeline
    assert len(X) == len(mock_fit.call_args_list[-1][0][0])
    # check that the logical types were preserved
    assert str(mock_fit.call_args_list[-1][0][0].logical_types[1]) == 'Categorical'
    assert str(mock_fit.call_args_list[-1][0][0].logical_types['text column']) == 'Categorical'


def test_automl_raises_deprecated_random_state_warning(X_y_multi):
    X, y = X_y_multi
    with warnings.catch_warnings(record=True) as warn:
        warnings.simplefilter("always")
        automl = AutoMLSearch(X_train=X, y_train=y, problem_type='multiclass', random_state=10)
        assert automl.random_seed == 10
        assert str(warn[0].message).startswith("Argument 'random_state' has been deprecated in favor of 'random_seed'")


<<<<<<< HEAD
@patch('evalml.preprocessing.data_splitters.balanced_classification_splitter.BalancedClassificationDataCVSplit.transform_sample', return_value=[0, 1, 2])
@patch('evalml.pipelines.MulticlassClassificationPipeline.score', return_value={'Log Loss Multiclass': 0.2})
@patch('evalml.pipelines.MulticlassClassificationPipeline.fit')
def test_best_pipeline_data_splitter_transform(mock_fit, mock_score, mock_transform, X_y_multi):
    X, y = X_y_multi
    automl = AutoMLSearch(X_train=X, y_train=y, problem_type='multiclass')
    automl.search()
    assert mock_transform.is_called()
    # since we have the transformer return 3 indices only, we want to make sure the last training sample, after transform, has 3 values only
    assert len(mock_fit.call_args_list[-1][0][0]) == 3
    assert len(mock_fit.call_args_list[-1][0][1]) == 3
=======
def test_automl_check_for_high_variance(X_y_binary, dummy_binary_pipeline_class):
    X, y = X_y_binary
    automl = AutoMLSearch(X_train=X, y_train=y, problem_type='binary')
    cv_scores = pd.Series([1, 1, 1])
    pipeline = dummy_binary_pipeline_class(parameters={})
    assert not automl._check_for_high_variance(pipeline, cv_scores)

    cv_scores = pd.Series([0, 0, 0])
    assert not automl._check_for_high_variance(pipeline, cv_scores)

    cv_scores = pd.Series([0, 1, np.nan, np.nan])
    assert automl._check_for_high_variance(pipeline, cv_scores)

    cv_scores = pd.Series([0, 1, 2, 3])
    assert automl._check_for_high_variance(pipeline, cv_scores)

    cv_scores = pd.Series([0, -1, -1, -1])
    assert automl._check_for_high_variance(pipeline, cv_scores)


@patch('evalml.pipelines.BinaryClassificationPipeline.score')
@patch('evalml.pipelines.BinaryClassificationPipeline.fit')
@patch('evalml.automl.engine.EngineBase.train_and_score_pipeline')
def test_automl_check_high_variance_logs_warning(mock_train, mock_fit_binary, mock_score_binary, X_y_binary, caplog):
    X, y = X_y_binary
    automl = AutoMLSearch(X_train=X, y_train=y, problem_type='binary')
    mock_train.return_value = {'cv_scores': pd.Series([1, 1, 1]),
                               'training_time': 0,
                               'cv_data': [{'all_objective_scores': OrderedDict([('Log Loss Binary', 1.0), ('# Training', 66), ('# Validation', 34)])}]}
    automl.search()
    out = caplog.text
    assert "High coefficient of variation" not in out

    caplog.clear()
    mock_train.return_value = {'cv_scores': pd.Series([0, 1, 2, 3]),
                               'training_time': 0,
                               'cv_data': [{'all_objective_scores': OrderedDict([('Log Loss Binary', 1.0), ('# Training', 66), ('# Validation', 34)])}]}
    automl = AutoMLSearch(X_train=X, y_train=y, problem_type='binary')
    automl.search()
    out = caplog.text
    assert "High coefficient of variation" in out
>>>>>>> 9bab6f83


def test_automl_raises_error_with_duplicate_pipeline_names(dummy_binary_pipeline_class, X_y_binary):
    X, y = X_y_binary

    class MyPipeline1(BinaryClassificationPipeline):
        custom_name = "Custom Pipeline"
        component_graph = ["Imputer", "Random Forest Classifier"]

    class MyPipeline2(BinaryClassificationPipeline):
        custom_name = "Custom Pipeline"
        component_graph = ["Imputer", "Logistic Regression Classifier"]

    class MyPipeline3(BinaryClassificationPipeline):
        custom_name = "My Pipeline 3"
        component_graph = ["Logistic Regression Classifier"]

    class MyPipeline4(BinaryClassificationPipeline):
        custom_name = "My Pipeline 3"
        component_graph = ["Random Forest Classifier"]

    class OtherPipeline(BinaryClassificationPipeline):
        custom_name = "Other Pipeline"
        component_graph = ["Extra Trees Classifier"]

    with pytest.raises(ValueError,
                       match="All pipeline names must be unique. The name 'Custom Pipeline' was repeated."):
        AutoMLSearch(X, y, problem_type="binary", allowed_pipelines=[MyPipeline1, MyPipeline2, MyPipeline3])

    with pytest.raises(ValueError,
                       match="All pipeline names must be unique. The names 'Custom Pipeline', 'My Pipeline 3' were repeated."):
        AutoMLSearch(X, y, problem_type="binary", allowed_pipelines=[MyPipeline1, MyPipeline2,
                                                                     MyPipeline3, MyPipeline4, OtherPipeline])<|MERGE_RESOLUTION|>--- conflicted
+++ resolved
@@ -2438,7 +2438,6 @@
         assert str(warn[0].message).startswith("Argument 'random_state' has been deprecated in favor of 'random_seed'")
 
 
-<<<<<<< HEAD
 @patch('evalml.preprocessing.data_splitters.balanced_classification_splitter.BalancedClassificationDataCVSplit.transform_sample', return_value=[0, 1, 2])
 @patch('evalml.pipelines.MulticlassClassificationPipeline.score', return_value={'Log Loss Multiclass': 0.2})
 @patch('evalml.pipelines.MulticlassClassificationPipeline.fit')
@@ -2450,7 +2449,8 @@
     # since we have the transformer return 3 indices only, we want to make sure the last training sample, after transform, has 3 values only
     assert len(mock_fit.call_args_list[-1][0][0]) == 3
     assert len(mock_fit.call_args_list[-1][0][1]) == 3
-=======
+
+
 def test_automl_check_for_high_variance(X_y_binary, dummy_binary_pipeline_class):
     X, y = X_y_binary
     automl = AutoMLSearch(X_train=X, y_train=y, problem_type='binary')
@@ -2492,7 +2492,6 @@
     automl.search()
     out = caplog.text
     assert "High coefficient of variation" in out
->>>>>>> 9bab6f83
 
 
 def test_automl_raises_error_with_duplicate_pipeline_names(dummy_binary_pipeline_class, X_y_binary):
