import os
import warnings
from collections import OrderedDict
from itertools import product
from unittest.mock import MagicMock, PropertyMock, patch

import cloudpickle
import numpy as np
import pandas as pd
import pytest
import woodwork as ww
from sklearn.model_selection import KFold
from skopt.space import Categorical, Integer, Real

from evalml import AutoMLSearch
from evalml.automl.callbacks import (
    log_error_callback,
    raise_error_callback,
    silent_error_callback
)
from evalml.automl.utils import (
    _LARGE_DATA_PERCENT_VALIDATION,
    _LARGE_DATA_ROW_THRESHOLD,
    get_default_primary_search_objective
)
from evalml.demos import load_breast_cancer, load_wine
from evalml.exceptions import (
    AutoMLSearchException,
    PipelineNotFoundError,
    PipelineNotYetFittedError,
    PipelineScoreError
)
from evalml.model_family import ModelFamily
from evalml.objectives import (
    F1,
    BinaryClassificationObjective,
    CostBenefitMatrix,
    FraudCost,
    RegressionObjective
)
from evalml.objectives.utils import (
    get_all_objective_names,
    get_core_objectives,
    get_non_core_objectives,
    get_objective
)
from evalml.pipelines import (
    BinaryClassificationPipeline,
    Estimator,
    MulticlassClassificationPipeline,
    PipelineBase,
    RegressionPipeline,
    StackedEnsembleClassifier
)
from evalml.pipelines.components.utils import (
    allowed_model_families,
    get_estimators
)
from evalml.pipelines.utils import make_pipeline, make_pipeline_from_components
from evalml.preprocessing import (
    BalancedClassificationDataCVSplit,
    BalancedClassificationDataTVSplit,
    TrainingValidationSplit,
    split_data
)
from evalml.problem_types import ProblemTypes, handle_problem_types
from evalml.tuners import NoParamsException, RandomSearchTuner


@pytest.mark.parametrize("automl_type,objective",
                         zip([ProblemTypes.REGRESSION, ProblemTypes.MULTICLASS, ProblemTypes.BINARY, ProblemTypes.BINARY],
                             ['R2', 'log loss multiclass', 'log loss binary', 'F1']))
def test_search_results(X_y_regression, X_y_binary, X_y_multi, automl_type, objective):
    expected_cv_data_keys = {'all_objective_scores', 'score', 'binary_classification_threshold'}
    if automl_type == ProblemTypes.REGRESSION:
        expected_pipeline_class = RegressionPipeline
        X, y = X_y_regression
    elif automl_type == ProblemTypes.BINARY:
        expected_pipeline_class = BinaryClassificationPipeline
        X, y = X_y_binary
    elif automl_type == ProblemTypes.MULTICLASS:
        expected_pipeline_class = MulticlassClassificationPipeline
        X, y = X_y_multi

    automl = AutoMLSearch(X_train=X, y_train=y, problem_type=automl_type, optimize_thresholds=False, objective=objective, max_iterations=2, n_jobs=1)
    automl.search()
    assert automl.results.keys() == {'pipeline_results', 'search_order'}
    assert automl.results['search_order'] == [0, 1]
    assert len(automl.results['pipeline_results']) == 2
    for pipeline_id, results in automl.results['pipeline_results'].items():
        assert results.keys() == {'id', 'pipeline_name', 'pipeline_class', 'pipeline_summary', 'parameters', 'score', 'high_variance_cv', 'training_time',
                                  'cv_data', 'percent_better_than_baseline_all_objectives',
                                  'percent_better_than_baseline', 'validation_score'}
        assert results['id'] == pipeline_id
        assert isinstance(results['pipeline_name'], str)
        assert issubclass(results['pipeline_class'], expected_pipeline_class)
        assert isinstance(results['pipeline_summary'], str)
        assert isinstance(results['parameters'], dict)
        assert isinstance(results['score'], float)
        assert isinstance(results['high_variance_cv'], bool)
        assert isinstance(results['cv_data'], list)
        for cv_result in results['cv_data']:
            assert cv_result.keys() == expected_cv_data_keys
            if objective == 'F1':
                assert cv_result['binary_classification_threshold'] == 0.5
            else:
                assert cv_result['binary_classification_threshold'] is None
            all_objective_scores = cv_result["all_objective_scores"]
            for score in all_objective_scores.values():
                assert score is not None
        assert automl.get_pipeline(pipeline_id).parameters == results['parameters']
        assert results['validation_score'] == pd.Series([fold['score'] for fold in results['cv_data']])[0]
    assert isinstance(automl.rankings, pd.DataFrame)
    assert isinstance(automl.full_rankings, pd.DataFrame)
    assert np.all(automl.rankings.dtypes == pd.Series(
        [np.dtype('int64'), np.dtype('O'), np.dtype('float64'), np.dtype('float64'), np.dtype('float64'), np.dtype('bool'), np.dtype('O')],
        index=['id', 'pipeline_name', 'score', "validation_score", 'percent_better_than_baseline', 'high_variance_cv', 'parameters']))
    assert np.all(automl.full_rankings.dtypes == pd.Series(
        [np.dtype('int64'), np.dtype('O'), np.dtype('float64'), np.dtype('float64'), np.dtype('float64'), np.dtype('bool'), np.dtype('O')],
        index=['id', 'pipeline_name', 'score', "validation_score", 'percent_better_than_baseline', 'high_variance_cv', 'parameters']))


@pytest.mark.parametrize("automl_type", [ProblemTypes.BINARY, ProblemTypes.MULTICLASS, ProblemTypes.REGRESSION])
@patch('evalml.pipelines.RegressionPipeline.score')
@patch('evalml.pipelines.RegressionPipeline.fit')
@patch('evalml.pipelines.MulticlassClassificationPipeline.score')
@patch('evalml.pipelines.MulticlassClassificationPipeline.fit')
@patch('evalml.pipelines.BinaryClassificationPipeline.score')
@patch('evalml.pipelines.BinaryClassificationPipeline.fit')
def test_pipeline_limits(mock_fit_binary, mock_score_binary,
                         mock_fit_multi, mock_score_multi,
                         mock_fit_regression, mock_score_regression,
                         automl_type, caplog,
                         X_y_binary, X_y_multi, X_y_regression):
    if automl_type == ProblemTypes.BINARY:
        X, y = X_y_binary
    elif automl_type == ProblemTypes.MULTICLASS:
        X, y = X_y_multi
    elif automl_type == ProblemTypes.REGRESSION:
        X, y = X_y_regression

    mock_score_binary.return_value = {'Log Loss Binary': 1.0}
    mock_score_multi.return_value = {'Log Loss Multiclass': 1.0}
    mock_score_regression.return_value = {'R2': 1.0}

    automl = AutoMLSearch(X_train=X, y_train=y, problem_type=automl_type, max_iterations=1)
    automl.search()
    out = caplog.text
    assert "Searching up to 1 pipelines. " in out
    assert len(automl.results['pipeline_results']) == 1

    caplog.clear()
    automl = AutoMLSearch(X_train=X, y_train=y, problem_type=automl_type, max_time=1)
    automl.search()
    out = caplog.text
    assert "Will stop searching for new pipelines after 1 seconds" in out
    assert len(automl.results['pipeline_results']) >= 1

    caplog.clear()
    automl = AutoMLSearch(X_train=X, y_train=y, problem_type=automl_type, max_time=1, max_iterations=5)
    automl.search()
    out = caplog.text
    assert "Searching up to 5 pipelines. " in out
    assert "Will stop searching for new pipelines after 1 seconds" in out
    assert len(automl.results['pipeline_results']) <= 5

    caplog.clear()
    automl = AutoMLSearch(X_train=X, y_train=y, problem_type=automl_type)
    automl.search()
    out = caplog.text
    assert "Using default limit of max_batches=1." in out
    assert "Searching up to 1 batches for a total of" in out
    assert len(automl.results['pipeline_results']) > 5

    caplog.clear()
    automl = AutoMLSearch(X_train=X, y_train=y, problem_type=automl_type, max_time=1e-16)
    automl.search()
    out = caplog.text
    assert "Will stop searching for new pipelines after 0 seconds" in out
    # search will always run at least one pipeline
    assert len(automl.results['pipeline_results']) >= 1


@patch('evalml.pipelines.BinaryClassificationPipeline.fit')
def test_pipeline_fit_raises(mock_fit, X_y_binary, caplog):
    msg = 'all your model are belong to us'
    mock_fit.side_effect = Exception(msg)
    X, y = X_y_binary
    # Don't train the best pipeline, since this test mocks the pipeline.fit() method and causes it to raise an exception,
    # which we don't want to raise while fitting the best pipeline.
    automl = AutoMLSearch(X_train=X, y_train=y, problem_type='binary', max_iterations=1, train_best_pipeline=False)
    automl.search()
    out = caplog.text
    assert 'Exception during automl search' in out
    pipeline_results = automl.results.get('pipeline_results', {})
    assert len(pipeline_results) == 1

    cv_scores_all = pipeline_results[0].get('cv_data', {})
    for cv_scores in cv_scores_all:
        for name, score in cv_scores['all_objective_scores'].items():
            if name in ['# Training', '# Validation']:
                assert score > 0
            else:
                assert np.isnan(score)


@patch('evalml.pipelines.BinaryClassificationPipeline.score')
def test_pipeline_score_raises(mock_score, X_y_binary, caplog):
    msg = 'all your model are belong to us'
    mock_score.side_effect = Exception(msg)
    X, y = X_y_binary
    automl = AutoMLSearch(X_train=X, y_train=y, problem_type='binary', max_iterations=1, n_jobs=1)
    automl.search()
    out = caplog.text
    assert 'Exception during automl search' in out
    assert 'All scores will be replaced with nan.' in out
    pipeline_results = automl.results.get('pipeline_results', {})
    assert len(pipeline_results) == 1
    cv_scores_all = pipeline_results[0]["cv_data"][0]["all_objective_scores"]
    objective_scores = {o.name: cv_scores_all[o.name] for o in [automl.objective] + automl.additional_objectives}

    assert np.isnan(list(objective_scores.values())).all()


@patch('evalml.objectives.AUC.score')
def test_objective_score_raises(mock_score, X_y_binary, caplog):
    msg = 'all your model are belong to us'
    mock_score.side_effect = Exception(msg)
    X, y = X_y_binary
    automl = AutoMLSearch(X_train=X, y_train=y, problem_type='binary', max_iterations=1, n_jobs=1)
    automl.search()
    out = caplog.text

    assert msg in out
    pipeline_results = automl.results.get('pipeline_results')
    assert len(pipeline_results) == 1
    cv_scores_all = pipeline_results[0].get('cv_data')
    scores = cv_scores_all[0]['all_objective_scores']
    auc_score = scores.pop('AUC')
    assert np.isnan(auc_score)
    assert not np.isnan(list(scores.values())).any()


def test_rankings(X_y_binary, X_y_regression):
    X, y = X_y_binary
    model_families = ['random_forest']
    automl = AutoMLSearch(X_train=X, y_train=y, problem_type='binary', allowed_model_families=model_families,
                          max_iterations=3, n_jobs=1)
    automl.search()
    assert len(automl.full_rankings) == 3
    assert len(automl.rankings) == 2

    X, y = X_y_regression
    automl = AutoMLSearch(X_train=X, y_train=y, problem_type='regression', allowed_model_families=model_families, max_iterations=3,
                          n_jobs=1)
    automl.search()
    assert len(automl.full_rankings) == 3
    assert len(automl.rankings) == 2


@patch('evalml.objectives.BinaryClassificationObjective.optimize_threshold')
@patch('evalml.pipelines.BinaryClassificationPipeline._encode_targets', side_effect=lambda y: y)
@patch('evalml.pipelines.BinaryClassificationPipeline.predict_proba')
@patch('evalml.pipelines.BinaryClassificationPipeline.score')
@patch('evalml.pipelines.BinaryClassificationPipeline.fit')
def test_automl_str_search(mock_fit, mock_score, mock_predict_proba, mock_encode_targets, mock_optimize_threshold, X_y_binary):
    def _dummy_callback(param1, param2, param3):
        return None

    X, y = X_y_binary
    search_params = {
        'problem_type': 'binary',
        'objective': 'F1',
        'max_time': 100,
        'max_iterations': 5,
        'patience': 2,
        'tolerance': 0.5,
        'allowed_model_families': ['random_forest', 'linear_model'],
        'data_splitter': BalancedClassificationDataCVSplit(n_splits=5),
        'tuner_class': RandomSearchTuner,
        'start_iteration_callback': _dummy_callback,
        'add_result_callback': None,
        'additional_objectives': ['Precision', 'AUC'],
        'n_jobs': 2,
        'optimize_thresholds': True
    }

    param_str_reps = {
        'Objective': search_params['objective'],
        'Max Time': search_params['max_time'],
        'Max Iterations': search_params['max_iterations'],
        'Allowed Pipelines': [],
        'Patience': search_params['patience'],
        'Tolerance': search_params['tolerance'],
        'Data Splitting': ('BalancedClassificationDataCVSplit(', 'sampling_ratio=0.25,', 'n_splits=5, random_seed=0'),
        'Tuner': 'RandomSearchTuner',
        'Start Iteration Callback': '_dummy_callback',
        'Add Result Callback': None,
        'Additional Objectives': search_params['additional_objectives'],
        'Random Seed': 0,
        'n_jobs': search_params['n_jobs'],
        'Optimize Thresholds': search_params['optimize_thresholds']
    }

    automl = AutoMLSearch(X_train=X, y_train=y, **search_params)
    mock_score.return_value = {automl.objective.name: 1.0}
    mock_optimize_threshold.return_value = 0.62
    str_rep = str(automl)
    for param, value in param_str_reps.items():
        if isinstance(value, (tuple, list)):
            assert f"{param}" in str_rep
            for item in value:
                s = f"\t{str(item)}" if isinstance(value, list) else f"{item}"
                assert s in str_rep
        else:
            assert f"{param}: {str(value)}" in str_rep
    assert "Search Results" not in str_rep

    mock_score.return_value = {automl.objective.name: 1.0}
    mock_predict_proba.return_value = ww.DataTable(pd.DataFrame([[1.0, 0.0], [0.0, 1.0]]))
    automl.search()
    mock_fit.assert_called()
    mock_score.assert_called()
    mock_predict_proba.assert_called()
    mock_optimize_threshold.assert_called()

    str_rep = str(automl)
    assert "Search Results:" in str_rep
    assert automl.rankings.drop(['parameters'], axis='columns').to_string() in str_rep


def test_automl_str_no_param_search(X_y_binary):
    X, y = X_y_binary
    automl = AutoMLSearch(X_train=X, y_train=y, problem_type='binary')

    param_str_reps = {
        'Objective': 'Log Loss Binary',
        'Max Time': 'None',
        'Max Iterations': 'None',
        'Allowed Pipelines': [],
        'Patience': 'None',
        'Tolerance': '0.0',
        'Data Splitting': 'BalancedClassificationDataCVSplit(n_splits=3, random_state=0, shuffle=True)',
        'Tuner': 'SKOptTuner',
        'Additional Objectives': [
            'AUC',
            'Accuracy Binary',
            'Balanced Accuracy Binary',
            'F1',
            'MCC Binary',
            'Precision'],
        'Start Iteration Callback': 'None',
        'Add Result Callback': 'None',
        'Random Seed': 0,
        'n_jobs': '-1',
        'Optimize Thresholds': 'False'
    }

    str_rep = str(automl)
    for param, value in param_str_reps.items():
        assert f"{param}" in str_rep
        if isinstance(value, list):
            value = "\n".join(["\t{}".format(item) for item in value])
            assert value in str_rep
    assert "Search Results" not in str_rep


@patch('evalml.pipelines.BinaryClassificationPipeline.score')
@patch('evalml.pipelines.BinaryClassificationPipeline.fit')
def test_automl_feature_selection(mock_fit, mock_score, X_y_binary):
    X, y = X_y_binary
    mock_score.return_value = {'Log Loss Binary': 1.0}

    class MockFeatureSelectionPipeline(BinaryClassificationPipeline):
        component_graph = ['RF Classifier Select From Model', 'Logistic Regression Classifier']

        def fit(self, X, y):
            """Mock fit, noop"""

    allowed_pipelines = [MockFeatureSelectionPipeline]
    start_iteration_callback = MagicMock()
    automl = AutoMLSearch(X_train=X, y_train=y, problem_type='binary', max_iterations=2, start_iteration_callback=start_iteration_callback, allowed_pipelines=allowed_pipelines)
    automl.search()

    assert start_iteration_callback.call_count == 2
    proposed_parameters = start_iteration_callback.call_args_list[1][0][1]
    assert proposed_parameters.keys() == {'RF Classifier Select From Model', 'Logistic Regression Classifier'}
    assert proposed_parameters['RF Classifier Select From Model']['number_features'] == X.shape[1]


@patch('evalml.tuners.random_search_tuner.RandomSearchTuner.is_search_space_exhausted')
@patch('evalml.pipelines.BinaryClassificationPipeline.score')
@patch('evalml.pipelines.BinaryClassificationPipeline.fit')
def test_automl_tuner_exception(mock_fit, mock_score, mock_is_search_space_exhausted, X_y_binary):
    mock_score.return_value = {'Log Loss Binary': 1.0}
    X, y = X_y_binary
    error_text = "Cannot create a unique set of unexplored parameters. Try expanding the search space."
    mock_is_search_space_exhausted.side_effect = NoParamsException(error_text)
    automl = AutoMLSearch(X_train=X, y_train=y, problem_type='regression', objective="R2", tuner_class=RandomSearchTuner, max_iterations=10)
    with pytest.raises(NoParamsException, match=error_text):
        automl.search()


@patch('evalml.automl.automl_algorithm.IterativeAlgorithm.next_batch')
@patch('evalml.pipelines.BinaryClassificationPipeline.score')
@patch('evalml.pipelines.BinaryClassificationPipeline.fit')
def test_automl_algorithm(mock_fit, mock_score, mock_algo_next_batch, X_y_binary):
    X, y = X_y_binary
    mock_score.return_value = {'Log Loss Binary': 1.0}
    mock_algo_next_batch.side_effect = StopIteration("that's all, folks")
    automl = AutoMLSearch(X_train=X, y_train=y, problem_type='binary', max_iterations=5)
    automl.search()
    mock_fit.assert_called()
    mock_score.assert_called()
    assert mock_algo_next_batch.call_count == 1
    pipeline_results = automl.results.get('pipeline_results', {})
    assert len(pipeline_results) == 1
    assert pipeline_results[0].get('score') == 1.0


@patch('evalml.automl.automl_algorithm.IterativeAlgorithm.__init__')
def test_automl_allowed_pipelines_algorithm(mock_algo_init, dummy_binary_pipeline_class, X_y_binary):
    mock_algo_init.side_effect = Exception('mock algo init')
    X, y = X_y_binary

    allowed_pipelines = [dummy_binary_pipeline_class]
    with pytest.raises(Exception, match='mock algo init'):
        AutoMLSearch(X_train=X, y_train=y, problem_type='binary', allowed_pipelines=allowed_pipelines, max_iterations=10)
    assert mock_algo_init.call_count == 1
    _, kwargs = mock_algo_init.call_args
    assert kwargs['max_iterations'] == 10
    assert kwargs['allowed_pipelines'] == allowed_pipelines

    allowed_model_families = [ModelFamily.RANDOM_FOREST]
    with pytest.raises(Exception, match='mock algo init'):
        AutoMLSearch(X_train=X, y_train=y, problem_type='binary', allowed_model_families=allowed_model_families, max_iterations=1)
    assert mock_algo_init.call_count == 2
    _, kwargs = mock_algo_init.call_args
    assert kwargs['max_iterations'] == 1
    for actual, expected in zip(kwargs['allowed_pipelines'], [make_pipeline(X, y, estimator, ProblemTypes.BINARY) for estimator in get_estimators(ProblemTypes.BINARY, model_families=allowed_model_families)]):
        assert actual.parameters == expected.parameters


def test_automl_serialization(X_y_binary, tmpdir):
    X, y = X_y_binary
    path = os.path.join(str(tmpdir), 'automl.pkl')
    num_max_iterations = 5
    automl = AutoMLSearch(X_train=X, y_train=y, problem_type='binary', max_iterations=num_max_iterations, n_jobs=1)
    automl.search()
    automl.save(path)
    loaded_automl = automl.load(path)

    for i in range(num_max_iterations):
        assert automl.get_pipeline(i).__class__ == loaded_automl.get_pipeline(i).__class__
        assert automl.get_pipeline(i).parameters == loaded_automl.get_pipeline(i).parameters

        for id_, pipeline_results in automl.results['pipeline_results'].items():
            loaded_ = loaded_automl.results['pipeline_results'][id_]
            for name in pipeline_results:
                # Use np to check percent_better_than_baseline because of (possible) nans
                if name == 'percent_better_than_baseline_all_objectives':
                    for objective_name, value in pipeline_results[name].items():
                        np.testing.assert_almost_equal(value, loaded_[name][objective_name])
                elif name == 'percent_better_than_baseline':
                    np.testing.assert_almost_equal(pipeline_results[name], loaded_[name])
                else:
                    assert pipeline_results[name] == loaded_[name]

    pd.testing.assert_frame_equal(automl.rankings, loaded_automl.rankings)


@patch('cloudpickle.dump')
def test_automl_serialization_protocol(mock_cloudpickle_dump, tmpdir, X_y_binary):
    X, y = X_y_binary
    path = os.path.join(str(tmpdir), 'automl.pkl')
    automl = AutoMLSearch(X_train=X, y_train=y, problem_type='binary', max_iterations=5, n_jobs=1)

    automl.save(path)
    assert len(mock_cloudpickle_dump.call_args_list) == 1
    assert mock_cloudpickle_dump.call_args_list[0][1]['protocol'] == cloudpickle.DEFAULT_PROTOCOL

    mock_cloudpickle_dump.reset_mock()
    automl.save(path, pickle_protocol=42)
    assert len(mock_cloudpickle_dump.call_args_list) == 1
    assert mock_cloudpickle_dump.call_args_list[0][1]['protocol'] == 42


def test_invalid_data_splitter(X_y_binary):
    X, y = X_y_binary
    data_splitter = pd.DataFrame()
    with pytest.raises(ValueError, match='Not a valid data splitter'):
        AutoMLSearch(X_train=X, y_train=y, problem_type='binary', data_splitter=data_splitter)


@patch('evalml.pipelines.BinaryClassificationPipeline.score')
def test_large_dataset_binary(mock_score):
    X = pd.DataFrame({'col_0': [i for i in range(101000)]})
    y = pd.Series([i % 2 for i in range(101000)])

    fraud_objective = FraudCost(amount_col='col_0')

    automl = AutoMLSearch(X_train=X, y_train=y,
                          problem_type='binary',
                          objective=fraud_objective,
                          additional_objectives=['auc', 'f1', 'precision'],
                          max_time=1,
                          max_iterations=1,
                          optimize_thresholds=True,
                          n_jobs=1)
    mock_score.return_value = {automl.objective.name: 1.234}
    automl.search()
    assert isinstance(automl.data_splitter, BalancedClassificationDataTVSplit)
    assert automl.data_splitter.get_n_splits() == 1

    for pipeline_id in automl.results['search_order']:
        assert len(automl.results['pipeline_results'][pipeline_id]['cv_data']) == 1
        assert automl.results['pipeline_results'][pipeline_id]['cv_data'][0]['score'] == 1.234
        assert automl.results['pipeline_results'][pipeline_id]['score'] == automl.results['pipeline_results'][pipeline_id]['validation_score']


@patch('evalml.pipelines.MulticlassClassificationPipeline.score')
def test_large_dataset_multiclass(mock_score):
    X = pd.DataFrame({'col_0': [i for i in range(101000)]})
    y = pd.Series([i % 4 for i in range(101000)])

    automl = AutoMLSearch(X_train=X, y_train=y, problem_type='multiclass', max_time=1, max_iterations=1, n_jobs=1)
    mock_score.return_value = {automl.objective.name: 1.234}
    automl.search()
    assert isinstance(automl.data_splitter, BalancedClassificationDataTVSplit)
    assert automl.data_splitter.get_n_splits() == 1

    for pipeline_id in automl.results['search_order']:
        assert len(automl.results['pipeline_results'][pipeline_id]['cv_data']) == 1
        assert automl.results['pipeline_results'][pipeline_id]['cv_data'][0]['score'] == 1.234
        assert automl.results['pipeline_results'][pipeline_id]['score'] == automl.results['pipeline_results'][pipeline_id]['validation_score']


@patch('evalml.pipelines.RegressionPipeline.score')
def test_large_dataset_regression(mock_score):
    X = pd.DataFrame({'col_0': [i for i in range(101000)]})
    y = pd.Series([i for i in range(101000)])

    automl = AutoMLSearch(X_train=X, y_train=y, problem_type='regression', max_time=1, max_iterations=1, n_jobs=1)
    mock_score.return_value = {automl.objective.name: 1.234}
    automl.search()
    assert isinstance(automl.data_splitter, TrainingValidationSplit)
    assert automl.data_splitter.get_n_splits() == 1

    for pipeline_id in automl.results['search_order']:
        assert len(automl.results['pipeline_results'][pipeline_id]['cv_data']) == 1
        assert automl.results['pipeline_results'][pipeline_id]['cv_data'][0]['score'] == 1.234
        assert automl.results['pipeline_results'][pipeline_id]['score'] == automl.results['pipeline_results'][pipeline_id]['validation_score']


def test_large_dataset_split_size(X_y_binary):
    X, y = X_y_binary

    def generate_fake_dataset(rows):
        X = pd.DataFrame({'col_0': [i for i in range(rows)]})
        y = pd.Series([i % 2 for i in range(rows)])
        return X, y

    fraud_objective = FraudCost(amount_col='col_0')

    automl = AutoMLSearch(X_train=X, y_train=y,
                          problem_type='binary',
                          objective=fraud_objective,
                          additional_objectives=['auc', 'f1', 'precision'],
                          max_time=1,
                          max_iterations=1,
                          optimize_thresholds=True)
    assert isinstance(automl.data_splitter, BalancedClassificationDataCVSplit)

    under_max_rows = _LARGE_DATA_ROW_THRESHOLD - 1
    X, y = generate_fake_dataset(under_max_rows)
    automl = AutoMLSearch(X_train=X, y_train=y,
                          problem_type='binary',
                          objective=fraud_objective,
                          additional_objectives=['auc', 'f1', 'precision'],
                          max_time=1,
                          max_iterations=1,
                          optimize_thresholds=True)
    assert isinstance(automl.data_splitter, BalancedClassificationDataCVSplit)

    automl.data_splitter = None
    over_max_rows = _LARGE_DATA_ROW_THRESHOLD + 1
    X, y = generate_fake_dataset(over_max_rows)

    automl = AutoMLSearch(X_train=X, y_train=y,
                          problem_type='binary',
                          objective=fraud_objective,
                          additional_objectives=['auc', 'f1', 'precision'],
                          max_time=1,
                          max_iterations=1,
                          optimize_thresholds=True)
    assert isinstance(automl.data_splitter, BalancedClassificationDataTVSplit)
    assert automl.data_splitter.test_size == (_LARGE_DATA_PERCENT_VALIDATION)


def test_data_splitter_shuffle():
    # this test checks that the default data split strategy should shuffle data. it creates a target which
    # increases monotonically from 0 to n-1.
    #
    # if shuffle is enabled, the baseline model, which predicts the mean of the training data, should accurately
    # predict the mean of the validation data, because the training split in each CV fold will contain a mix of
    # values from across the target range, thus yielding an R^2 of close to 0.
    #
    # if shuffle is disabled, the mean value learned on each CV fold's training data will be incredible inaccurate,
    # thus yielding an R^2 well below 0.

    n = 100000
    X = pd.DataFrame({'col_0': np.random.random(n)})
    y = pd.Series(np.arange(n), name='target')
    automl = AutoMLSearch(X_train=X, y_train=y,
                          problem_type='regression',
                          max_time=1,
                          max_iterations=1,
                          n_jobs=1)
    automl.search()
    assert automl.results['search_order'] == [0]
    assert len(automl.results['pipeline_results'][0]['cv_data']) == 3
    for fold in range(3):
        np.testing.assert_almost_equal(automl.results['pipeline_results'][0]['cv_data'][fold]['score'], 0.0, decimal=4)
    np.testing.assert_almost_equal(automl.results['pipeline_results'][0]['score'], 0.0, decimal=4)
    np.testing.assert_almost_equal(automl.results['pipeline_results'][0]['validation_score'], 0.0, decimal=4)


def test_allowed_pipelines_with_incorrect_problem_type(dummy_binary_pipeline_class, X_y_binary):
    X, y = X_y_binary
    # checks that not setting allowed_pipelines does not error out
    AutoMLSearch(X_train=X, y_train=y, problem_type='binary')

    with pytest.raises(ValueError, match="is not compatible with problem_type"):
        AutoMLSearch(X_train=X, y_train=y, problem_type='regression', allowed_pipelines=[dummy_binary_pipeline_class])


def test_main_objective_problem_type_mismatch(X_y_binary):
    X, y = X_y_binary
    with pytest.raises(ValueError, match="is not compatible with a"):
        AutoMLSearch(X_train=X, y_train=y, problem_type='binary', objective='R2')
    with pytest.raises(ValueError, match="is not compatible with a"):
        AutoMLSearch(X_train=X, y_train=y, problem_type='regression', objective='MCC Binary')
    with pytest.raises(ValueError, match="is not compatible with a"):
        AutoMLSearch(X_train=X, y_train=y, problem_type='binary', objective='MCC Multiclass')
    with pytest.raises(ValueError, match="is not compatible with a"):
        AutoMLSearch(X_train=X, y_train=y, problem_type='multiclass', objective='MSE')


def test_init_missing_data(X_y_binary):
    X, y = X_y_binary
    with pytest.raises(ValueError, match=r"Must specify training data as a 2d array using the X_train argument"):
        AutoMLSearch(y_train=y, problem_type='binary')

    with pytest.raises(ValueError, match=r"Must specify training data target values as a 1d vector using the y_train argument"):
        AutoMLSearch(X_train=X, problem_type='binary')


def test_init_problem_type_error(X_y_binary):
    X, y = X_y_binary
    with pytest.raises(ValueError, match=r"choose one of \(binary, multiclass, regression\) as problem_type"):
        AutoMLSearch(X_train=X, y_train=y)

    with pytest.raises(KeyError, match=r"does not exist"):
        AutoMLSearch(X_train=X, y_train=y, problem_type='multi')


def test_init_objective(X_y_binary):
    X, y = X_y_binary
    defaults = {'multiclass': 'Log Loss Multiclass', 'binary': 'Log Loss Binary', 'regression': 'R2'}
    for problem_type in defaults:
        error_automl = AutoMLSearch(X_train=X, y_train=y, problem_type=problem_type)
        assert error_automl.objective.name == defaults[problem_type]


@patch('evalml.automl.automl_search.AutoMLSearch.search')
def test_checks_at_search_time(mock_search, dummy_regression_pipeline_class, X_y_multi):
    X, y = X_y_multi

    error_text = "in search, problem_type mismatches label type."
    mock_search.side_effect = ValueError(error_text)

    error_automl = AutoMLSearch(X_train=X, y_train=y, problem_type='regression', objective="R2")
    with pytest.raises(ValueError, match=error_text):
        error_automl.search()


def test_incompatible_additional_objectives(X_y_binary):
    X, y = X_y_binary
    with pytest.raises(ValueError, match="is not compatible with a "):
        AutoMLSearch(X_train=X, y_train=y, problem_type='multiclass', additional_objectives=['Precision', 'AUC'])


def test_default_objective(X_y_binary):
    X, y = X_y_binary
    correct_matches = {ProblemTypes.MULTICLASS: 'Log Loss Multiclass',
                       ProblemTypes.BINARY: 'Log Loss Binary',
                       ProblemTypes.REGRESSION: 'R2'}
    for problem_type in correct_matches:
        automl = AutoMLSearch(X_train=X, y_train=y, problem_type=problem_type)
        assert automl.objective.name == correct_matches[problem_type]

        automl = AutoMLSearch(X_train=X, y_train=y, problem_type=problem_type.name)
        assert automl.objective.name == correct_matches[problem_type]


@patch('evalml.pipelines.BinaryClassificationPipeline.score')
@patch('evalml.pipelines.BinaryClassificationPipeline.fit')
def test_add_to_rankings(mock_fit, mock_score, dummy_binary_pipeline_class, X_y_binary):
    X, y = X_y_binary
    mock_score.return_value = {'Log Loss Binary': 1.0}

    automl = AutoMLSearch(X_train=X, y_train=y, problem_type='binary', max_iterations=1,
                          allowed_pipelines=[dummy_binary_pipeline_class])
    automl.search()
    assert len(automl.rankings) == 1
    assert len(automl.full_rankings) == 1
    original_best_pipeline = automl.best_pipeline
    assert original_best_pipeline is not None

    mock_score.return_value = {'Log Loss Binary': 0.1234}
    test_pipeline = dummy_binary_pipeline_class(parameters={})
    automl.add_to_rankings(test_pipeline)
    assert automl.best_pipeline.name == test_pipeline.name
    assert automl.best_pipeline.parameters == test_pipeline.parameters
    assert automl.best_pipeline.component_graph == test_pipeline.component_graph
    assert len(automl.rankings) == 2
    assert len(automl.full_rankings) == 2
    assert 0.1234 in automl.rankings['score'].values

    mock_score.return_value = {'Log Loss Binary': 0.5678}
    test_pipeline_2 = dummy_binary_pipeline_class(parameters={'Mock Classifier': {'a': 1.234}})
    automl.add_to_rankings(test_pipeline_2)
    assert automl.best_pipeline.name == test_pipeline.name
    assert automl.best_pipeline.parameters == test_pipeline.parameters
    assert automl.best_pipeline.component_graph == test_pipeline.component_graph
    assert len(automl.rankings) == 2
    assert len(automl.full_rankings) == 3
    assert 0.5678 not in automl.rankings['score'].values
    assert 0.5678 in automl.full_rankings['score'].values


@patch('evalml.pipelines.BinaryClassificationPipeline.score')
@patch('evalml.pipelines.BinaryClassificationPipeline.fit')
def test_add_to_rankings_no_search(mock_fit, mock_score, dummy_binary_pipeline_class, X_y_binary):
    X, y = X_y_binary
    automl = AutoMLSearch(X_train=X, y_train=y, problem_type='binary', max_iterations=1,
                          allowed_pipelines=[dummy_binary_pipeline_class])

    mock_score.return_value = {'Log Loss Binary': 0.5234}
    test_pipeline = dummy_binary_pipeline_class(parameters={})

    automl.add_to_rankings(test_pipeline)
    best_pipeline = automl.best_pipeline
    assert best_pipeline is not None
    assert isinstance(automl.data_splitter, BalancedClassificationDataCVSplit)
    assert len(automl.rankings) == 1
    assert 0.5234 in automl.rankings['score'].values
    assert np.isnan(automl.results['pipeline_results'][0]['percent_better_than_baseline'])
    assert all(np.isnan(res) for res in automl.results['pipeline_results'][0]['percent_better_than_baseline_all_objectives'].values())


@patch('evalml.pipelines.RegressionPipeline.score')
def test_add_to_rankings_regression_large(mock_score, dummy_regression_pipeline_class):
    X = pd.DataFrame({'col_0': [i for i in range(101000)]})
    y = pd.Series([i for i in range(101000)])

    test_pipeline = dummy_regression_pipeline_class(parameters={})
    automl = AutoMLSearch(X_train=X, y_train=y, allowed_pipelines=[test_pipeline],
                          problem_type='regression', max_time=1, max_iterations=1, n_jobs=1)
    assert isinstance(automl.data_splitter, TrainingValidationSplit)
    mock_score.return_value = {automl.objective.name: 0.1234}

    automl.add_to_rankings(test_pipeline)
    assert isinstance(automl.data_splitter, TrainingValidationSplit)
    assert len(automl.rankings) == 1
    assert 0.1234 in automl.rankings['score'].values


def test_add_to_rankings_new_pipeline(dummy_regression_pipeline_class):
    X = pd.DataFrame({'col_0': [i for i in range(100)]})
    y = pd.Series([i for i in range(100)])

    automl = AutoMLSearch(X_train=X, y_train=y, problem_type='regression', max_time=1, max_iterations=1, n_jobs=1)
    test_pipeline = dummy_regression_pipeline_class(parameters={})
    automl.add_to_rankings(test_pipeline)


@patch('evalml.pipelines.RegressionPipeline.score')
def test_add_to_rankings_regression(mock_score, dummy_regression_pipeline_class, X_y_regression):
    X, y = X_y_regression

    test_pipeline = dummy_regression_pipeline_class(parameters={})
    automl = AutoMLSearch(X_train=X, y_train=y, allowed_pipelines=[test_pipeline],
                          problem_type='regression', max_time=1, max_iterations=1, n_jobs=1)
    mock_score.return_value = {automl.objective.name: 0.1234}

    automl.add_to_rankings(test_pipeline)
    assert isinstance(automl.data_splitter, KFold)
    assert len(automl.rankings) == 1
    assert 0.1234 in automl.rankings['score'].values


@patch('evalml.pipelines.BinaryClassificationPipeline.score')
@patch('evalml.pipelines.BinaryClassificationPipeline.fit')
def test_add_to_rankings_duplicate(mock_fit, mock_score, dummy_binary_pipeline_class, X_y_binary):
    X, y = X_y_binary
    mock_score.return_value = {'Log Loss Binary': 0.1234}

    automl = AutoMLSearch(X_train=X, y_train=y, problem_type='binary', max_iterations=1, allowed_pipelines=[dummy_binary_pipeline_class])
    automl.search()
    best_pipeline = automl.best_pipeline
    test_pipeline = dummy_binary_pipeline_class(parameters={})
    assert automl.best_pipeline == best_pipeline
    automl.add_to_rankings(test_pipeline)

    test_pipeline_duplicate = dummy_binary_pipeline_class(parameters={})
    assert automl.add_to_rankings(test_pipeline_duplicate) is None


@patch('evalml.pipelines.BinaryClassificationPipeline.score')
@patch('evalml.pipelines.BinaryClassificationPipeline.fit')
def test_add_to_rankings_trained(mock_fit, mock_score, dummy_binary_pipeline_class, X_y_binary):
    X, y = X_y_binary
    mock_score.return_value = {'Log Loss Binary': 1.0}

    class CoolBinaryClassificationPipeline(dummy_binary_pipeline_class):
        name = "Cool Binary Classification Pipeline"

    automl = AutoMLSearch(X_train=X, y_train=y, problem_type='binary', max_iterations=1,
                          allowed_pipelines=[dummy_binary_pipeline_class, CoolBinaryClassificationPipeline])
    automl.search()
    assert len(automl.rankings) == 1
    assert len(automl.full_rankings) == 1

    mock_score.return_value = {'Log Loss Binary': 0.1234}
    test_pipeline = dummy_binary_pipeline_class(parameters={})
    automl.add_to_rankings(test_pipeline)
    assert len(automl.rankings) == 2
    assert len(automl.full_rankings) == 2
    assert list(automl.rankings['score'].values).count(0.1234) == 1
    assert list(automl.full_rankings['score'].values).count(0.1234) == 1

    mock_fit.return_value = CoolBinaryClassificationPipeline(parameters={})
    test_pipeline_trained = CoolBinaryClassificationPipeline(parameters={}).fit(X, y)
    automl.add_to_rankings(test_pipeline_trained)
    assert len(automl.rankings) == 3
    assert len(automl.full_rankings) == 3
    assert list(automl.rankings['score'].values).count(0.1234) == 2
    assert list(automl.full_rankings['score'].values).count(0.1234) == 2


def test_no_search(X_y_binary):
    X, y = X_y_binary
    automl = AutoMLSearch(X_train=X, y_train=y, problem_type='binary')
    assert isinstance(automl.rankings, pd.DataFrame)
    assert isinstance(automl.full_rankings, pd.DataFrame)

    df_columns = ["id", "pipeline_name", "score", "validation_score", "percent_better_than_baseline",
                  "high_variance_cv", "parameters"]
    assert (automl.rankings.columns == df_columns).all()
    assert (automl.full_rankings.columns == df_columns).all()

    with pytest.raises(PipelineNotFoundError):
        automl.best_pipeline

    with pytest.raises(PipelineNotFoundError):
        automl.get_pipeline(0)

    with pytest.raises(PipelineNotFoundError):
        automl.describe_pipeline(0)


@patch('evalml.pipelines.BinaryClassificationPipeline.score')
@patch('evalml.pipelines.BinaryClassificationPipeline.fit')
def test_get_pipeline_invalid(mock_fit, mock_score, X_y_binary):
    X, y = X_y_binary
    mock_score.return_value = {'Log Loss Binary': 1.0}

    automl = AutoMLSearch(X_train=X, y_train=y, problem_type='binary')
    with pytest.raises(PipelineNotFoundError, match="Pipeline not found in automl results"):
        automl.get_pipeline(1000)

    automl = AutoMLSearch(X_train=X, y_train=y, problem_type='binary', max_iterations=1)
    automl.search()
    assert automl.get_pipeline(0).name == 'Mode Baseline Binary Classification Pipeline'
    automl._results['pipeline_results'][0].pop('pipeline_class')
    with pytest.raises(PipelineNotFoundError, match="Pipeline class or parameters not found in automl results"):
        automl.get_pipeline(0)

    automl = AutoMLSearch(X_train=X, y_train=y, problem_type='binary', max_iterations=1)
    automl.search()
    assert automl.get_pipeline(0).name == 'Mode Baseline Binary Classification Pipeline'
    automl._results['pipeline_results'][0].pop('parameters')
    with pytest.raises(PipelineNotFoundError, match="Pipeline class or parameters not found in automl results"):
        automl.get_pipeline(0)


@patch('evalml.pipelines.BinaryClassificationPipeline.score')
@patch('evalml.pipelines.BinaryClassificationPipeline.fit')
def test_get_pipeline(mock_fit, mock_score, X_y_binary):
    X, y = X_y_binary
    mock_score.return_value = {'Log Loss Binary': 1.0}

    automl = AutoMLSearch(X_train=X, y_train=y, problem_type='binary', max_iterations=1)
    automl.search()
    for _, ranking in automl.rankings.iterrows():
        pl = automl.get_pipeline(ranking.id)
        assert pl.parameters == ranking.parameters
        assert pl.name == ranking.pipeline_name


@patch('evalml.pipelines.BinaryClassificationPipeline.score', return_value={'Log Loss Binary': 1.0})
@patch('evalml.pipelines.BinaryClassificationPipeline.fit')
@pytest.mark.parametrize("return_dict", [True, False])
def test_describe_pipeline(mock_fit, mock_score, return_dict, caplog, X_y_binary):
    X, y = X_y_binary
    automl = AutoMLSearch(X_train=X, y_train=y, problem_type='binary', max_iterations=1)
    automl.search()
    out = caplog.text

    assert "Searching up to 1 pipelines. " in out

    assert len(automl.results['pipeline_results']) == 1
    caplog.clear()
    automl_dict = automl.describe_pipeline(0, return_dict=return_dict)
    out = caplog.text
    assert "Mode Baseline Binary Classification Pipeline" in out
    assert "Problem Type: binary" in out
    assert "Model Family: Baseline" in out
    assert "* strategy : mode" in out
    assert "Total training time (including CV): " in out
    assert "Log Loss Binary # Training # Validation" in out
    assert "0                      1.000         66           34" in out
    assert "1                      1.000         67           33" in out
    assert "2                      1.000         67           33" in out
    assert "mean                   1.000          -            -" in out
    assert "std                    0.000          -            -" in out
    assert "coef of var            0.000          -            -" in out

    if return_dict:
        assert automl_dict['id'] == 0
        assert automl_dict['pipeline_name'] == 'Mode Baseline Binary Classification Pipeline'
        assert automl_dict['pipeline_summary'] == 'Baseline Classifier'
        assert automl_dict['parameters'] == {'Baseline Classifier': {'strategy': 'mode'}}
        assert automl_dict['score'] == 1.0
        assert not automl_dict['high_variance_cv']
        assert isinstance(automl_dict['training_time'], float)
        assert automl_dict['cv_data'] == [{'all_objective_scores': OrderedDict([('Log Loss Binary', 1.0), ('# Training', 66), ('# Validation', 34)]), 'score': 1.0, 'binary_classification_threshold': None},
                                          {'all_objective_scores': OrderedDict([('Log Loss Binary', 1.0), ('# Training', 67), ('# Validation', 33)]), 'score': 1.0, 'binary_classification_threshold': None},
                                          {'all_objective_scores': OrderedDict([('Log Loss Binary', 1.0), ('# Training', 67), ('# Validation', 33)]), 'score': 1.0, 'binary_classification_threshold': None}]
        assert automl_dict['percent_better_than_baseline_all_objectives'] == {'Log Loss Binary': 0}
        assert automl_dict['percent_better_than_baseline'] == 0
        assert automl_dict['validation_score'] == 1.0
    else:
        assert automl_dict is None


@patch('evalml.pipelines.BinaryClassificationPipeline.score')
@patch('evalml.pipelines.BinaryClassificationPipeline.fit')
@pytest.mark.parametrize("return_dict", [True, False])
def test_describe_pipeline_with_ensembling(mock_pipeline_fit, mock_score, return_dict, X_y_binary, caplog):
    X, y = X_y_binary

    two_stacking_batches = 1 + 2 * (len(get_estimators(ProblemTypes.BINARY)) + 1)
    automl = AutoMLSearch(X_train=X, y_train=y, problem_type="binary", max_batches=two_stacking_batches,
                          objective="Log Loss Binary", ensembling=True, error_callback=raise_error_callback)

    mock_score.side_effect = [{'Log Loss Binary': score} for score in np.arange(0, -1 * automl.max_iterations * automl.data_splitter.get_n_splits(), -0.1)]  # Dcreases with each call
    automl.search()
    pipeline_names = automl.rankings['pipeline_name']
    assert pipeline_names.str.contains('Ensemble').any()

    ensemble_ids = [_get_first_stacked_classifier_no() - 1, len(automl.results['pipeline_results']) - 1]

    for i, ensemble_id in enumerate(ensemble_ids):
        caplog.clear()
        automl_dict = automl.describe_pipeline(ensemble_id, return_dict=return_dict)
        out = caplog.text
        assert "Stacked Ensemble Classification Pipeline" in out
        assert "Problem Type: binary" in out
        assert "Model Family: Ensemble" in out
        assert "* final_estimator : None" in out
        assert "Total training time (including CV): " in out
        assert "Log Loss Binary # Training # Validation" in out
        assert "Input for ensembler are pipelines with IDs:" in out

        if return_dict:
            assert automl_dict['id'] == ensemble_id
            assert automl_dict['pipeline_name'] == "Stacked Ensemble Classification Pipeline"
            assert automl_dict['pipeline_summary'] == 'Stacked Ensemble Classifier'
            assert isinstance(automl_dict['score'], float)
            assert not automl_dict['high_variance_cv']
            assert isinstance(automl_dict['training_time'], float)
            assert isinstance(automl_dict['percent_better_than_baseline_all_objectives'], dict)
            assert isinstance(automl_dict['percent_better_than_baseline'], float)
            assert isinstance(automl_dict['validation_score'], float)
            assert len(automl_dict['input_pipeline_ids']) == len(allowed_model_families("binary"))
            if i == 0:
                assert all(input_id < ensemble_id for input_id in automl_dict['input_pipeline_ids'])
            else:
                assert all(input_id < ensemble_id for input_id in automl_dict['input_pipeline_ids'])
                assert all(input_id > ensemble_ids[0] for input_id in automl_dict['input_pipeline_ids'])
        else:
            assert automl_dict is None


@patch('evalml.pipelines.BinaryClassificationPipeline.score')
@patch('evalml.pipelines.BinaryClassificationPipeline.fit')
def test_results_getter(mock_fit, mock_score, X_y_binary):
    X, y = X_y_binary
    automl = AutoMLSearch(X_train=X, y_train=y, problem_type='binary', max_iterations=1)

    assert automl.results == {'pipeline_results': {},
                              'search_order': []}

    mock_score.return_value = {'Log Loss Binary': 1.0}
    automl.search()

    assert automl.results['pipeline_results'][0]['score'] == 1.0

    with pytest.raises(AttributeError, match='set attribute'):
        automl.results = 2.0

    automl.results['pipeline_results'][0]['score'] = 2.0
    assert automl.results['pipeline_results'][0]['score'] == 1.0


@pytest.mark.parametrize("data_type", ['li', 'np', 'pd', 'ww'])
@pytest.mark.parametrize("automl_type", [ProblemTypes.BINARY, ProblemTypes.MULTICLASS])
@pytest.mark.parametrize("target_type", ['int16', 'int32', 'int64', 'float16', 'float32', 'float64', 'bool', 'category', 'object', 'Int64', 'boolean'])
def test_targets_pandas_data_types_classification(data_type, automl_type, target_type, make_data_type):
    if data_type == 'np' and target_type in ['Int64', 'boolean']:
        pytest.skip("Skipping test where data type is numpy and target type is nullable dtype")

    if automl_type == ProblemTypes.BINARY:
        X, y = load_breast_cancer(return_pandas=True)
        if "bool" in target_type:
            y = y.map({"malignant": False, "benign": True})
    elif automl_type == ProblemTypes.MULTICLASS:
        if "bool" in target_type:
            pytest.skip("Skipping test where problem type is multiclass but target type is boolean")
        X, y = load_wine(return_pandas=True)
    unique_vals = y.unique()
    # Update target types as necessary
    if target_type in ['category', 'object']:
        if target_type == "category":
            y = pd.Categorical(y)
    elif "int" in target_type.lower():
        y = y.map({unique_vals[i]: int(i) for i in range(len(unique_vals))})
    elif "float" in target_type.lower():
        y = y.map({unique_vals[i]: float(i) for i in range(len(unique_vals))})

    y = y.astype(target_type)
    if data_type != 'pd':
        X = make_data_type(data_type, X)
        y = make_data_type(data_type, y)

    automl = AutoMLSearch(X_train=X, y_train=y, problem_type=automl_type, max_iterations=3, n_jobs=1)
    automl.search()
    for pipeline_id, pipeline_result in automl.results['pipeline_results'].items():
        cv_data = pipeline_result['cv_data']
        for fold in cv_data:
            all_objective_scores = fold["all_objective_scores"]
            for score in all_objective_scores.values():
                assert score is not None

    assert len(automl.full_rankings) == 3
    assert not automl.full_rankings['score'].isnull().values.any()


class KeyboardInterruptOnKthPipeline:
    """Helps us time when the test will send a KeyboardInterrupt Exception to search."""

    def __init__(self, k, starting_index):
        self.n_calls = starting_index
        self.k = k

    def __call__(self):
        """Raises KeyboardInterrupt on the kth call.

        Arguments are ignored but included to meet the call back API.
        """
        if self.n_calls == self.k:
            self.n_calls += 1
            raise KeyboardInterrupt
        else:
            self.n_calls += 1
            return True


# These are used to mock return values to the builtin "input" function.
interrupt = ["y"]
interrupt_after_bad_message = ["No.", "Yes!", "y"]
dont_interrupt = ["n"]
dont_interrupt_after_bad_message = ["Yes", "yes.", "n"]


@pytest.mark.parametrize("when_to_interrupt,user_input,number_results",
                         [(1, interrupt, 0),
                          (1, interrupt_after_bad_message, 0)])
@patch("builtins.input")
@patch('evalml.automl.engine.sequential_engine.SequentialComputation.get_result')
@patch('evalml.pipelines.BinaryClassificationPipeline.score', return_value={"F1": 1.0})
@patch('evalml.pipelines.BinaryClassificationPipeline.fit')
def test_catch_keyboard_interrupt_baseline(mock_fit, mock_score, mock_future_get_result, mock_input,
                                           when_to_interrupt, user_input, number_results,
                                           X_y_binary):
    X, y = X_y_binary

    mock_input.side_effect = user_input
    mock_future_get_result.side_effect = KeyboardInterruptOnKthPipeline(k=when_to_interrupt, starting_index=1)

    automl = AutoMLSearch(X_train=X, y_train=y, problem_type="binary", max_iterations=5,
                          objective="f1")
    automl.search()
    assert len(automl._results['pipeline_results']) == number_results
    if number_results == 0:
        with pytest.raises(PipelineNotFoundError):
            _ = automl.best_pipeline


@pytest.mark.parametrize("when_to_interrupt,user_input,number_results",
                         [(1, dont_interrupt, 5),
                          (1, dont_interrupt_after_bad_message, 5),
                          (2, interrupt, 1),
                          (2, interrupt_after_bad_message, 1),
                          (2, dont_interrupt, 5),
                          (2, dont_interrupt_after_bad_message, 5),
                          (3, interrupt, 2),
                          (3, interrupt_after_bad_message, 2),
                          (3, dont_interrupt, 5),
                          (3, dont_interrupt_after_bad_message, 5),
                          (5, interrupt, 4),
                          (5, interrupt_after_bad_message, 4),
                          (5, dont_interrupt, 5),
                          (5, dont_interrupt_after_bad_message, 5)])
@patch("builtins.input")
@patch('evalml.automl.engine.sequential_engine.SequentialComputation.done')
@patch('evalml.pipelines.BinaryClassificationPipeline.score', return_value={"F1": 1.0})
@patch('evalml.pipelines.BinaryClassificationPipeline.fit')
def test_catch_keyboard_interrupt(mock_fit, mock_score, mock_future_get_result, mock_input,
                                  when_to_interrupt, user_input, number_results,
                                  X_y_binary):
    X, y = X_y_binary

    mock_input.side_effect = user_input
    mock_future_get_result.side_effect = KeyboardInterruptOnKthPipeline(k=when_to_interrupt, starting_index=2)

    automl = AutoMLSearch(X_train=X, y_train=y, problem_type="binary", max_iterations=5,
                          objective="f1", optimize_thresholds=False)
    automl.search()
    assert len(automl._results['pipeline_results']) == number_results


@patch("builtins.input", return_value="Y")
@patch('evalml.automl.engine.sequential_engine.SequentialComputation.done',
       side_effect=KeyboardInterruptOnKthPipeline(k=4, starting_index=2))
@patch('evalml.automl.engine.sequential_engine.SequentialComputation.cancel')
@patch('evalml.pipelines.BinaryClassificationPipeline.score', return_value={"F1": 1.0})
@patch('evalml.pipelines.BinaryClassificationPipeline.fit')
def test_jobs_cancelled_when_keyboard_interrupt(mock_fit, mock_score, mock_cancel, mock_done, mock_input, X_y_binary):
    X, y = X_y_binary
    automl = AutoMLSearch(X_train=X, y_train=y, problem_type="binary", max_iterations=6,
                          objective="f1", optimize_thresholds=False)
    automl.search()
    assert len(automl._results['pipeline_results']) == 3

    # Since we trigger KeyBoardInterrupt the 4th time we call done, we've successfully evaluated the baseline plus 2
    # pipelines in the first batch. Since there are len(automl.allowed_pipelines) pipelines in the first batch,
    # we should cancel len(automl.allowed_pipelines) - 2 computations
    assert mock_cancel.call_count == len(automl.allowed_pipelines) - 3 + 1


def make_mock_rankings(scores):
    df = pd.DataFrame({'id': range(len(scores)), 'score': scores,
                       'pipeline_name': [f'Mock name {i}' for i in range(len(scores))]})
    return df


@patch('evalml.automl.automl_algorithm.IterativeAlgorithm.next_batch')
@patch('evalml.automl.AutoMLSearch.full_rankings', new_callable=PropertyMock)
@patch('evalml.automl.AutoMLSearch.rankings', new_callable=PropertyMock)
def test_pipelines_in_batch_return_nan(mock_rankings, mock_full_rankings, mock_next_batch, X_y_binary, dummy_binary_pipeline_class):
    X, y = X_y_binary
    mock_rankings.side_effect = [make_mock_rankings([0, 0, 0]),  # first batch
                                 make_mock_rankings([0, 0, 0, 0, np.nan]),  # second batch
                                 make_mock_rankings([0, 0, 0, 0, np.nan, np.nan, np.nan])]  # third batch, should raise error
    mock_full_rankings.side_effect = [make_mock_rankings([0, 0, 0]),  # first batch
                                      make_mock_rankings([0, 0, 0, 0, np.nan]),  # second batch
                                      make_mock_rankings([0, 0, 0, 0, np.nan, np.nan, np.nan])]  # third batch, should raise error
    mock_next_batch.side_effect = [[dummy_binary_pipeline_class(parameters={}), dummy_binary_pipeline_class(parameters={})] for i in range(3)]
    automl = AutoMLSearch(X_train=X, y_train=y, problem_type='binary', max_batches=3, allowed_pipelines=[dummy_binary_pipeline_class], n_jobs=1)
    with pytest.raises(AutoMLSearchException, match="All pipelines in the current AutoML batch produced a score of np.nan on the primary objective"):
        automl.search()


@patch('evalml.automl.automl_algorithm.IterativeAlgorithm.next_batch')
@patch('evalml.automl.AutoMLSearch.full_rankings', new_callable=PropertyMock)
@patch('evalml.automl.AutoMLSearch.rankings', new_callable=PropertyMock)
def test_pipelines_in_batch_return_none(mock_rankings, mock_full_rankings, mock_next_batch, X_y_binary, dummy_binary_pipeline_class):
    X, y = X_y_binary
    mock_rankings.side_effect = [make_mock_rankings([0, 0, 0]),  # first batch
                                 make_mock_rankings([0, 0, 0, 0, None]),  # second batch
                                 make_mock_rankings([0, 0, 0, 0, None, None, None])]  # third batch, should raise error
    mock_full_rankings.side_effect = [make_mock_rankings([0, 0, 0]),  # first batch
                                      make_mock_rankings([0, 0, 0, 0, None]),  # second batch
                                      make_mock_rankings([0, 0, 0, 0, None, None, None])]  # third batch, should raise error
    mock_next_batch.side_effect = [[dummy_binary_pipeline_class(parameters={}), dummy_binary_pipeline_class(parameters={})] for i in range(3)]
    automl = AutoMLSearch(X_train=X, y_train=y, problem_type='binary', max_batches=3, allowed_pipelines=[dummy_binary_pipeline_class], n_jobs=1)
    with pytest.raises(AutoMLSearchException, match="All pipelines in the current AutoML batch produced a score of np.nan on the primary objective"):
        automl.search()


@patch('evalml.automl.engine.engine_base.split_data')
@patch('evalml.pipelines.BinaryClassificationPipeline.score')
@patch('evalml.pipelines.BinaryClassificationPipeline.fit')
def test_error_during_train_test_split(mock_fit, mock_score, mock_split_data, X_y_binary):
    X, y = X_y_binary
    mock_score.return_value = {'Log Loss Binary': 1.0}
    # this method is called during pipeline eval for binary classification and will cause scores to be set to nan
    mock_split_data.side_effect = RuntimeError()
    automl = AutoMLSearch(X_train=X, y_train=y, problem_type='binary', objective='Accuracy Binary', max_iterations=2, optimize_thresholds=True, train_best_pipeline=False)
    with pytest.raises(AutoMLSearchException, match="All pipelines in the current AutoML batch produced a score of np.nan on the primary objective"):
        automl.search()
    for pipeline in automl.results['pipeline_results'].values():
        assert np.isnan(pipeline['score'])


all_objectives = get_core_objectives("binary") + get_core_objectives("multiclass") + get_core_objectives("regression")


class CustomClassificationObjective(BinaryClassificationObjective):
    """Accuracy score for binary and multiclass classification."""
    name = "Classification Accuracy"
    greater_is_better = True
    score_needs_proba = False
    perfect_score = 1.0
    is_bounded_like_percentage = False
    problem_types = [ProblemTypes.BINARY, ProblemTypes.MULTICLASS]

    def objective_function(self, y_true, y_predicted, X=None):
        """Not implementing since mocked in our tests."""


class CustomRegressionObjective(RegressionObjective):
    """Accuracy score for binary and multiclass classification."""
    name = "Custom Regression Objective"
    greater_is_better = True
    score_needs_proba = False
    perfect_score = 1.0
    is_bounded_like_percentage = False
    problem_types = [ProblemTypes.REGRESSION, ProblemTypes.TIME_SERIES_REGRESSION]

    def objective_function(self, y_true, y_predicted, X=None):
        """Not implementing since mocked in our tests."""


@pytest.mark.parametrize("objective,pipeline_scores,baseline_score,problem_type_value",
                         product(all_objectives + [CostBenefitMatrix, CustomClassificationObjective()],
                                 [(0.3, 0.4), (np.nan, 0.4), (0.3, np.nan), (np.nan, np.nan)],
                                 [0.1, np.nan],
                                 [ProblemTypes.BINARY, ProblemTypes.MULTICLASS, ProblemTypes.REGRESSION, ProblemTypes.TIME_SERIES_REGRESSION]))
def test_percent_better_than_baseline_in_rankings(objective, pipeline_scores, baseline_score, problem_type_value,
                                                  dummy_binary_pipeline_class, dummy_multiclass_pipeline_class,
                                                  dummy_regression_pipeline_class,
                                                  dummy_time_series_regression_pipeline_class,
                                                  X_y_binary):
    if not objective.is_defined_for_problem_type(problem_type_value):
        pytest.skip("Skipping because objective is not defined for problem type")

    # Ok to only use binary labels since score and fit methods are mocked
    X, y = X_y_binary

    pipeline_class = {ProblemTypes.BINARY: dummy_binary_pipeline_class,
                      ProblemTypes.MULTICLASS: dummy_multiclass_pipeline_class,
                      ProblemTypes.REGRESSION: dummy_regression_pipeline_class,
                      ProblemTypes.TIME_SERIES_REGRESSION: dummy_time_series_regression_pipeline_class}[problem_type_value]
    baseline_pipeline_class = {ProblemTypes.BINARY: "evalml.pipelines.ModeBaselineBinaryPipeline",
                               ProblemTypes.MULTICLASS: "evalml.pipelines.ModeBaselineMulticlassPipeline",
                               ProblemTypes.REGRESSION: "evalml.pipelines.MeanBaselineRegressionPipeline",
                               ProblemTypes.TIME_SERIES_REGRESSION: "evalml.pipelines.TimeSeriesBaselineRegressionPipeline"
                               }[problem_type_value]

    class DummyPipeline(pipeline_class):
        problem_type = problem_type_value

        def fit(self, *args, **kwargs):
            """Mocking fit"""

    class Pipeline1(DummyPipeline):
        name = "Pipeline1"

    class Pipeline2(DummyPipeline):
        name = "Pipeline2"

    mock_score_1 = MagicMock(return_value={objective.name: pipeline_scores[0]})
    mock_score_2 = MagicMock(return_value={objective.name: pipeline_scores[1]})
    Pipeline1.score = mock_score_1
    Pipeline2.score = mock_score_2

    if objective.name.lower() == "cost benefit matrix":
        automl = AutoMLSearch(X_train=X, y_train=y, problem_type=problem_type_value, max_iterations=3,
                              allowed_pipelines=[Pipeline1, Pipeline2], objective=objective(0, 0, 0, 0),
                              additional_objectives=[], optimize_thresholds=False, n_jobs=1)
    elif problem_type_value == ProblemTypes.TIME_SERIES_REGRESSION:
        automl = AutoMLSearch(X_train=X, y_train=y, problem_type=problem_type_value, max_iterations=3,
                              allowed_pipelines=[Pipeline1, Pipeline2], objective=objective,
                              additional_objectives=[], problem_configuration={'gap': 0, 'max_delay': 0}, train_best_pipeline=False, n_jobs=1)
    else:
        automl = AutoMLSearch(X_train=X, y_train=y, problem_type=problem_type_value, max_iterations=3,
                              allowed_pipelines=[Pipeline1, Pipeline2], objective=objective,
                              additional_objectives=[], optimize_thresholds=False, n_jobs=1)

    with patch(baseline_pipeline_class + ".score", return_value={objective.name: baseline_score}):
        if np.isnan(pipeline_scores).all():
            with pytest.raises(AutoMLSearchException, match="All pipelines in the current AutoML batch produced a score of np.nan on the primary objective"):
                automl.search()
        else:
            automl.search()
        scores = dict(zip(automl.rankings.pipeline_name, automl.rankings.percent_better_than_baseline))
        baseline_name = next(name for name in automl.rankings.pipeline_name if name not in {"Pipeline1", "Pipeline2"})
        answers = {"Pipeline1": round(objective.calculate_percent_difference(pipeline_scores[0], baseline_score), 2),
                   "Pipeline2": round(objective.calculate_percent_difference(pipeline_scores[1], baseline_score), 2),
                   baseline_name: round(objective.calculate_percent_difference(baseline_score, baseline_score), 2)}
        for name in answers:
            np.testing.assert_almost_equal(scores[name], answers[name], decimal=3)


@pytest.mark.parametrize("custom_additional_objective", [True, False])
@pytest.mark.parametrize("problem_type", ["binary", "multiclass", "regression", "time series regression"])
@patch("evalml.pipelines.ModeBaselineBinaryPipeline.fit")
@patch("evalml.pipelines.ModeBaselineMulticlassPipeline.fit")
@patch("evalml.pipelines.MeanBaselineRegressionPipeline.fit")
@patch("evalml.pipelines.TimeSeriesBaselineRegressionPipeline.fit")
def test_percent_better_than_baseline_computed_for_all_objectives(mock_time_series_baseline_regression_fit,
                                                                  mock_baseline_regression_fit,
                                                                  mock_baseline_multiclass_fit,
                                                                  mock_baseline_binary_fit,
                                                                  problem_type,
                                                                  custom_additional_objective,
                                                                  dummy_binary_pipeline_class,
                                                                  dummy_multiclass_pipeline_class,
                                                                  dummy_regression_pipeline_class,
                                                                  dummy_time_series_regression_pipeline_class,
                                                                  X_y_binary):
    X, y = X_y_binary

    problem_type_enum = handle_problem_types(problem_type)

    pipeline_class = {"binary": dummy_binary_pipeline_class,
                      "multiclass": dummy_multiclass_pipeline_class,
                      "regression": dummy_regression_pipeline_class,
                      "time series regression": dummy_time_series_regression_pipeline_class}[problem_type]
    baseline_pipeline_class = {"binary": "evalml.pipelines.ModeBaselineBinaryPipeline",
                               "multiclass": "evalml.pipelines.ModeBaselineMulticlassPipeline",
                               "regression": "evalml.pipelines.MeanBaselineRegressionPipeline",
                               "time series regression": "evalml.pipelines.TimeSeriesBaselineRegressionPipeline"
                               }[problem_type]

    class DummyPipeline(pipeline_class):
        name = "Dummy 1"
        problem_type = problem_type_enum

        def fit(self, *args, **kwargs):
            """Mocking fit"""

    additional_objectives = None
    if custom_additional_objective:
        if CustomClassificationObjective.is_defined_for_problem_type(problem_type_enum):
            additional_objectives = [CustomClassificationObjective()]
        else:
            additional_objectives = [CustomRegressionObjective(), "Root Mean Squared Error"]

    core_objectives = get_core_objectives(problem_type)
    if additional_objectives:
        core_objectives = [get_default_primary_search_objective(problem_type_enum)] + additional_objectives
    mock_scores = {get_objective(obj).name: i for i, obj in enumerate(core_objectives)}
    mock_baseline_scores = {get_objective(obj).name: i + 1 for i, obj in enumerate(core_objectives)}
    answer = {}
    baseline_percent_difference = {}
    for obj in core_objectives:
        obj_class = get_objective(obj)
        answer[obj_class.name] = obj_class.calculate_percent_difference(mock_scores[obj_class.name],
                                                                        mock_baseline_scores[obj_class.name])
        baseline_percent_difference[obj_class.name] = 0

    mock_score_1 = MagicMock(return_value=mock_scores)
    DummyPipeline.score = mock_score_1

    # specifying problem_configuration for all problem types for conciseness
    automl = AutoMLSearch(X_train=X, y_train=y, problem_type=problem_type, max_iterations=2,
                          allowed_pipelines=[DummyPipeline],
                          objective="auto", problem_configuration={'gap': 1, 'max_delay': 1},
                          additional_objectives=additional_objectives)

    with patch(baseline_pipeline_class + ".score", return_value=mock_baseline_scores):
        automl.search()
        assert len(automl.results['pipeline_results']) == 2, "This tests assumes only one non-baseline pipeline was run!"
        pipeline_results = automl.results['pipeline_results'][1]
        baseline_results = automl.results['pipeline_results'][0]
        assert pipeline_results["percent_better_than_baseline_all_objectives"] == answer
        assert pipeline_results['percent_better_than_baseline'] == pipeline_results["percent_better_than_baseline_all_objectives"][automl.objective.name]
        # Check that baseline is 0% better than baseline
        assert baseline_results["percent_better_than_baseline_all_objectives"] == baseline_percent_difference


@pytest.mark.parametrize("fold_scores", [[2, 4, 6], [np.nan, 4, 6]])
@patch("evalml.pipelines.ModeBaselineBinaryPipeline.score", return_value={'Log Loss Binary': 1, 'F1': 1})
@patch('evalml.pipelines.BinaryClassificationPipeline.score')
@patch('evalml.pipelines.BinaryClassificationPipeline.fit')
def test_percent_better_than_baseline_scores_different_folds(mock_fit,
                                                             mock_score,
                                                             mock_baseline_score,
                                                             fold_scores,
                                                             dummy_binary_pipeline_class,
                                                             X_y_binary):
    # Test that percent-better-than-baseline is correctly computed when scores differ across folds
    X, y = X_y_binary

    mock_score.side_effect = [{"Log Loss Binary": 1, "F1": val} for val in fold_scores]

    class DummyPipeline(dummy_binary_pipeline_class):
        name = "Dummy 1"
        problem_type = ProblemTypes.BINARY

    f1 = get_objective("f1")()

    if np.isnan(fold_scores[0]):
        answer = np.nan
    else:
        answer = f1.calculate_percent_difference(4, 1)

    automl = AutoMLSearch(X_train=X, y_train=y, problem_type="binary", max_iterations=2,
                          allowed_pipelines=[DummyPipeline], objective="log loss binary", additional_objectives=["f1"])

    automl.search()
    assert len(automl.results['pipeline_results']) == 2, "This tests assumes only one non-baseline pipeline was run!"
    pipeline_results = automl.results['pipeline_results'][1]
    np.testing.assert_equal(pipeline_results["percent_better_than_baseline_all_objectives"]['F1'], answer)


def _get_first_stacked_classifier_no(model_families=None):
    """Gets the number of iterations necessary before the stacked ensemble will be used."""
    num_classifiers = len(get_estimators(ProblemTypes.BINARY, model_families=model_families))
    # Baseline + first batch + each pipeline iteration (5 is current default pipelines_per_batch) + 1
    return 1 + num_classifiers + num_classifiers * 5 + 1


@pytest.mark.parametrize("max_iterations", [None, 1, 8, 10, _get_first_stacked_classifier_no(), _get_first_stacked_classifier_no() + 2])
@pytest.mark.parametrize("use_ensembling", [True, False])
@patch('evalml.pipelines.BinaryClassificationPipeline.score', return_value={"Log Loss Binary": 0.8})
@patch('evalml.pipelines.BinaryClassificationPipeline.fit')
def test_max_iteration_works_with_stacked_ensemble(mock_pipeline_fit, mock_score, max_iterations, use_ensembling, X_y_binary, caplog):
    X, y = X_y_binary

    automl = AutoMLSearch(X_train=X, y_train=y, problem_type="binary", max_iterations=max_iterations, objective="Log Loss Binary", ensembling=use_ensembling)
    automl.search()
    # every nth batch a stacked ensemble will be trained
    if max_iterations is None:
        max_iterations = 5  # Default value for max_iterations

    pipeline_names = automl.rankings['pipeline_name']
    if max_iterations < _get_first_stacked_classifier_no():
        assert not pipeline_names.str.contains('Ensemble').any()
        assert not automl.ensembling_indices
    elif use_ensembling:
        assert pipeline_names.str.contains('Ensemble').any()
        assert f"Ensembling will run at the {_get_first_stacked_classifier_no()} iteration" in caplog.text
        assert automl.ensembling_indices

    else:
        assert not pipeline_names.str.contains('Ensemble').any()
        assert not automl.ensembling_indices


@pytest.mark.parametrize("max_batches", [None, 1, 5, 8, 9, 10, 12, 20])
@pytest.mark.parametrize("use_ensembling", [True, False])
@pytest.mark.parametrize("problem_type", [ProblemTypes.BINARY, ProblemTypes.REGRESSION])
@patch('evalml.pipelines.RegressionPipeline.score', return_value={"R2": 0.8})
@patch('evalml.pipelines.RegressionPipeline.fit')
@patch('evalml.pipelines.BinaryClassificationPipeline.score', return_value={"Log Loss Binary": 0.8})
@patch('evalml.pipelines.BinaryClassificationPipeline.fit')
def test_max_batches_works(mock_pipeline_fit, mock_score, mock_regression_fit, mock_regression_score,
                           max_batches, use_ensembling, problem_type, X_y_binary, X_y_regression):
    if problem_type == ProblemTypes.BINARY:
        X, y = X_y_binary
        automl = AutoMLSearch(X_train=X, y_train=y, problem_type="binary", max_iterations=None,
                              max_batches=max_batches, ensembling=use_ensembling)
    elif problem_type == ProblemTypes.REGRESSION:
        X, y = X_y_regression
        automl = AutoMLSearch(X_train=X, y_train=y, problem_type="regression", max_iterations=None,
                              max_batches=max_batches, ensembling=use_ensembling)

    automl.search()
    # every nth batch a stacked ensemble will be trained
    ensemble_nth_batch = len(automl.allowed_pipelines) + 1

    if max_batches is None:
        n_results = len(automl.allowed_pipelines) + 1
        max_batches = 1
        # _automl_algorithm will include all allowed_pipelines in the first batch even
        # if they are not searched over. That is why n_automl_pipelines does not equal
        # n_results when max_iterations and max_batches are None
        n_automl_pipelines = 1 + len(automl.allowed_pipelines)
        num_ensemble_batches = 0
    else:
        # automl algorithm does not know about the additional stacked ensemble pipelines
        num_ensemble_batches = (max_batches - 1) // ensemble_nth_batch if use_ensembling else 0
        # So that the test does not break when new estimator classes are added
        n_results = 1 + len(automl.allowed_pipelines) + (5 * (max_batches - 1 - num_ensemble_batches)) + num_ensemble_batches
        n_automl_pipelines = n_results
    assert automl._automl_algorithm.batch_number == max_batches
    assert automl._automl_algorithm.pipeline_number + 1 == n_automl_pipelines
    assert len(automl.results["pipeline_results"]) == n_results
    if num_ensemble_batches == 0:
        assert automl.rankings.shape[0] == min(1 + len(automl.allowed_pipelines), n_results)  # add one for baseline
    else:
        assert automl.rankings.shape[0] == min(2 + len(automl.allowed_pipelines), n_results)  # add two for baseline and stacked ensemble
    assert automl.full_rankings.shape[0] == n_results


def test_early_stopping_negative(X_y_binary):
    X, y = X_y_binary
    with pytest.raises(ValueError, match='patience value must be a positive integer.'):
        AutoMLSearch(X_train=X, y_train=y, problem_type='binary', objective='AUC', max_iterations=5, allowed_model_families=['linear_model'], patience=-1, random_seed=0)
    with pytest.raises(ValueError, match='tolerance value must be'):
        AutoMLSearch(X_train=X, y_train=y, problem_type='binary', objective='AUC', max_iterations=5, allowed_model_families=['linear_model'], patience=1, tolerance=1.5, random_seed=0)


def test_early_stopping(caplog, logistic_regression_binary_pipeline_class, X_y_binary):
    X, y = X_y_binary
    automl = AutoMLSearch(X_train=X, y_train=y, problem_type='binary', objective='AUC', max_iterations=5,
                          allowed_model_families=['linear_model'], patience=2, tolerance=0.05,
                          random_seed=0, n_jobs=1)
    mock_results = {
        'search_order': [0, 1, 2, 3],
        'pipeline_results': {}
    }

    scores = [0.84, 0.95, 0.84, 0.96]  # 0.96 is only 1% greater so it doesn't trigger patience due to tolerance
    for id in mock_results['search_order']:
        mock_results['pipeline_results'][id] = {}
        mock_results['pipeline_results'][id]['score'] = scores[id]
        mock_results['pipeline_results'][id]['pipeline_class'] = logistic_regression_binary_pipeline_class
    automl._results = mock_results

    assert not automl._should_continue()
    out = caplog.text
    assert "2 iterations without improvement. Stopping search early." in out


@patch('evalml.pipelines.BinaryClassificationPipeline.score', return_value={"Log Loss Binary": 0.8})
@patch('evalml.pipelines.BinaryClassificationPipeline.fit')
def test_automl_one_allowed_pipeline_ensembling_disabled(mock_pipeline_fit, mock_score, X_y_binary, logistic_regression_binary_pipeline_class, caplog):
    max_iterations = _get_first_stacked_classifier_no([ModelFamily.RANDOM_FOREST]) + 1
    # Checks that when len(allowed_pipeline) == 1, ensembling is not run, even if set to True
    X, y = X_y_binary
    automl = AutoMLSearch(X_train=X, y_train=y, problem_type="binary", max_iterations=max_iterations, allowed_model_families=[ModelFamily.RANDOM_FOREST], ensembling=True)
    automl.search()
    assert "Ensembling is set to True, but the number of unique pipelines is one, so ensembling will not run." in caplog.text

    pipeline_names = automl.rankings['pipeline_name']
    assert not pipeline_names.str.contains('Ensemble').any()

    caplog.clear()
    max_iterations = _get_first_stacked_classifier_no([ModelFamily.LINEAR_MODEL]) + 1
    automl = AutoMLSearch(X_train=X, y_train=y, problem_type="binary", max_iterations=max_iterations, allowed_pipelines=[logistic_regression_binary_pipeline_class], ensembling=True)
    automl.search()
    pipeline_names = automl.rankings['pipeline_name']
    assert not pipeline_names.str.contains('Ensemble').any()
    assert "Ensembling is set to True, but the number of unique pipelines is one, so ensembling will not run." in caplog.text
    assert not automl.ensembling_indices
    # Check that ensembling runs when len(allowed_model_families) == 1 but len(allowed_pipelines) > 1
    caplog.clear()
    automl = AutoMLSearch(X_train=X, y_train=y, problem_type="binary", max_iterations=max_iterations, allowed_model_families=[ModelFamily.LINEAR_MODEL], ensembling=True)
    automl.search()
    pipeline_names = automl.rankings['pipeline_name']
    assert pipeline_names.str.contains('Ensemble').any()
    assert "Ensembling is set to True, but the number of unique pipelines is one, so ensembling will not run." not in caplog.text
    assert automl.ensembling_indices


@patch('evalml.pipelines.BinaryClassificationPipeline.score', return_value={"Log Loss Binary": 0.8})
@patch('evalml.pipelines.BinaryClassificationPipeline.fit')
def test_automl_max_iterations_less_than_ensembling_disabled(mock_pipeline_fit, mock_score, X_y_binary, caplog):
    max_iterations = _get_first_stacked_classifier_no([ModelFamily.LINEAR_MODEL])
    X, y = X_y_binary
    automl = AutoMLSearch(X_train=X, y_train=y, problem_type="binary", max_iterations=max_iterations - 1, allowed_model_families=[ModelFamily.LINEAR_MODEL], ensembling=True)
    automl.search()
    assert f"Ensembling is set to True, but max_iterations is too small, so ensembling will not run. Set max_iterations >= {max_iterations} to run ensembling." in caplog.text

    pipeline_names = automl.rankings['pipeline_name']
    assert not pipeline_names.str.contains('Ensemble').any()
    assert not automl.ensembling_indices


@patch('evalml.pipelines.BinaryClassificationPipeline.score', return_value={"Log Loss Binary": 0.8})
@patch('evalml.pipelines.BinaryClassificationPipeline.fit')
def test_automl_max_batches_less_than_ensembling_disabled(mock_pipeline_fit, mock_score, X_y_binary, caplog):
    X, y = X_y_binary
    automl = AutoMLSearch(X_train=X, y_train=y, problem_type="binary", max_batches=2, allowed_model_families=[ModelFamily.LINEAR_MODEL], ensembling=True)
    automl.search()
    first_ensemble_batch = 1 + len(automl.allowed_pipelines) + 1  # First batch + each pipeline batch
    assert f"Ensembling is set to True, but max_batches is too small, so ensembling will not run. Set max_batches >= {first_ensemble_batch} to run ensembling." in caplog.text

    pipeline_names = automl.rankings['pipeline_name']
    assert not pipeline_names.str.contains('Ensemble').any()
    assert not automl.ensembling_indices


@pytest.mark.parametrize("max_batches", [1, 2, 5, 10])
@patch('evalml.pipelines.BinaryClassificationPipeline.score', return_value={"Log Loss Binary": 0.8})
@patch('evalml.pipelines.BinaryClassificationPipeline.fit')
def test_max_batches_output(mock_pipeline_fit, mock_score, max_batches, X_y_binary, caplog):
    X, y = X_y_binary
    automl = AutoMLSearch(X_train=X, y_train=y, problem_type="binary", max_iterations=None, max_batches=max_batches)
    automl.search()

    output = caplog.text
    assert output.count("Batch Number") == max_batches


@patch('evalml.pipelines.BinaryClassificationPipeline.score', return_value={"Log Loss Binary": 0.8})
@patch('evalml.pipelines.BinaryClassificationPipeline.fit')
def test_max_batches_plays_nice_with_other_stopping_criteria(mock_fit, mock_score, X_y_binary):
    X, y = X_y_binary

    # Use the old default when all are None
    automl = AutoMLSearch(X_train=X, y_train=y, problem_type="binary", objective="Log Loss Binary")
    automl.search()
    assert len(automl.results["pipeline_results"]) == len(get_estimators(problem_type='binary')) + 1

    # Use max_iterations when both max_iterations and max_batches are set
    automl = AutoMLSearch(X_train=X, y_train=y, problem_type="binary", objective="Log Loss Binary", max_batches=10,
                          max_iterations=6)
    automl.search()
    assert len(automl.results["pipeline_results"]) == 6

    # Don't change max_iterations when only max_iterations is set
    automl = AutoMLSearch(X_train=X, y_train=y, problem_type="binary", max_iterations=4)
    automl.search()
    assert len(automl.results["pipeline_results"]) == 4


@pytest.mark.parametrize("max_batches", [-1, -10, -np.inf])
def test_max_batches_must_be_non_negative(max_batches, X_y_binary):
    X, y = X_y_binary
    with pytest.raises(ValueError, match=f"Parameter max_batches must be None or non-negative. Received {max_batches}."):
        AutoMLSearch(X_train=X, y_train=y, problem_type="binary", max_batches=max_batches)


def test_stopping_criterion_bad(X_y_binary):
    X, y = X_y_binary
    with pytest.raises(TypeError, match=r"Parameter max_time must be a float, int, string or None. Received <class 'tuple'> with value \('test',\)."):
        AutoMLSearch(X_train=X, y_train=y, problem_type="binary", max_time=('test',))
    with pytest.raises(ValueError, match=f"Parameter max_batches must be None or non-negative. Received -1."):
        AutoMLSearch(X_train=X, y_train=y, problem_type="binary", max_batches=-1)
    with pytest.raises(ValueError, match=f"Parameter max_time must be None or non-negative. Received -1."):
        AutoMLSearch(X_train=X, y_train=y, problem_type="binary", max_time=-1)
    with pytest.raises(ValueError, match=f"Parameter max_iterations must be None or non-negative. Received -1."):
        AutoMLSearch(X_train=X, y_train=y, problem_type="binary", max_iterations=-1)


@patch('evalml.pipelines.BinaryClassificationPipeline.score')
@patch('evalml.pipelines.BinaryClassificationPipeline.fit')
def test_data_splitter_binary(mock_fit, mock_score, X_y_binary):
    mock_score.return_value = {'Log Loss Binary': 1.0}
    X, y = X_y_binary
    y[:] = 0
    y[0] = 1
    automl = AutoMLSearch(X_train=X, y_train=y, problem_type="binary", n_jobs=1)
    with pytest.raises(Exception, match="Missing target values in the"):
        with pytest.warns(UserWarning):
            automl.search()

    y[1] = 1
    automl = AutoMLSearch(X_train=X, y_train=y, problem_type="binary", n_jobs=1)
    with pytest.raises(Exception, match="Missing target values in the"):
        with pytest.warns(UserWarning):
            automl.search()

    y[2] = 1
    automl = AutoMLSearch(X_train=X, y_train=y, problem_type="binary", n_jobs=1)
    automl.search()


@patch('evalml.pipelines.MulticlassClassificationPipeline.score')
@patch('evalml.pipelines.MulticlassClassificationPipeline.fit')
def test_data_splitter_multi(mock_fit, mock_score, X_y_multi):
    mock_score.return_value = {'Log Loss Multiclass': 1.0}
    X, y = X_y_multi
    y[:] = 1
    y[0] = 0

    automl = AutoMLSearch(X_train=X, y_train=y, problem_type='multiclass', n_jobs=1)
    with pytest.raises(Exception, match="Missing target values"):
        with pytest.warns(UserWarning):
            automl.search()

    y[1] = 2
    # match based on regex, since data split doesn't have a random seed for reproducibility
    # regex matches the set {} and expects either 2 sets (missing in both train and test)
    #   or 1 set of multiple elements (both missing in train or both in test)
    automl = AutoMLSearch(X_train=X, y_train=y, problem_type='multiclass', n_jobs=1)
    with pytest.raises(Exception, match=r"(\{\d?\}.+\{\d?\})|(\{.+\,.+\})"):
        with pytest.warns(UserWarning):
            automl.search()

    y[1] = 0
    y[2:4] = 2
    automl = AutoMLSearch(X_train=X, y_train=y, problem_type='multiclass', n_jobs=1)
    with pytest.raises(Exception, match="Missing target values"):
        with pytest.warns(UserWarning):
            automl.search()

    y[4] = 2
    automl = AutoMLSearch(X_train=X, y_train=y, problem_type='multiclass', n_jobs=1)
    with pytest.raises(Exception, match="Missing target values"):
        with pytest.warns(UserWarning):
            automl.search()

    y[5] = 0
    automl = AutoMLSearch(X_train=X, y_train=y, problem_type='multiclass', n_jobs=1)
    automl.search()


@patch('evalml.tuners.skopt_tuner.SKOptTuner.add')
def test_iterative_algorithm_pipeline_hyperparameters_make_pipeline_other_errors(mock_add, X_y_multi):
    X, y = X_y_multi
    custom_hyperparameters = {
        "Imputer": {
            "numeric_impute_strategy": ["most_frequent", "mean"]
        }
    }
    estimators = get_estimators('multiclass', [ModelFamily.EXTRA_TREES])

    pipelines = [make_pipeline(X, y, estimator, 'multiclass', custom_hyperparameters) for estimator in estimators]
    automl = AutoMLSearch(X_train=X, y_train=y, problem_type='multiclass', allowed_pipelines=pipelines, n_jobs=1)

    mock_add.side_effect = ValueError("Alternate error that can be thrown")
    with pytest.raises(ValueError) as error:
        automl.search()
    assert "Alternate error that can be thrown" in str(error.value)
    assert "Default parameters for components" not in str(error.value)


@patch('evalml.pipelines.BinaryClassificationPipeline.score')
@patch('evalml.pipelines.BinaryClassificationPipeline.fit')
def test_iterative_algorithm_pipeline_hyperparameters_make_pipeline_errors(mock_fit, mock_score, X_y_multi):
    X, y = X_y_multi
    invalid_custom_hyperparameters = {
        "Imputer": {
            "numeric_impute_strategy": ["most_frequent", "median"]
        }
    }
    larger_invalid = {
        "Imputer": {
            "numeric_impute_strategy": ["most_frequent", "mean"]
        },
        "Extra Trees Classifier": {
            "max_depth": [4, 5, 6, 7],
            "max_features": ["sqrt", "log2"]
        }
    }
    estimators = get_estimators('multiclass', [ModelFamily.EXTRA_TREES])

    invalid_pipelines = [make_pipeline(X, y, estimator, 'multiclass', invalid_custom_hyperparameters) for estimator in estimators]
    automl = AutoMLSearch(X_train=X, y_train=y, problem_type='multiclass', allowed_pipelines=invalid_pipelines)
    with pytest.raises(ValueError, match="Default parameters for components"):
        automl.search()

    invalid_pipelines = [make_pipeline(X, y, estimator, 'multiclass', larger_invalid) for estimator in estimators]
    automl = AutoMLSearch(X_train=X, y_train=y, problem_type='multiclass', allowed_pipelines=invalid_pipelines)
    with pytest.raises(ValueError, match="Default parameters for components"):
        automl.search()


@patch('evalml.pipelines.BinaryClassificationPipeline.score')
@patch('evalml.pipelines.BinaryClassificationPipeline.fit')
def test_iterative_algorithm_pipeline_hyperparameters_make_pipeline(mock_fit, mock_score, X_y_multi):
    X, y = X_y_multi
    custom_hyperparameters = {
        "Imputer": {
            "numeric_impute_strategy": ["mean"]
        }
    }
    larger_custom = {
        "Imputer": {
            "numeric_impute_strategy": ["most_frequent", "mean"]
        },
        "Extra Trees Classifier": {
            "max_depth": [4, 5, 6, 7],
            "max_features": ["auto", "log2"]
        }
    }
    estimators = get_estimators('multiclass', [ModelFamily.EXTRA_TREES])
    pipelines = [make_pipeline(X, y, estimator, 'multiclass', custom_hyperparameters) for estimator in estimators]

    automl = AutoMLSearch(X_train=X, y_train=y, problem_type='multiclass', allowed_pipelines=pipelines)
    automl.search()
    assert automl.best_pipeline.hyperparameters['Imputer']['numeric_impute_strategy'] == ["mean"]

    invalid_pipelines = [make_pipeline(X, y, estimator, 'multiclass', larger_custom) for estimator in estimators]
    automl = AutoMLSearch(X_train=X, y_train=y, problem_type='multiclass', allowed_pipelines=invalid_pipelines)
    automl.search()

    assert automl.best_pipeline.hyperparameters['Imputer']['numeric_impute_strategy'] == ["most_frequent", "mean"]


@patch('evalml.pipelines.BinaryClassificationPipeline.score', return_value={"Log Loss Binary": 0.6})
@patch('evalml.pipelines.BinaryClassificationPipeline.fit')
def test_iterative_algorithm_passes_njobs_to_pipelines(mock_fit, mock_score, dummy_binary_pipeline_class,
                                                       X_y_binary):
    X, y = X_y_binary

    class MockEstimatorWithNJobs(Estimator):
        name = "Mock Classifier with njobs"
        model_family = ModelFamily.NONE
        supported_problem_types = [ProblemTypes.BINARY, ProblemTypes.MULTICLASS]
        hyperparameter_ranges = {}

        def __init__(self, n_jobs=-1, random_seed=0):
            super().__init__(parameters={"n_jobs": n_jobs}, component_obj=None, random_seed=random_seed)

    class Pipeline1(BinaryClassificationPipeline):
        name = "Pipeline 1"
        component_graph = [MockEstimatorWithNJobs]

    class Pipeline2(BinaryClassificationPipeline):
        name = "Pipeline 2"
        component_graph = [MockEstimatorWithNJobs]

    automl = AutoMLSearch(X_train=X, y_train=y, problem_type='binary', n_jobs=3, max_batches=2,
                          allowed_pipelines=[Pipeline1, Pipeline2, dummy_binary_pipeline_class])
    automl.search()
    for parameters in automl.full_rankings.parameters:
        if "Mock Classifier with njobs" in parameters:
            assert parameters["Mock Classifier with njobs"]["n_jobs"] == 3
        else:
            assert all("n_jobs" not in component_params for component_params in parameters.values())


@patch('evalml.pipelines.BinaryClassificationPipeline.score')
@patch('evalml.pipelines.BinaryClassificationPipeline.fit')
def test_automl_ensembling_false(mock_fit, mock_score, X_y_binary):
    X, y = X_y_binary
    mock_score.return_value = {'Log Loss Binary': 1.0}

    automl = AutoMLSearch(X_train=X, y_train=y, problem_type='binary', max_time='60 seconds', max_batches=20, ensembling=False)
    automl.search()
    assert not automl.rankings['pipeline_name'].str.contains('Ensemble').any()


@patch('evalml.pipelines.BinaryClassificationPipeline.score', return_value={"Log Loss Binary": 0.8})
@patch('evalml.pipelines.BinaryClassificationPipeline.fit')
def test_search_with_text(mock_fit, mock_score):
    X = pd.DataFrame(
        {'col_1': ['I\'m singing in the rain! Just singing in the rain, what a glorious feeling, I\'m happy again!',
                   'In sleep he sang to me, in dreams he came... That voice which calls to me, and speaks my name.',
                   'I\'m gonna be the main event, like no king was before! I\'m brushing up on looking down, I\'m working on my ROAR!',
                   'In sleep he sang to me, in dreams he came... That voice which calls to me, and speaks my name.',
                   'In sleep he sang to me, in dreams he came... That voice which calls to me, and speaks my name.',
                   'I\'m singing in the rain! Just singing in the rain, what a glorious feeling, I\'m happy again!'],
         'col_2': ['do you hear the people sing? Singing the songs of angry men\n\tIt is the music of a people who will NOT be slaves again!',
                   'I dreamed a dream in days gone by, when hope was high and life worth living',
                   'Red, the blood of angry men - black, the dark of ages past',
                   'do you hear the people sing? Singing the songs of angry men\n\tIt is the music of a people who will NOT be slaves again!',
                   'Red, the blood of angry men - black, the dark of ages past',
                   'It was red and yellow and green and brown and scarlet and black and ochre and peach and ruby and olive and violet and fawn...']
         })
    y = [0, 1, 1, 0, 1, 0]
    automl = AutoMLSearch(X_train=X, y_train=y, problem_type='binary')
    automl.search()
    assert automl.rankings['pipeline_name'][1:].str.contains('Text').all()


@patch('evalml.pipelines.BinaryClassificationPipeline.score', return_value={"Log Loss Binary": 0.8})
@patch('evalml.pipelines.BinaryClassificationPipeline.fit')
def test_pipelines_per_batch(mock_fit, mock_score, X_y_binary):
    def total_pipelines(automl, num_batches, batch_size):
        total = 1 + len(automl.allowed_pipelines)
        total += ((num_batches - 1) * batch_size)
        return total

    X, y = X_y_binary

    # Checking for default of _pipelines_per_batch
    automl = AutoMLSearch(X_train=X, y_train=y, problem_type='binary', max_batches=2)
    automl.search()
    assert automl._pipelines_per_batch == 5
    assert automl._automl_algorithm.pipelines_per_batch == 5
    assert total_pipelines(automl, 2, 5) == len(automl.full_rankings)

    automl = AutoMLSearch(X_train=X, y_train=y, problem_type='binary', max_batches=1, _pipelines_per_batch=2)
    automl.search()
    assert automl._pipelines_per_batch == 2
    assert automl._automl_algorithm.pipelines_per_batch == 2
    assert total_pipelines(automl, 1, 2) == len(automl.full_rankings)

    automl = AutoMLSearch(X_train=X, y_train=y, problem_type='binary', max_batches=2, _pipelines_per_batch=10)
    automl.search()
    assert automl._pipelines_per_batch == 10
    assert automl._automl_algorithm.pipelines_per_batch == 10
    assert total_pipelines(automl, 2, 10) == len(automl.full_rankings)


@patch('evalml.pipelines.BinaryClassificationPipeline.score', return_value={"Log Loss Binary": 0.8})
@patch('evalml.pipelines.BinaryClassificationPipeline.fit')
def test_automl_respects_random_seed(mock_fit, mock_score, X_y_binary, dummy_classifier_estimator_class):

    X, y = X_y_binary

    class DummyPipeline(BinaryClassificationPipeline):
        component_graph = [dummy_classifier_estimator_class]
        num_pipelines_different_seed = 0
        num_pipelines_init = 0

        def __init__(self, parameters, random_seed):
            is_diff_random_seed = not (random_seed == 42)
            self.__class__.num_pipelines_init += 1
            self.__class__.num_pipelines_different_seed += is_diff_random_seed
            super().__init__(parameters, random_seed=random_seed)

    automl = AutoMLSearch(X_train=X, y_train=y, problem_type="binary", allowed_pipelines=[DummyPipeline],
                          random_seed=42, max_iterations=10)
    automl.search()
    assert DummyPipeline.num_pipelines_different_seed == 0 and DummyPipeline.num_pipelines_init


@pytest.mark.parametrize("callback", [log_error_callback, silent_error_callback, raise_error_callback])
@pytest.mark.parametrize("error_type", ['fit', 'score', 'fit-single'])
@patch('evalml.pipelines.BinaryClassificationPipeline.score', return_value={"Log Loss Binary": 0.8})
@patch('evalml.pipelines.BinaryClassificationPipeline.fit')
def test_automl_error_callback(mock_fit, mock_score, error_type, callback, X_y_binary, caplog):
    X, y = X_y_binary
    if error_type == 'score':
        msg = "Score Error!"
        mock_score.side_effect = Exception(msg)
    elif error_type == 'fit':
        mock_score.return_value = {"Log Loss Binary": 0.8}
        msg = 'all your model are belong to us'
        mock_fit.side_effect = Exception(msg)
    else:
        # throw exceptions for only one pipeline
        mock_score.return_value = {"Log Loss Binary": 0.8}
        msg = 'all your model are belong to us'
        mock_fit.side_effect = [Exception(msg)] * 3 + [None] * 100
    automl = AutoMLSearch(X_train=X, y_train=y, problem_type="binary", error_callback=callback, train_best_pipeline=False, n_jobs=1)
    if callback in [log_error_callback, silent_error_callback]:
        exception = AutoMLSearchException
        match = "All pipelines in the current AutoML batch produced a score of np.nan on the primary objective"
    else:
        exception = Exception
        match = msg

    if error_type == 'fit-single' and callback in [silent_error_callback, log_error_callback]:
        automl.search()
    else:
        with pytest.raises(exception, match=match):
            automl.search()

    if callback == silent_error_callback:
        assert msg not in caplog.text
    if callback == log_error_callback:
        assert f"Exception during automl search: {msg}" in caplog.text
        assert msg in caplog.text
    if callback in [raise_error_callback]:
        assert f"AutoML search raised a fatal exception: {msg}" in caplog.text
        assert msg in caplog.text


@pytest.mark.parametrize("problem_type", [ProblemTypes.BINARY, ProblemTypes.MULTICLASS, ProblemTypes.REGRESSION])
@patch('evalml.pipelines.RegressionPipeline.score')
@patch('evalml.pipelines.RegressionPipeline.fit')
@patch('evalml.pipelines.MulticlassClassificationPipeline.score')
@patch('evalml.pipelines.MulticlassClassificationPipeline.fit')
@patch('evalml.pipelines.BinaryClassificationPipeline.score')
@patch('evalml.pipelines.BinaryClassificationPipeline.fit')
def test_automl_woodwork_user_types_preserved(mock_binary_fit, mock_binary_score,
                                              mock_multi_fit, mock_multi_score,
                                              mock_regression_fit, mock_regression_score, problem_type,
                                              X_y_binary, X_y_multi, X_y_regression):
    if problem_type == ProblemTypes.BINARY:
        X, y = X_y_binary
        mock_fit = mock_binary_fit
        mock_score = mock_binary_score
        mock_score.return_value = {'Log Loss Binary': 1.0}

    elif problem_type == ProblemTypes.MULTICLASS:
        X, y = X_y_multi
        mock_fit = mock_multi_fit
        mock_score = mock_multi_score
        mock_score.return_value = {'Log Loss Multiclass': 1.0}

    elif problem_type == ProblemTypes.REGRESSION:
        X, y = X_y_regression
        mock_fit = mock_regression_fit
        mock_score = mock_regression_score
        mock_score.return_value = {'R2': 1.0}

    X = pd.DataFrame(X)
    new_col = np.zeros(len(X))
    new_col[:int(len(new_col) / 2)] = 1
    X['cat col'] = pd.Series(new_col)
    X['num col'] = pd.Series(new_col)
    X['text col'] = pd.Series([f"{num}" for num in range(len(new_col))])
    X = ww.DataTable(X, semantic_tags={'cat col': 'category', 'num col': 'numeric'},
                     logical_types={'cat col': 'Categorical', 'num col': 'Integer', 'text col': 'NaturalLanguage'})
    automl = AutoMLSearch(X_train=X, y_train=y, problem_type=problem_type, max_batches=5)
    automl.search()
    for arg in mock_fit.call_args[0]:
        assert isinstance(arg, (ww.DataTable, ww.DataColumn))
        if isinstance(arg, ww.DataTable):
            assert arg.semantic_tags['cat col'] == {'category'}
            assert arg.logical_types['cat col'] == ww.logical_types.Categorical
            assert arg.semantic_tags['num col'] == {'numeric'}
            assert arg.logical_types['num col'] == ww.logical_types.Integer
            assert arg.semantic_tags['text col'] == set()
            assert arg.logical_types['text col'] == ww.logical_types.NaturalLanguage
    for arg in mock_score.call_args[0]:
        assert isinstance(arg, (ww.DataTable, ww.DataColumn))
        if isinstance(arg, ww.DataTable):
            assert arg.semantic_tags['cat col'] == {'category'}
            assert arg.logical_types['cat col'] == ww.logical_types.Categorical
            assert arg.semantic_tags['num col'] == {'numeric'}
            assert arg.logical_types['num col'] == ww.logical_types.Integer
            assert arg.semantic_tags['text col'] == set()
            assert arg.logical_types['text col'] == ww.logical_types.NaturalLanguage


def test_automl_validates_problem_configuration(X_y_binary):
    X, y = X_y_binary
    assert AutoMLSearch(X_train=X, y_train=y, problem_type="binary").problem_configuration == {}
    assert AutoMLSearch(X_train=X, y_train=y, problem_type="multiclass").problem_configuration == {}
    assert AutoMLSearch(X_train=X, y_train=y, problem_type="regression").problem_configuration == {}
    msg = "user_parameters must be a dict containing values for at least the gap and max_delay parameters"
    with pytest.raises(ValueError, match=msg):
        AutoMLSearch(X_train=X, y_train=y, problem_type="time series regression")
    with pytest.raises(ValueError, match=msg):
        AutoMLSearch(X_train=X, y_train=y, problem_type="time series regression", problem_configuration={"gap": 3})

    problem_config = AutoMLSearch(X_train=X, y_train=y, problem_type="time series regression",
                                  problem_configuration={"max_delay": 2, "gap": 3}).problem_configuration
    assert problem_config == {"max_delay": 2, "gap": 3}


@patch('evalml.objectives.BinaryClassificationObjective.optimize_threshold')
def test_automl_best_pipeline(mock_optimize, X_y_binary):
    X, y = X_y_binary

    automl = AutoMLSearch(X_train=X, y_train=y, problem_type='binary', train_best_pipeline=False, n_jobs=1)
    automl.search()
    with pytest.raises(PipelineNotYetFittedError, match="not fitted"):
        automl.best_pipeline.predict(X)

    mock_optimize.return_value = 0.62

    automl = AutoMLSearch(X_train=X, y_train=y, problem_type='binary', optimize_thresholds=False, objective="Accuracy Binary", n_jobs=1)
    automl.search()
    automl.best_pipeline.predict(X)
    assert automl.best_pipeline.threshold == 0.5

    automl = AutoMLSearch(X_train=X, y_train=y, problem_type='binary', optimize_thresholds=True, objective="Log Loss Binary", n_jobs=1)
    automl.search()
    automl.best_pipeline.predict(X)
    assert automl.best_pipeline.threshold is None

    automl = AutoMLSearch(X_train=X, y_train=y, problem_type='binary', optimize_thresholds=True, objective="Accuracy Binary", n_jobs=1)
    automl.search()
    automl.best_pipeline.predict(X)
    assert automl.best_pipeline.threshold == 0.62


@pytest.mark.parametrize("problem_type", [ProblemTypes.BINARY, ProblemTypes.MULTICLASS, ProblemTypes.REGRESSION])
@patch('evalml.pipelines.RegressionPipeline.fit')
@patch('evalml.pipelines.RegressionPipeline.score')
@patch('evalml.pipelines.MulticlassClassificationPipeline.fit')
@patch('evalml.pipelines.MulticlassClassificationPipeline.score')
@patch('evalml.pipelines.BinaryClassificationPipeline.fit')
@patch('evalml.pipelines.BinaryClassificationPipeline.score')
def test_automl_data_splitter_consistent(mock_binary_score, mock_binary_fit, mock_multi_score, mock_multi_fit,
                                         mock_regression_score, mock_regression_fit, problem_type,
                                         X_y_binary, X_y_multi, X_y_regression):
    if problem_type == ProblemTypes.BINARY:
        X, y = X_y_binary

    elif problem_type == ProblemTypes.MULTICLASS:
        X, y = X_y_multi

    elif problem_type == ProblemTypes.REGRESSION:
        X, y = X_y_regression

    data_splitters = []
    random_seed = [0, 0, 1]
    for seed in random_seed:
        a = AutoMLSearch(X_train=X, y_train=y, problem_type=problem_type, random_seed=seed, max_iterations=1)
        a.search()
        data_splitters.append([[set(train), set(test)] for train, test in a.data_splitter.split(X, y)])
    # append split from last random state again, should be referencing same datasplit object
    data_splitters.append([[set(train), set(test)] for train, test in a.data_splitter.split(X, y)])

    assert data_splitters[0] == data_splitters[1]
    assert data_splitters[1] != data_splitters[2]
    assert data_splitters[2] == data_splitters[3]


@patch('evalml.pipelines.BinaryClassificationPipeline.score')
@patch('evalml.pipelines.BinaryClassificationPipeline.fit')
def test_automl_rerun(mock_fit, mock_score, X_y_binary, caplog):
    mock_score.return_value = {'Log Loss Binary': 1.0}
    msg = "AutoMLSearch.search() has already been run and will not run again on the same instance"
    X, y = X_y_binary
    automl = AutoMLSearch(X_train=X, y_train=y, problem_type="binary", train_best_pipeline=False, n_jobs=1)
    automl.search()
    assert msg not in caplog.text
    automl.search()
    assert msg in caplog.text


@patch('evalml.pipelines.TimeSeriesRegressionPipeline.fit')
@patch('evalml.pipelines.TimeSeriesRegressionPipeline.score')
def test_timeseries_baseline_init_with_correct_gap_max_delay(mock_fit, mock_score, X_y_regression):

    X, y = X_y_regression
    automl = AutoMLSearch(X_train=X, y_train=y, problem_type="time series regression",
                          problem_configuration={"gap": 6, "max_delay": 3}, max_iterations=1)
    automl.search()

    # Best pipeline is baseline pipeline because we only run one iteration
    assert automl.best_pipeline.parameters == {"pipeline": {"gap": 6, "max_delay": 3},
                                               "Time Series Baseline Estimator": {"gap": 6, "max_delay": 3}}


@pytest.mark.parametrize('problem_type', [ProblemTypes.BINARY, ProblemTypes.MULTICLASS,
                                          ProblemTypes.TIME_SERIES_REGRESSION, ProblemTypes.REGRESSION])
def test_automl_does_not_include_positive_only_objectives_by_default(problem_type, X_y_regression):

    X, y = X_y_regression

    only_positive = []
    for name in get_all_objective_names():
        objective_class = get_objective(name)
        if objective_class.positive_only:
            only_positive.append(objective_class)

    search = AutoMLSearch(X_train=X, y_train=y, problem_type=problem_type,
                          problem_configuration={'gap': 0, 'max_delay': 0})
    assert search.objective not in only_positive
    assert all([obj not in only_positive for obj in search.additional_objectives])


@pytest.mark.parametrize('non_core_objective', get_non_core_objectives())
def test_automl_validate_objective(non_core_objective, X_y_regression):

    X, y = X_y_regression

    with pytest.raises(ValueError, match='is not allowed in AutoML!'):
        AutoMLSearch(X_train=X, y_train=y, problem_type=non_core_objective.problem_types[0],
                     objective=non_core_objective.name)

    with pytest.raises(ValueError, match='is not allowed in AutoML!'):
        AutoMLSearch(X_train=X, y_train=y, problem_type=non_core_objective.problem_types[0],
                     additional_objectives=[non_core_objective.name])


@patch('evalml.pipelines.BinaryClassificationPipeline.score')
@patch('evalml.pipelines.BinaryClassificationPipeline.fit')
def test_automl_pipeline_params_simple(mock_fit, mock_score, X_y_binary):
    mock_score.return_value = {'Log Loss Binary': 1.0}
    X, y = X_y_binary
    params = {"Imputer": {"numeric_impute_strategy": "most_frequent"},
              "Logistic Regression Classifier": {"C": 20, "penalty": 'none'},
              "Elastic Net Classifier": {"alpha": 0.75, "l1_ratio": 0.2}}
    automl = AutoMLSearch(X_train=X, y_train=y, problem_type="binary", pipeline_parameters=params, n_jobs=1)
    automl.search()
    for i, row in automl.rankings.iterrows():
        if 'Imputer' in row['parameters']:
            assert row['parameters']['Imputer']['numeric_impute_strategy'] == 'most_frequent'
        if 'Logistic Regression Classifier' in row['parameters']:
            assert row['parameters']['Logistic Regression Classifier']['C'] == 20
            assert row['parameters']['Logistic Regression Classifier']['penalty'] == 'none'
        if 'Elastic Net Classifier' in row['parameters']:
            assert row['parameters']['Elastic Net Classifier']['alpha'] == 0.75
            assert row['parameters']['Elastic Net Classifier']['l1_ratio'] == 0.2


@patch('evalml.pipelines.RegressionPipeline.fit')
@patch('evalml.pipelines.RegressionPipeline.score')
def test_automl_pipeline_params_multiple(mock_score, mock_fit, X_y_regression):
    mock_score.return_value = {'R2': 1.0}
    X, y = X_y_regression
    params = {'Imputer': {'numeric_impute_strategy': Categorical(['median', 'most_frequent'])},
              'Decision Tree Regressor': {'max_depth': Categorical([17, 18, 19]), 'max_features': Categorical(['auto'])},
              'Elastic Net Regressor': {"alpha": Real(0, 0.5), "l1_ratio": Categorical((0.01, 0.02, 0.03))}}
    automl = AutoMLSearch(X_train=X, y_train=y, problem_type='regression', pipeline_parameters=params, n_jobs=1)
    automl.search()
    for i, row in automl.rankings.iterrows():
        if 'Imputer' in row['parameters']:
            assert row['parameters']['Imputer']['numeric_impute_strategy'] == Categorical(['median', 'most_frequent']).rvs(random_state=automl.random_seed)
        if 'Decision Tree Regressor' in row['parameters']:
            assert row['parameters']['Decision Tree Regressor']['max_depth'] == Categorical([17, 18, 19]).rvs(random_state=automl.random_seed)
            assert row['parameters']['Decision Tree Regressor']['max_features'] == 'auto'
        if 'Elastic Net Regressor' in row['parameters']:
            assert 0 < row['parameters']['Elastic Net Regressor']['alpha'] < 0.5
            assert row['parameters']['Elastic Net Regressor']['l1_ratio'] == Categorical((0.01, 0.02, 0.03)).rvs(random_state=automl.random_seed)


@patch('evalml.pipelines.MulticlassClassificationPipeline.score')
@patch('evalml.pipelines.MulticlassClassificationPipeline.fit')
def test_automl_pipeline_params_kwargs(mock_fit, mock_score, X_y_multi):
    mock_score.return_value = {'Log Loss Multiclass': 1.0}
    X, y = X_y_multi
    params = {'Imputer': {'numeric_impute_strategy': Categorical(['most_frequent'])},
              'Decision Tree Classifier': {'max_depth': Integer(1, 2), 'ccp_alpha': Real(0.1, 0.5)}}
    automl = AutoMLSearch(X_train=X, y_train=y, problem_type='multiclass', pipeline_parameters=params,
                          allowed_model_families=[ModelFamily.DECISION_TREE], n_jobs=1)
    automl.search()
    for i, row in automl.rankings.iterrows():
        if 'Imputer' in row['parameters']:
            assert row['parameters']['Imputer']['numeric_impute_strategy'] == 'most_frequent'
        if 'Decision Tree Classifier' in row['parameters']:
            assert 0.1 < row['parameters']['Decision Tree Classifier']['ccp_alpha'] < 0.5
            assert row['parameters']['Decision Tree Classifier']['max_depth'] == 1


@pytest.mark.parametrize("random_seed", [0, 1, 9])
@patch('evalml.pipelines.MulticlassClassificationPipeline.score')
@patch('evalml.pipelines.MulticlassClassificationPipeline.fit')
def test_automl_pipeline_random_seed(mock_fit, mock_score, random_seed, X_y_multi):
    mock_score.return_value = {'Log Loss Multiclass': 1.0}
    X, y = X_y_multi
    automl = AutoMLSearch(X_train=X, y_train=y, problem_type='multiclass', random_seed=random_seed, n_jobs=1)
    automl.search()

    for i, row in automl.rankings.iterrows():
        if 'Base' not in list(row['parameters'].keys())[0]:
            assert automl.get_pipeline(row['id']).random_seed == random_seed


@pytest.mark.parametrize("ensembling", [True, False])
@pytest.mark.parametrize("ensemble_split_size", [0.1, 0.2])
@patch('evalml.pipelines.BinaryClassificationPipeline.score', return_value={"Log Loss Binary": 0.3})
@patch('evalml.pipelines.BinaryClassificationPipeline.fit')
def test_automl_ensembling_training(mock_fit, mock_score, ensemble_split_size, ensembling, X_y_binary):
    X, y = X_y_binary
    # don't train the best pipeline since we check usage of the ensembling CV through the .fit mock
    ensemble_pipelines = len(get_estimators("binary")) + 2
    automl = AutoMLSearch(X_train=X, y_train=y, problem_type='binary', random_seed=0, n_jobs=1, max_batches=ensemble_pipelines, ensembling=ensembling,
                          train_best_pipeline=False, _ensembling_split_size=ensemble_split_size)
    automl.search()
    training_indices, ensembling_indices, _, _ = split_data(ww.DataTable(np.arange(X.shape[0])), y, problem_type='binary', test_size=ensemble_split_size, random_seed=0)
    training_indices, ensembling_indices = training_indices.to_dataframe()[0].tolist(), ensembling_indices.to_dataframe()[0].tolist()
    if ensembling:
        assert automl.ensembling
        # check that the X_train data is all used for the length
        assert len(training_indices) == (len(mock_fit.call_args_list[-2][0][0]) + len(mock_score.call_args_list[-2][0][0]))
        # last call will be the stacking ensembler
        assert len(ensembling_indices) == (len(mock_fit.call_args_list[-1][0][0]) + len(mock_score.call_args_list[-1][0][0]))
    else:
        # verify that there is no creation of ensembling CV data
        assert not automl.ensembling_indices
        for i in [-1, -2]:
            assert len(X) == (len(mock_fit.call_args_list[i][0][0]) + len(mock_score.call_args_list[i][0][0]))


@pytest.mark.parametrize("best_pipeline", [-1, -2])
@pytest.mark.parametrize("ensemble_split_size", [0.1, 0.2, 0.5])
@pytest.mark.parametrize("indices", [[i for i in range(100)], [f"index_{i}" for i in range(100)]])
@patch('evalml.automl.automl_search.AutoMLSearch.rankings', new_callable=PropertyMock)
@patch('evalml.pipelines.BinaryClassificationPipeline.score', return_value={"Log Loss Binary": 0.3})
@patch('evalml.pipelines.BinaryClassificationPipeline.fit')
def test_automl_ensembling_best_pipeline(mock_fit, mock_score, mock_rankings, indices, ensemble_split_size, best_pipeline, X_y_binary, has_minimal_dependencies):
    X, y = X_y_binary
    X = pd.DataFrame(X, index=indices)
    y = pd.Series(y, index=indices)
    ensemble_pipelines = len(get_estimators("binary")) + 2
    automl = AutoMLSearch(X_train=X, y_train=y, problem_type='binary', random_seed=0, n_jobs=1, max_batches=ensemble_pipelines,
                          ensembling=True, _ensembling_split_size=ensemble_split_size)
    ensembling_num = (1 + len(automl.allowed_pipelines) + len(automl.allowed_pipelines) * automl._pipelines_per_batch + 1) + best_pipeline
    mock_rankings.return_value = pd.DataFrame({"id": ensembling_num, "pipeline_name": "stacked_ensembler", "score": 0.1}, index=[0])
    automl.search()
    # when best_pipeline == -1, model is ensembling,
    # otherwise, the model is a different model
    # the ensembling_num formula is taken from AutoMLSearch
    if best_pipeline == -1:
        assert automl.best_pipeline.model_family == ModelFamily.ENSEMBLE
    else:
        assert automl.best_pipeline.model_family != ModelFamily.ENSEMBLE
    assert len(mock_fit.call_args_list[-1][0][0]) == len(X)
    assert len(mock_fit.call_args_list[-1][0][1]) == len(y)


@patch('evalml.pipelines.BinaryClassificationPipeline.score', return_value={"Log Loss Binary": 0.3})
@patch('evalml.pipelines.BinaryClassificationPipeline.fit')
def test_automl_no_ensembling_best_pipeline(mock_fit, mock_score, X_y_binary):
    X, y = X_y_binary
    # does not ensemble
    automl = AutoMLSearch(X_train=X, y_train=y, problem_type='binary', random_seed=0, n_jobs=1, max_iterations=2)
    automl.search()
    assert len(mock_fit.call_args_list[-1][0][0]) == len(X)
    assert len(mock_fit.call_args_list[-1][0][1]) == len(y)


@pytest.mark.parametrize("ensemble_split_size", [-1, 0, 1.0, 1.1])
def test_automl_ensemble_split_size(ensemble_split_size, X_y_binary):
    X, y = X_y_binary
    ensemble_pipelines = len(get_estimators("binary")) + 2
    with pytest.raises(ValueError, match="Ensembling split size must be between"):
        AutoMLSearch(X_train=X, y_train=y, problem_type='binary', random_seed=0, ensembling=True, max_batches=ensemble_pipelines, _ensembling_split_size=ensemble_split_size)


@patch('evalml.pipelines.BinaryClassificationPipeline.score', return_value={"Log Loss Binary": 0.3})
@patch('evalml.pipelines.BinaryClassificationPipeline.fit')
def test_automl_best_pipeline_feature_types_ensembling(mock_fit, mock_score, X_y_binary):
    X, y = X_y_binary
    X = pd.DataFrame(X)
    X['text column'] = ["Here is a text column that we want to treat as categorical if possible, but we want it to have some unique {} value".format(i % 10) for i in range(len(X))]
    X = ww.DataTable(X, logical_types={1: "categorical", "text column": "categorical"})
    y = ww.DataColumn(pd.Series(y))
    ensemble_pipelines = len(get_estimators("binary")) + 2
    automl = AutoMLSearch(X_train=X, y_train=y, problem_type='binary', random_seed=0, n_jobs=1, max_batches=ensemble_pipelines, ensembling=True,
                          train_best_pipeline=True)
    assert automl.ensembling
    automl.search()
    # ensure we use the full X data for training the best pipeline, which isn't ensembling pipeline
    assert len(X) == len(mock_fit.call_args_list[-1][0][0])
    # check that the logical types were preserved
    assert str(mock_fit.call_args_list[-1][0][0].logical_types[1]) == 'Categorical'
    assert str(mock_fit.call_args_list[-1][0][0].logical_types['text column']) == 'Categorical'


@patch('evalml.preprocessing.data_splitters.balanced_classification_splitter.BalancedClassificationDataCVSplit.transform_sample', return_value=[0, 1, 2])
@patch('evalml.pipelines.MulticlassClassificationPipeline.score', return_value={'Log Loss Multiclass': 0.2})
@patch('evalml.pipelines.MulticlassClassificationPipeline.fit')
def test_best_pipeline_data_splitter_transform(mock_fit, mock_score, mock_transform, X_y_multi):
    X, y = X_y_multi
    automl = AutoMLSearch(X_train=X, y_train=y, problem_type='multiclass')
    automl.search()
    assert mock_transform.is_called()
    # since we have the transformer return 3 indices only, we want to make sure the last training sample, after transform, has 3 values only
    assert len(mock_fit.call_args_list[-1][0][0]) == 3
    assert len(mock_fit.call_args_list[-1][0][1]) == 3


def test_automl_check_for_high_variance(X_y_binary, dummy_binary_pipeline_class):
    X, y = X_y_binary
    automl = AutoMLSearch(X_train=X, y_train=y, problem_type='binary')
    cv_scores = pd.Series([1, 1, 1])
    pipeline = dummy_binary_pipeline_class(parameters={})
    assert not automl._check_for_high_variance(pipeline, cv_scores)

    cv_scores = pd.Series([0, 0, 0])
    assert not automl._check_for_high_variance(pipeline, cv_scores)

    cv_scores = pd.Series([0, 1, np.nan, np.nan])
    assert automl._check_for_high_variance(pipeline, cv_scores)

    cv_scores = pd.Series([0, 1, 2, 3])
    assert automl._check_for_high_variance(pipeline, cv_scores)

    cv_scores = pd.Series([0, -1, -1, -1])
    assert automl._check_for_high_variance(pipeline, cv_scores)


@patch('evalml.pipelines.BinaryClassificationPipeline.fit')
def test_automl_check_high_variance_logs_warning(mock_fit_binary, X_y_binary, caplog):
    X, y = X_y_binary

    with patch('evalml.pipelines.BinaryClassificationPipeline.score', return_value={"Log Loss Binary": 1}):
        automl = AutoMLSearch(X_train=X, y_train=y, problem_type='binary')
        automl.search()
        out = caplog.text
        assert "High coefficient of variation" not in out

    caplog.clear()

    desired_score_values = [{"Log Loss Binary": i} for i in [1, 2, 10] * 2]
    with patch('evalml.pipelines.BinaryClassificationPipeline.score', side_effect=desired_score_values):
        automl = AutoMLSearch(X_train=X, y_train=y, problem_type='binary', max_iterations=2)
        automl.search()
        out = caplog.text
        assert "High coefficient of variation" in out


def test_automl_raises_error_with_duplicate_pipeline_names(dummy_binary_pipeline_class, X_y_binary):
    X, y = X_y_binary

    class MyPipeline1(BinaryClassificationPipeline):
        custom_name = "Custom Pipeline"
        component_graph = ["Imputer", "Random Forest Classifier"]

    class MyPipeline2(BinaryClassificationPipeline):
        custom_name = "Custom Pipeline"
        component_graph = ["Imputer", "Logistic Regression Classifier"]

    class MyPipeline3(BinaryClassificationPipeline):
        custom_name = "My Pipeline 3"
        component_graph = ["Logistic Regression Classifier"]

    class MyPipeline4(BinaryClassificationPipeline):
        custom_name = "My Pipeline 3"
        component_graph = ["Random Forest Classifier"]

    class OtherPipeline(BinaryClassificationPipeline):
        custom_name = "Other Pipeline"
        component_graph = ["Extra Trees Classifier"]

    with pytest.raises(ValueError,
                       match="All pipeline names must be unique. The name 'Custom Pipeline' was repeated."):
        AutoMLSearch(X, y, problem_type="binary", allowed_pipelines=[MyPipeline1, MyPipeline2, MyPipeline3])

    with pytest.raises(ValueError,
                       match="All pipeline names must be unique. The names 'Custom Pipeline', 'My Pipeline 3' were repeated."):
        AutoMLSearch(X, y, problem_type="binary", allowed_pipelines=[MyPipeline1, MyPipeline2,
                                                                     MyPipeline3, MyPipeline4, OtherPipeline])


@patch('evalml.pipelines.BinaryClassificationPipeline.score')
@patch('evalml.pipelines.BinaryClassificationPipeline.fit')
def test_train_batch_score_batch(mock_fit, mock_score, dummy_binary_pipeline_class, X_y_binary):

    def make_dummy_pipeline(index):
        class Pipeline(dummy_binary_pipeline_class):
            custom_name = f"Pipeline {index}"
        return Pipeline({})

    pipelines = [make_dummy_pipeline(i) for i in range(3)]

    X, y = X_y_binary

    mock_score.return_value = {"Log Loss Binary": 0.1}
    automl = AutoMLSearch(X_train=X, y_train=y, problem_type="binary", max_iterations=3)
    automl.search()

    mock_fit.side_effect = [None, Exception("foo"), None]
    fitted_pipelines = automl.train_pipelines(pipelines)
    assert fitted_pipelines.keys() == {"Pipeline 0", "Pipeline 2"}

    score_effects = [{"Log Loss Binary": 0.1}, {"Log Loss Binary": 0.2}, {"Log Loss Binary": 0.3}]
    mock_score.side_effect = score_effects
    expected_scores = {f"Pipeline {i}": effect for i, effect in zip(range(3), score_effects)}
    scores = automl.score_pipelines(pipelines, X, y, ["Log Loss Binary"])
    assert scores == expected_scores


def test_train_batch_returns_trained_pipelines(X_y_binary):
    X, y = X_y_binary

    automl = AutoMLSearch(X_train=X, y_train=y, problem_type="binary")

    class RfPipeline(BinaryClassificationPipeline):
        component_graph = ["Random Forest Classifier"]

    class LogisticPipeline(BinaryClassificationPipeline):
        component_graph = ["Logistic Regression Classifier"]

    pipelines = [RfPipeline({"Random Forest Classifier": {"n_jobs": 1}}),
                 LogisticPipeline({"Logistic Regression Classifier": {"n_jobs": 1}})]

    fitted_pipelines = automl.train_pipelines(pipelines)

    assert all([isinstance(pl, PipelineBase) for pl in fitted_pipelines.values()])

    # Check that the output pipelines are fitted but the input pipelines are not
    for original_pipeline in pipelines:
        fitted_pipeline = fitted_pipelines[original_pipeline.name]
        assert fitted_pipeline.name == original_pipeline.name
        assert fitted_pipeline._is_fitted
        assert fitted_pipeline != original_pipeline


<<<<<<< HEAD
def test_automl_drop_index_columns(X_y_binary):
    X, y = X_y_binary
    X = pd.DataFrame(X)
    X['index_col'] = pd.Series(range(len(X)))
    X = ww.DataTable(X)
    X = X.set_index('index_col')

    automl = AutoMLSearch(X_train=X, y_train=y, problem_type='binary')
    assert automl.pipeline_parameters['Drop Columns Transformer']['columns'] == ['index_col']
    for pipeline in automl.allowed_pipelines:
        assert pipeline(parameters={}).get_component('Drop Columns Transformer')
        assert 'Drop Columns Transformer' in pipeline.hyperparameters

    automl = AutoMLSearch(X_train=X, y_train=y, problem_type='binary', pipeline_parameters={'Drop Columns Transformer': {'columns': 'test_column'}})
    assert automl.pipeline_parameters['Drop Columns Transformer']['columns'] == ['index_col', 'test_column']
    for pipeline in automl.allowed_pipelines:
        assert pipeline(parameters={}).get_component('Drop Columns Transformer')
        assert 'Drop Columns Transformer' in pipeline.hyperparameters

    automl = AutoMLSearch(X_train=X, y_train=y, problem_type='binary', pipeline_parameters={'Drop Columns Transformer': {'columns': ['test_column', 'other_test_column']}})
    assert automl.pipeline_parameters['Drop Columns Transformer']['columns'] == ['test_column', 'other_test_column', 'index_col']
    for pipeline in automl.allowed_pipelines:
        assert pipeline(parameters={}).get_component('Drop Columns Transformer')
        assert 'Drop Columns Transformer' in pipeline.hyperparameters
=======
@pytest.mark.parametrize("pipeline_fit_side_effect",
                         [[None] * 6, [None, Exception("foo"), None],
                          [None, Exception("bar"), Exception("baz")],
                          [Exception("Everything"), Exception("is"), Exception("broken")]])
@patch('evalml.pipelines.BinaryClassificationPipeline.score', return_value={"Log Loss Binary": 0.3})
def test_train_batch_works(mock_score, pipeline_fit_side_effect, X_y_binary,
                           dummy_binary_pipeline_class, stackable_classifiers, caplog):

    exceptions_to_check = [str(e) for e in pipeline_fit_side_effect if isinstance(e, Exception)]

    X, y = X_y_binary

    automl = AutoMLSearch(X_train=X, y_train=y, problem_type='binary', max_time=1, max_iterations=2,
                          train_best_pipeline=False, n_jobs=1)

    def make_pipeline_name(index):
        class DummyPipeline(dummy_binary_pipeline_class):
            custom_name = f"Pipeline {index}"
        return DummyPipeline({'Mock Classifier': {'a': index}})

    pipelines = [make_pipeline_name(i) for i in range(len(pipeline_fit_side_effect) - 1)]
    ensemble_input_pipelines = [make_pipeline_from_components([classifier], problem_type="binary") for classifier in stackable_classifiers[:2]]
    ensemble = make_pipeline_from_components([StackedEnsembleClassifier(ensemble_input_pipelines, n_jobs=1)], problem_type="binary")
    pipelines.append(ensemble)

    def train_batch_and_check():
        caplog.clear()
        with patch('evalml.pipelines.BinaryClassificationPipeline.fit') as mock_fit:
            mock_fit.side_effect = pipeline_fit_side_effect

            trained_pipelines = automl.train_pipelines(pipelines)

            assert len(trained_pipelines) == len(pipeline_fit_side_effect) - len(exceptions_to_check)
            assert mock_fit.call_count == len(pipeline_fit_side_effect)
            for exception in exceptions_to_check:
                assert exception in caplog.text

    # Test training before search is run
    train_batch_and_check()

    # Test training after search.
    automl.search()

    train_batch_and_check()


@patch('evalml.automl.engine.sequential_engine.train_pipeline')
def test_train_pipelines_performs_undersampling(mock_train, X_y_binary, dummy_binary_pipeline_class):
    X, y = X_y_binary
    X = ww.DataTable(X)
    y = ww.DataColumn(y)

    automl = AutoMLSearch(X_train=X, y_train=y, problem_type='binary', max_time=1, max_iterations=2,
                          train_best_pipeline=False, n_jobs=1)

    train_indices = automl.data_splitter.transform_sample(X, y)
    X_train = X.iloc[train_indices]
    y_train = y.iloc[train_indices]

    pipelines = [dummy_binary_pipeline_class({})]
    mock_train.reset_mock()
    automl.train_pipelines(pipelines)

    args, kwargs = mock_train.call_args  # args are (pipeline, X, y, optimize_thresholds, objective)
    pd.testing.assert_frame_equal(X_train.to_dataframe(), kwargs['X'].to_dataframe())
    pd.testing.assert_series_equal(y_train.to_series(), kwargs['y'].to_series())


no_exception_scores = {"F1": 0.9, "AUC": 0.7, "Log Loss Binary": 0.25}


@pytest.mark.parametrize("pipeline_score_side_effect",
                         [[no_exception_scores] * 6,
                          [no_exception_scores,
                           PipelineScoreError(exceptions={"AUC": (Exception(), []), "Log Loss Binary": (Exception(), [])},
                                              scored_successfully={"F1": 0.2}),
                           no_exception_scores],
                          [no_exception_scores,
                           PipelineScoreError(exceptions={"AUC": (Exception(), []), "Log Loss Binary": (Exception(), [])},
                                              scored_successfully={"F1": 0.3}),
                           PipelineScoreError(exceptions={"AUC": (Exception(), []), "F1": (Exception(), [])},
                                              scored_successfully={"Log Loss Binary": 0.2})],
                          [PipelineScoreError(exceptions={"Log Loss Binary": (Exception(), []), "F1": (Exception(), [])},
                                              scored_successfully={"AUC": 0.6}),
                           PipelineScoreError(exceptions={"AUC": (Exception(), []), "Log Loss Binary": (Exception(), [])},
                                              scored_successfully={"F1": 0.2}),
                           PipelineScoreError(exceptions={"Log Loss Binary": (Exception(), [])},
                                              scored_successfully={"AUC": 0.2, "F1": 0.1})]])
@patch('evalml.pipelines.BinaryClassificationPipeline.score')
def test_score_batch_works(mock_score, pipeline_score_side_effect, X_y_binary,
                           dummy_binary_pipeline_class, stackable_classifiers, caplog):

    exceptions_to_check = []
    expected_scores = {}
    for i, e in enumerate(pipeline_score_side_effect):
        # Ensemble pipeline has different name
        pipeline_name = f"Pipeline {i}" if i < len(pipeline_score_side_effect) - 1 else "Templated Pipeline"
        scores = no_exception_scores
        if isinstance(e, PipelineScoreError):
            scores = {"F1": np.nan, "AUC": np.nan, "Log Loss Binary": np.nan}
            scores.update(e.scored_successfully)
            exceptions_to_check.append(f"Score error for {pipeline_name}")

        expected_scores[pipeline_name] = scores

    X, y = X_y_binary

    automl = AutoMLSearch(X_train=X, y_train=y, problem_type='binary', max_iterations=1,
                          allowed_pipelines=[dummy_binary_pipeline_class])

    def make_pipeline_name(index):
        class DummyPipeline(dummy_binary_pipeline_class):
            custom_name = f"Pipeline {index}"
        return DummyPipeline({'Mock Classifier': {'a': index}})

    pipelines = [make_pipeline_name(i) for i in range(len(pipeline_score_side_effect) - 1)]
    ensemble_input_pipelines = [make_pipeline_from_components([classifier], problem_type="binary") for classifier in stackable_classifiers[:2]]
    ensemble = make_pipeline_from_components([StackedEnsembleClassifier(ensemble_input_pipelines, n_jobs=1)],
                                             problem_type="binary")
    pipelines.append(ensemble)

    def score_batch_and_check():
        caplog.clear()
        with patch('evalml.pipelines.BinaryClassificationPipeline.score') as mock_score:
            mock_score.side_effect = pipeline_score_side_effect

            scores = automl.score_pipelines(pipelines, X, y, objectives=["Log Loss Binary", "F1", "AUC"])
            assert scores == expected_scores
            for exception in exceptions_to_check:
                assert exception in caplog.text

    # Test scoring before search
    score_batch_and_check()

    automl.search()

    # Test scoring after search
    score_batch_and_check()


def test_train_pipelines_score_pipelines_raise_exception_with_duplicate_names(X_y_binary, dummy_binary_pipeline_class):

    class Pipeline1(dummy_binary_pipeline_class):
        custom_name = "My Pipeline"

    class Pipeline2(dummy_binary_pipeline_class):
        custom_name = "My Pipeline"

    X, y = X_y_binary

    automl = AutoMLSearch(X_train=X, y_train=y, problem_type='binary', max_iterations=1,
                          allowed_pipelines=[dummy_binary_pipeline_class])

    with pytest.raises(ValueError, match="All pipeline names must be unique. The name 'My Pipeline' was repeated."):
        automl.train_pipelines([Pipeline2({}), Pipeline1({})])

    with pytest.raises(ValueError, match="All pipeline names must be unique. The name 'My Pipeline' was repeated."):
        automl.score_pipelines([Pipeline2({}), Pipeline1({})], None, None, None)


def test_score_batch_before_fitting_yields_error_nan_scores(X_y_binary, dummy_binary_pipeline_class, caplog):
    X, y = X_y_binary

    automl = AutoMLSearch(X_train=X, y_train=y, problem_type='binary', max_iterations=1,
                          allowed_pipelines=[dummy_binary_pipeline_class])

    scored_pipelines = automl.score_pipelines([dummy_binary_pipeline_class({})], X, y,
                                              objectives=["Log Loss Binary", F1()])
    assert scored_pipelines == {"Mock Binary Classification Pipeline": {"Log Loss Binary": np.nan,
                                                                        "F1": np.nan}}

    assert "Score error for Mock Binary Classification Pipeline" in caplog.text
    assert "This LabelEncoder instance is not fitted yet." in caplog.text


def test_high_cv_check_no_warning_for_divide_by_zero(X_y_binary, dummy_binary_pipeline_class):
    X, y = X_y_binary
    automl = AutoMLSearch(X_train=X, y_train=y, problem_type="binary")
    with pytest.warns(None) as warnings:
        automl._check_for_high_variance(dummy_binary_pipeline_class({}), cv_scores=np.array([0.0]))
    assert len(warnings) == 0

    with pytest.warns(None) as warnings:
        # mean is 0 but std is not
        automl._check_for_high_variance(dummy_binary_pipeline_class({}), cv_scores=np.array([0.0, 1.0, -1.0]))
    assert len(warnings) == 0


@pytest.mark.parametrize("automl_type", [ProblemTypes.BINARY, ProblemTypes.MULTICLASS, ProblemTypes.REGRESSION])
@patch('evalml.pipelines.RegressionPipeline.score', return_value={"R2": 0.3})
@patch('evalml.pipelines.ClassificationPipeline.score', return_value={"Log Loss Multiclass": 0.3})
@patch('evalml.pipelines.BinaryClassificationPipeline.score', return_value={"Log Loss Binary": 0.3})
@patch('evalml.automl.engine.sequential_engine.train_pipeline')
def test_automl_supports_float_targets_for_classification(mock_train, mock_binary_score, mock_multi_score, mock_regression_score,
                                                          automl_type, X_y_binary, X_y_multi, X_y_regression,
                                                          dummy_binary_pipeline_class,
                                                          dummy_regression_pipeline_class,
                                                          dummy_multiclass_pipeline_class):
    if automl_type == ProblemTypes.BINARY:
        X, y = X_y_binary
        y = pd.Series(y).map({0: -5.19, 1: 6.7})
        mock_train.return_value = dummy_binary_pipeline_class({})
    elif automl_type == ProblemTypes.MULTICLASS:
        X, y = X_y_multi
        y = pd.Series(y).map({0: -5.19, 1: 6.7, 2: 2.03})
        mock_train.return_value = dummy_multiclass_pipeline_class({})
    elif automl_type == ProblemTypes.REGRESSION:
        X, y = X_y_regression
        y = pd.Series(y)
        mock_train.return_value = dummy_regression_pipeline_class({})

    automl = AutoMLSearch(X_train=X, y_train=y, problem_type=automl_type, random_seed=0, n_jobs=1)
    automl.search()

    # Assert that we train pipeline on the original target, not the encoded one used in EngineBase for data splitting
    _, kwargs = mock_train.call_args
    mock_y = kwargs["y"]
    pd.testing.assert_series_equal(mock_y.to_series(), y, check_dtype=False)


@pytest.mark.parametrize("problem_type", [ProblemTypes.TIME_SERIES_REGRESSION, ProblemTypes.TIME_SERIES_BINARY,
                                          ProblemTypes.TIME_SERIES_MULTICLASS])
def test_automl_issues_beta_warning_for_time_series(problem_type, X_y_binary):

    X, y = X_y_binary

    with warnings.catch_warnings(record=True) as warn:
        warnings.simplefilter("always")
        AutoMLSearch(X, y, problem_type=problem_type, problem_configuration={"gap": 0, "max_delay": 2})
        assert len(warn) == 1
        message = "Time series support in evalml is still in beta, which means we are still actively building its core features"
        assert str(warn[0].message).startswith(message)
>>>>>>> 40e8bf2e
<|MERGE_RESOLUTION|>--- conflicted
+++ resolved
@@ -2469,32 +2469,6 @@
         assert fitted_pipeline != original_pipeline
 
 
-<<<<<<< HEAD
-def test_automl_drop_index_columns(X_y_binary):
-    X, y = X_y_binary
-    X = pd.DataFrame(X)
-    X['index_col'] = pd.Series(range(len(X)))
-    X = ww.DataTable(X)
-    X = X.set_index('index_col')
-
-    automl = AutoMLSearch(X_train=X, y_train=y, problem_type='binary')
-    assert automl.pipeline_parameters['Drop Columns Transformer']['columns'] == ['index_col']
-    for pipeline in automl.allowed_pipelines:
-        assert pipeline(parameters={}).get_component('Drop Columns Transformer')
-        assert 'Drop Columns Transformer' in pipeline.hyperparameters
-
-    automl = AutoMLSearch(X_train=X, y_train=y, problem_type='binary', pipeline_parameters={'Drop Columns Transformer': {'columns': 'test_column'}})
-    assert automl.pipeline_parameters['Drop Columns Transformer']['columns'] == ['index_col', 'test_column']
-    for pipeline in automl.allowed_pipelines:
-        assert pipeline(parameters={}).get_component('Drop Columns Transformer')
-        assert 'Drop Columns Transformer' in pipeline.hyperparameters
-
-    automl = AutoMLSearch(X_train=X, y_train=y, problem_type='binary', pipeline_parameters={'Drop Columns Transformer': {'columns': ['test_column', 'other_test_column']}})
-    assert automl.pipeline_parameters['Drop Columns Transformer']['columns'] == ['test_column', 'other_test_column', 'index_col']
-    for pipeline in automl.allowed_pipelines:
-        assert pipeline(parameters={}).get_component('Drop Columns Transformer')
-        assert 'Drop Columns Transformer' in pipeline.hyperparameters
-=======
 @pytest.mark.parametrize("pipeline_fit_side_effect",
                          [[None] * 6, [None, Exception("foo"), None],
                           [None, Exception("bar"), Exception("baz")],
@@ -2727,4 +2701,29 @@
         assert len(warn) == 1
         message = "Time series support in evalml is still in beta, which means we are still actively building its core features"
         assert str(warn[0].message).startswith(message)
->>>>>>> 40e8bf2e
+
+
+def test_automl_drop_index_columns(X_y_binary):
+    X, y = X_y_binary
+    X = pd.DataFrame(X)
+    X['index_col'] = pd.Series(range(len(X)))
+    X = ww.DataTable(X)
+    X = X.set_index('index_col')
+
+    automl = AutoMLSearch(X_train=X, y_train=y, problem_type='binary')
+    assert automl.pipeline_parameters['Drop Columns Transformer']['columns'] == ['index_col']
+    for pipeline in automl.allowed_pipelines:
+        assert pipeline(parameters={}).get_component('Drop Columns Transformer')
+        assert 'Drop Columns Transformer' in pipeline.hyperparameters
+
+    automl = AutoMLSearch(X_train=X, y_train=y, problem_type='binary', pipeline_parameters={'Drop Columns Transformer': {'columns': 'test_column'}})
+    assert automl.pipeline_parameters['Drop Columns Transformer']['columns'] == ['index_col', 'test_column']
+    for pipeline in automl.allowed_pipelines:
+        assert pipeline(parameters={}).get_component('Drop Columns Transformer')
+        assert 'Drop Columns Transformer' in pipeline.hyperparameters
+
+    automl = AutoMLSearch(X_train=X, y_train=y, problem_type='binary', pipeline_parameters={'Drop Columns Transformer': {'columns': ['test_column', 'other_test_column']}})
+    assert automl.pipeline_parameters['Drop Columns Transformer']['columns'] == ['test_column', 'other_test_column', 'index_col']
+    for pipeline in automl.allowed_pipelines:
+        assert pipeline(parameters={}).get_component('Drop Columns Transformer')
+        assert 'Drop Columns Transformer' in pipeline.hyperparameters