--- conflicted
+++ resolved
@@ -476,18 +476,15 @@
 
 def test_describe_pipeline_objective_ordered(X_y_binary, caplog):
     X, y = X_y_binary
-<<<<<<< HEAD
-    automl = AutoMLSearch(X_train=X, y_train=y, problem_type='binary', objective='AUC', max_iterations=2, optimize_thresholds=False, n_jobs=1)
-=======
     automl = AutoMLSearch(
         X_train=X,
         y_train=y,
         problem_type="binary",
         objective="AUC",
         max_iterations=2,
+        optimize_thresholds=False,
         n_jobs=1,
     )
->>>>>>> 5db0d202
     automl.search()
 
     automl.describe_pipeline(0)
@@ -715,18 +712,14 @@
     mock_fit, mock_score, dummy_binary_pipeline_class, X_y_binary
 ):
     X, y = X_y_binary
-<<<<<<< HEAD
-    automl = AutoMLSearch(X_train=X, y_train=y, problem_type='binary',
-                          optimize_thresholds=False, allowed_pipelines=[dummy_binary_pipeline_class({})], allowed_model_families=None)
-=======
-    automl = AutoMLSearch(
-        X_train=X,
-        y_train=y,
-        problem_type="binary",
+    automl = AutoMLSearch(
+        X_train=X,
+        y_train=y,
+        problem_type="binary",
+        optimize_thresholds=False,
         allowed_pipelines=[dummy_binary_pipeline_class({})],
         allowed_model_families=None,
     )
->>>>>>> 5db0d202
     expected_pipelines = [dummy_binary_pipeline_class({})]
     mock_score.return_value = {automl.objective.name: 1.0}
     assert automl.allowed_pipelines == expected_pipelines
@@ -770,17 +763,14 @@
     mock_fit, mock_score, X_y_binary, assert_allowed_pipelines_equal_helper
 ):
     X, y = X_y_binary
-<<<<<<< HEAD
-    automl = AutoMLSearch(X_train=X, y_train=y, problem_type='binary', allowed_pipelines=None, allowed_model_families=[ModelFamily.RANDOM_FOREST], optimize_thresholds=False)
-=======
     automl = AutoMLSearch(
         X_train=X,
         y_train=y,
         problem_type="binary",
         allowed_pipelines=None,
         allowed_model_families=[ModelFamily.RANDOM_FOREST],
-    )
->>>>>>> 5db0d202
+        optimize_thresholds=False,
+    )
     mock_score.return_value = {automl.objective.name: 1.0}
     expected_pipelines = [
         make_pipeline(X, y, estimator, ProblemTypes.BINARY)
@@ -798,16 +788,13 @@
 
     mock_fit.reset_mock()
     mock_score.reset_mock()
-<<<<<<< HEAD
-    automl = AutoMLSearch(X_train=X, y_train=y, problem_type='binary', allowed_pipelines=None, allowed_model_families=['random_forest'], optimize_thresholds=False)
-    expected_pipelines = [make_pipeline(X, y, estimator, ProblemTypes.BINARY) for estimator in get_estimators(ProblemTypes.BINARY, model_families=[ModelFamily.RANDOM_FOREST])]
-=======
     automl = AutoMLSearch(
         X_train=X,
         y_train=y,
         problem_type="binary",
         allowed_pipelines=None,
         allowed_model_families=["random_forest"],
+        optimize_thresholds=False,
     )
     expected_pipelines = [
         make_pipeline(X, y, estimator, ProblemTypes.BINARY)
@@ -815,7 +802,6 @@
             ProblemTypes.BINARY, model_families=[ModelFamily.RANDOM_FOREST]
         )
     ]
->>>>>>> 5db0d202
     assert_allowed_pipelines_equal_helper(automl.allowed_pipelines, expected_pipelines)
     automl.search()
     assert_allowed_pipelines_equal_helper(automl.allowed_pipelines, expected_pipelines)
@@ -881,17 +867,14 @@
     mock_fit, mock_score, X_y_binary, assert_allowed_pipelines_equal_helper
 ):
     X, y = X_y_binary
-<<<<<<< HEAD
-    automl = AutoMLSearch(X_train=X, y_train=y, problem_type='binary', allowed_pipelines=None, allowed_model_families=None, optimize_thresholds=False)
-=======
     automl = AutoMLSearch(
         X_train=X,
         y_train=y,
         problem_type="binary",
         allowed_pipelines=None,
         allowed_model_families=None,
-    )
->>>>>>> 5db0d202
+        optimize_thresholds=False,
+    )
     mock_score.return_value = {automl.objective.name: 1.0}
     expected_pipelines = [
         make_pipeline(X, y, estimator, ProblemTypes.BINARY)
@@ -947,17 +930,14 @@
     assert_allowed_pipelines_equal_helper,
 ):
     X, y = X_y_binary
-<<<<<<< HEAD
-    automl = AutoMLSearch(X_train=X, y_train=y, problem_type='binary', allowed_pipelines=[dummy_binary_pipeline_class({})], allowed_model_families=[ModelFamily.RANDOM_FOREST], optimize_thresholds=False)
-=======
     automl = AutoMLSearch(
         X_train=X,
         y_train=y,
         problem_type="binary",
         allowed_pipelines=[dummy_binary_pipeline_class({})],
         allowed_model_families=[ModelFamily.RANDOM_FOREST],
-    )
->>>>>>> 5db0d202
+        optimize_thresholds=False,
+    )
     mock_score.return_value = {automl.objective.name: 1.0}
     expected_pipelines = [dummy_binary_pipeline_class({})]
     assert automl.allowed_pipelines == expected_pipelines
@@ -1048,20 +1028,15 @@
     allowed_pipelines = [pipeline_class({})]
 
     start_iteration_callback = MagicMock()
-<<<<<<< HEAD
-    automl = AutoMLSearch(X_train=X, y_train=y, problem_type=problem_type,
-                          max_iterations=5, start_iteration_callback=start_iteration_callback,
-                          optimize_thresholds=False, allowed_pipelines=allowed_pipelines)
-=======
     automl = AutoMLSearch(
         X_train=X,
         y_train=y,
         problem_type=problem_type,
         max_iterations=5,
         start_iteration_callback=start_iteration_callback,
+        optimize_thresholds=False,
         allowed_pipelines=allowed_pipelines,
     )
->>>>>>> 5db0d202
     automl.search()
 
     assert isinstance(
@@ -1129,19 +1104,14 @@
         "delay_features": True,
     }
 
-<<<<<<< HEAD
-    automl = AutoMLSearch(X_train=X, y_train=y, problem_type=problem_type,
-                          optimize_thresholds=False, problem_configuration=configuration,
-                          max_batches=2)
-=======
     automl = AutoMLSearch(
         X_train=X,
         y_train=y,
         problem_type=problem_type,
+        optimize_thresholds=False,
         problem_configuration=configuration,
         max_batches=2,
     )
->>>>>>> 5db0d202
     automl.search()
     assert isinstance(automl.data_splitter, TimeSeriesSplit)
     for result in automl.results["pipeline_results"].values():
@@ -1202,8 +1172,7 @@
     )
     automl.search()
     assert isinstance(automl.data_splitter, TimeSeriesSplit)
-<<<<<<< HEAD
-    if objective == 'Log Loss Binary':
+    if objective == "Log Loss Binary":
         if not optimize:
             mock_optimize_threshold.assert_not_called()
             assert automl.best_pipeline.threshold is None
@@ -1212,14 +1181,7 @@
             mock_optimize_threshold.assert_called()
             assert automl.best_pipeline.threshold == 0.62
             mock_split_data.assert_called()
-    elif optimize and objective == 'F1':
-=======
-    if objective == "Log Loss Binary":
-        mock_optimize_threshold.assert_not_called()
-        assert automl.best_pipeline.threshold is None
-        mock_split_data.assert_not_called()
     elif optimize and objective == "F1":
->>>>>>> 5db0d202
         mock_optimize_threshold.assert_called()
         assert automl.best_pipeline.threshold == 0.62
         mock_split_data.assert_called()
@@ -1230,47 +1192,9 @@
         mock_split_data.assert_not_called()
 
 
-<<<<<<< HEAD
-@pytest.mark.parametrize("problem_type", ['binary', 'multiclass'])
-@pytest.mark.parametrize("categorical_features", ['none', 'some', 'all'])
-@pytest.mark.parametrize("size", ['small', 'large'])
-=======
-@pytest.mark.parametrize("objective", ["F1", "Log Loss Binary", "AUC"])
-@patch("evalml.objectives.BinaryClassificationObjective.optimize_threshold")
-@patch(
-    "evalml.pipelines.BinaryClassificationPipeline._encode_targets",
-    side_effect=lambda y: y,
-)
-@patch("evalml.pipelines.BinaryClassificationPipeline.score")
-@patch("evalml.pipelines.BinaryClassificationPipeline.fit")
-@patch("evalml.pipelines.BinaryClassificationPipeline.predict_proba")
-def test_tuning_threshold_objective(
-    mock_predict,
-    mock_fit,
-    mock_score,
-    mock_encode_targets,
-    mock_optimize_threshold,
-    objective,
-    X_y_binary,
-):
-    mock_optimize_threshold.return_value = 0.6
-    X, y = X_y_binary
-    mock_score.return_value = {objective: 0.5}
-    automl = AutoMLSearch(
-        X_train=X, y_train=y, problem_type="binary", objective=objective
-    )
-    automl.search()
-
-    if objective != "F1":
-        assert automl.best_pipeline.threshold is None
-    else:
-        assert automl.best_pipeline.threshold == 0.6
-
-
 @pytest.mark.parametrize("problem_type", ["binary", "multiclass"])
 @pytest.mark.parametrize("categorical_features", ["none", "some", "all"])
 @pytest.mark.parametrize("size", ["small", "large"])
->>>>>>> 5db0d202
 @pytest.mark.parametrize("sampling_ratio", [0.8, 0.5, 0.25, 0.2, 0.1, 0.05])
 def test_automl_search_sampler_ratio(
     sampling_ratio,
@@ -1435,17 +1359,14 @@
     else:
         y = pd.Series([0] * 900 + [1] * 150 + [2] * 150)
     pipeline_parameters = {"Undersampler": {"sampling_ratio_dict": sampling_ratio_dict}}
-<<<<<<< HEAD
-    automl = AutoMLSearch(X_train=X, y_train=y, problem_type=problem_type, optimize_thresholds=False, sampler_method='Undersampler', pipeline_parameters=pipeline_parameters)
-=======
     automl = AutoMLSearch(
         X_train=X,
         y_train=y,
         problem_type=problem_type,
+        optimize_thresholds=False,
         sampler_method="Undersampler",
         pipeline_parameters=pipeline_parameters,
     )
->>>>>>> 5db0d202
     # check that the sampling dict got set properly
     pipelines = automl.allowed_pipelines
     for pipeline in pipelines:
@@ -1496,10 +1417,6 @@
     else:
         y = pd.Series([0] * 900 + [1] * 150 + [2] * 150)
     # we only test with SMOTE Oversampler since the oversamplers perform similarly
-<<<<<<< HEAD
-    pipeline_parameters = {"SMOTE Oversampler": {"sampling_ratio_dict": sampling_ratio_dict}}
-    automl = AutoMLSearch(X_train=X, y_train=y, problem_type=problem_type, sampler_method='SMOTE Oversampler', optimize_thresholds=False, pipeline_parameters=pipeline_parameters)
-=======
     pipeline_parameters = {
         "SMOTE Oversampler": {"sampling_ratio_dict": sampling_ratio_dict}
     }
@@ -1508,9 +1425,9 @@
         y_train=y,
         problem_type=problem_type,
         sampler_method="SMOTE Oversampler",
+        optimize_thresholds=False,
         pipeline_parameters=pipeline_parameters,
     )
->>>>>>> 5db0d202
     # check that the sampling dict got set properly
     pipelines = automl.allowed_pipelines
     for pipeline in pipelines:
@@ -1549,18 +1466,15 @@
     X = pd.DataFrame({"a": [i for i in range(1200)], "b": [i % 3 for i in range(1200)]})
     y = pd.Series(["majority"] * 900 + ["minority"] * 300)
     pipeline_parameters = {sampler: {"sampling_ratio_dict": sampling_ratio_dict}}
-<<<<<<< HEAD
-    automl = AutoMLSearch(X_train=X, y_train=y, problem_type='binary', error_callback=raise_error_callback, sampler_method=sampler, optimize_thresholds=False, pipeline_parameters=pipeline_parameters)
-=======
     automl = AutoMLSearch(
         X_train=X,
         y_train=y,
         problem_type="binary",
         error_callback=raise_error_callback,
         sampler_method=sampler,
+        optimize_thresholds=False,
         pipeline_parameters=pipeline_parameters,
     )
->>>>>>> 5db0d202
     if errors:
         with pytest.raises(
             ValueError, match="Dictionary keys are different from target"
