--- conflicted
+++ resolved
@@ -271,7 +271,6 @@
             continue
         for param_key, param_val in configuration.items():
             assert result['parameters']['Delayed Feature Transformer'][param_key] == configuration[param_key]
-<<<<<<< HEAD
             assert result['parameters']['pipeline'][param_key] == configuration[param_key]
 
 
@@ -279,7 +278,4 @@
     X, y = X_y_regression
     automl = AutoMLSearch(X_train=X, y_train=y, problem_type='regression')
     for pipeline in automl.allowed_pipelines:
-        assert not any("sampler" in c.name for c in pipeline.component_graph)
-=======
-            assert result['parameters']['pipeline'][param_key] == configuration[param_key]
->>>>>>> 035510de
+        assert not any("sampler" in c.name for c in pipeline.component_graph)