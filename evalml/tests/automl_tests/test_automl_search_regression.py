--- conflicted
+++ resolved
@@ -267,7 +267,6 @@
 
         if result["id"] == 0:
             continue
-<<<<<<< HEAD
         for param_key, param_val in configuration.items():
             assert result['parameters']['Delayed Feature Transformer'][param_key] == configuration[param_key]
             assert result['parameters']['pipeline'][param_key] == configuration[param_key]
@@ -277,9 +276,4 @@
     X, y = X_y_regression
     automl = AutoMLSearch(X_train=X, y_train=y, problem_type='regression')
     for pipeline in automl.allowed_pipelines:
-        assert not any("sampler" in c.name for c in pipeline.component_graph)
-=======
-
-        assert result['parameters']['Delayed Feature Transformer'] == configuration
-        assert result['parameters']['pipeline'] == configuration
->>>>>>> 2f7f6533
+        assert not any("sampler" in c.name for c in pipeline.component_graph)