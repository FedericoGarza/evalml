--- conflicted
+++ resolved
@@ -2,14 +2,10 @@
 import pytest
 
 from evalml.data_checks.data_check import DataCheck
-<<<<<<< HEAD
-from evalml.data_checks.data_check_message import DataCheckError, DataCheckWarning
-=======
 from evalml.data_checks.data_check_message import (
     DataCheckError,
     DataCheckWarning,
 )
->>>>>>> 9b8b4a6c
 
 
 @pytest.fixture
