from unittest.mock import PropertyMock, patch

import numpy as np
import pandas as pd
import pytest

from evalml.model_understanding.permutation_importance import (
    calculate_permutation_importance,
    calculate_permutation_importance_one_column,
)
from evalml.pipelines import BinaryClassificationPipeline, Transformer
from evalml.pipelines.components import (
    PCA,
    DateTimeFeaturizer,
    DFSTransformer,
    OneHotEncoder,
    TextFeaturizer,
)
from evalml.utils import infer_feature_types


class DoubleColumns(Transformer):
    """Custom transformer for testing permutation importance implementation.

    We don't have any transformers that create features that you can repeatedly "stack" on the previous output.
    That being said, I want to test that our implementation can handle that case in the event we add a transformer like
    that in the future.
    """

    name = "DoubleColumns"
    hyperparameter_ranges = {}

    def __init__(self, drop_old_columns=True, random_seed=0):
        self._provenance = {}
        self.drop_old_columns = drop_old_columns
        super().__init__(parameters={}, component_obj=None, random_seed=random_seed)

    def fit(self, X, y):
        return self

    def transform(self, X, y=None):
        self._provenance = {col: [f"{col}_doubled"] for col in X.columns}
        new_X = X.assign(**{f"{col}_doubled": 2 * X.loc[:, col] for col in X.columns})
        if self.drop_old_columns:
            new_X = new_X.drop(columns=X.columns)
        return infer_feature_types(new_X)

    def fit_transform(self, X, y=None):
        self.fit(X, y)
        return self.transform(X, y)

    def _get_feature_provenance(self):
        return self._provenance


class LinearPipelineWithDropCols(BinaryClassificationPipeline):
    component_graph = [
        "Drop Columns Transformer",
        OneHotEncoder,
        DateTimeFeaturizer,
        "Random Forest Classifier",
    ]


class LinearPipelineWithImputer(BinaryClassificationPipeline):
    component_graph = [
        "Imputer",
        OneHotEncoder,
        DateTimeFeaturizer,
        "Random Forest Classifier",
    ]


class LinearPipelineSameFeatureUsedByTwoComponents(BinaryClassificationPipeline):
    component_graph = [
        "Imputer",
        DateTimeFeaturizer,
        OneHotEncoder,
        "Random Forest Classifier",
    ]


class LinearPipelineTwoEncoders(BinaryClassificationPipeline):
    component_graph = [
        "Imputer",
        DateTimeFeaturizer,
        OneHotEncoder,
        OneHotEncoder,
        "Random Forest Classifier",
    ]


class LinearPipelineWithTextFeatures(BinaryClassificationPipeline):
    component_graph = [
        "Imputer",
        "Drop Columns Transformer",
        TextFeaturizer,
        OneHotEncoder,
        "Random Forest Classifier",
    ]


class LinearPipelineWithTextFeaturizerNoTextFeatures(LinearPipelineWithTextFeatures):
    """Testing a pipeline with TextFeaturizer but no text features."""


class LinearPipelineWithDoubling(BinaryClassificationPipeline):
    component_graph = [
        "Select Columns Transformer",
        DoubleColumns,
        DoubleColumns,
        DoubleColumns,
        "Random Forest Classifier",
    ]


class LinearPipelineWithTargetEncoderAndOHE(BinaryClassificationPipeline):
    component_graph = [
        "Imputer",
        DateTimeFeaturizer,
        OneHotEncoder,
        "Target Encoder",
        "Random Forest Classifier",
    ]


class LinearPipelineCreateFeatureThenDropIt(BinaryClassificationPipeline):
    component_graph = [
        "Select Columns Transformer",
        DoubleColumns,
        "Drop Columns Transformer",
        "Random Forest Classifier",
    ]


class DagTwoEncoders(BinaryClassificationPipeline):
    component_graph = {
        "Imputer": ["Imputer"],
        "SelectNumeric": ["Select Columns Transformer", "Imputer"],
        "SelectCategorical1": ["Select Columns Transformer", "Imputer"],
        "SelectCategorical2": ["Select Columns Transformer", "Imputer"],
        "OHE_1": ["One Hot Encoder", "SelectCategorical1"],
        "OHE_2": ["One Hot Encoder", "SelectCategorical2"],
        "DT": ["DateTime Featurization Component", "SelectNumeric"],
        "Estimator": ["Random Forest Classifier", "DT", "OHE_1", "OHE_2"],
    }


class DagReuseFeatures(BinaryClassificationPipeline):
    component_graph = {
        "Imputer": ["Imputer"],
        "SelectNumeric": ["Select Columns Transformer", "Imputer"],
        "SelectCategorical1": ["Select Columns Transformer", "Imputer"],
        "SelectCategorical2": ["Select Columns Transformer", "Imputer"],
        "OHE_1": ["One Hot Encoder", "SelectCategorical1"],
        "OHE_2": ["One Hot Encoder", "SelectCategorical2"],
        "DT": ["DateTime Featurization Component", "SelectNumeric"],
        "OHE_3": ["One Hot Encoder", "DT"],
        "Estimator": ["Random Forest Classifier", "OHE_3", "OHE_1", "OHE_2"],
    }


test_cases = [
    (
        LinearPipelineWithDropCols,
        {"Drop Columns Transformer": {"columns": ["country"]}},
    ),
    (LinearPipelineWithImputer, {}),
    (
        LinearPipelineSameFeatureUsedByTwoComponents,
        {"DateTime Featurization Component": {"encode_as_categories": True}},
    ),
    (
        LinearPipelineTwoEncoders,
        {
            "One Hot Encoder": {
                "features_to_encode": ["currency", "expiration_date", "provider"]
            },
            "One Hot Encoder_2": {"features_to_encode": ["region", "country"]},
        },
    ),
    (
        LinearPipelineWithTextFeatures,
        {"Drop Columns Transformer": {"columns": ["datetime"]}},
    ),
    (
        LinearPipelineWithTextFeaturizerNoTextFeatures,
        {"Drop Columns Transformer": {"columns": ["datetime"]}},
    ),
    (
        LinearPipelineWithDoubling,
        {"Select Columns Transformer": {"columns": ["amount"]}},
    ),
    (
        LinearPipelineWithDoubling,
        {
            "Select Columns Transformer": {"columns": ["amount"]},
            "DoubleColumns": {"drop_old_columns": False},
        },
    ),
    (
        DagTwoEncoders,
        {
            "SelectNumeric": {
                "columns": [
                    "card_id",
                    "store_id",
                    "datetime",
                    "amount",
                    "customer_present",
                    "lat",
                    "lng",
                ]
            },
            "SelectCategorical1": {
                "columns": ["currency", "expiration_date", "provider"]
            },
            "SelectCategorical2": {"columns": ["region", "country"]},
            "OHE_1": {
                "features_to_encode": ["currency", "expiration_date", "provider"]
            },
            "OHE_2": {"features_to_encode": ["region", "country"]},
        },
    ),
    (
        DagReuseFeatures,
        {
            "SelectNumeric": {
                "columns": [
                    "card_id",
                    "store_id",
                    "datetime",
                    "amount",
                    "customer_present",
                    "lat",
                    "lng",
                ]
            },
            "SelectCategorical1": {
                "columns": ["currency", "expiration_date", "provider"]
            },
            "SelectCategorical2": {"columns": ["region", "country"]},
            "OHE_1": {
                "features_to_encode": ["currency", "expiration_date", "provider"]
            },
            "OHE_2": {"features_to_encode": ["region", "country"]},
            "DT": {"encode_as_categories": True},
        },
    ),
    (
        LinearPipelineWithTargetEncoderAndOHE,
        {
            "One Hot Encoder": {
                "features_to_encode": ["currency", "expiration_date", "provider"]
            },
            "Target Encoder": {"cols": ["region", "country"]},
        },
    ),
    (
        LinearPipelineCreateFeatureThenDropIt,
        {
            "Select Columns Transformer": {"columns": ["amount"]},
            "DoubleColumns": {"drop_old_columns": False},
            "Drop Columns Transformer": {"columns": ["amount_doubled"]},
        },
    ),
]


@pytest.mark.parametrize("pipeline_class, parameters", test_cases)
@patch(
    "evalml.pipelines.PipelineBase._supports_fast_permutation_importance",
    new_callable=PropertyMock,
)
def test_fast_permutation_importance_matches_slow_output(
    mock_supports_fast_importance,
    pipeline_class,
    parameters,
    has_minimal_dependencies,
    fraud_100,
):
    if (
        has_minimal_dependencies
        and pipeline_class == LinearPipelineWithTargetEncoderAndOHE
    ):
        pytest.skip(
            "Skipping test_fast_permutation_importance_matches_sklearn_output for target encoder cause "
            "dependency not installed."
        )
    X, y = fraud_100

    if pipeline_class == LinearPipelineWithTextFeatures:
        X.ww.set_types(logical_types={"provider": "NaturalLanguage"})

    mock_supports_fast_importance.return_value = True
    parameters["Random Forest Classifier"] = {"n_jobs": 1}
    pipeline = pipeline_class(pipeline_class.component_graph, parameters=parameters)
    pipeline.fit(X, y)
    fast_scores = calculate_permutation_importance(
        pipeline, X, y, objective="Log Loss Binary", random_seed=0
    )
    mock_supports_fast_importance.return_value = False
    slow_scores = calculate_permutation_importance(
        pipeline, X, y, objective="Log Loss Binary", random_seed=0
    )
    pd.testing.assert_frame_equal(fast_scores, slow_scores)

    precomputed_features = pipeline.compute_estimator_features(X, y)
    for col in X.columns:
        mock_supports_fast_importance.return_value = True
        permutation_importance_one_col_fast = (
            calculate_permutation_importance_one_column(
                pipeline,
                X,
                y,
                col,
                "Log Loss Binary",
                fast=True,
                precomputed_features=precomputed_features,
            )
        )

        mock_supports_fast_importance.return_value = False
        permutation_importance_one_col_slow = (
            calculate_permutation_importance_one_column(
                pipeline, X, y, col, "Log Loss Binary", fast=False
            )
        )
        np.testing.assert_almost_equal(
            permutation_importance_one_col_fast, permutation_importance_one_col_slow
        )


class PipelineWithDimReduction(BinaryClassificationPipeline):
    component_graph = [PCA, "Logistic Regression Classifier"]

    def __init__(self, parameters, random_seed=0):
        super().__init__(
<<<<<<< HEAD
            self.component_graph, parameters=parameters, random_seed=random_seed
=======
            self.component_graph,
            parameters=parameters,
            custom_hyperparameters=None,
            random_seed=random_seed,
>>>>>>> 9b8b4a6c
        )


class EnsembleDag(BinaryClassificationPipeline):
    component_graph = {
        "Imputer_1": ["Imputer"],
        "Imputer_2": ["Imputer"],
        "OHE_1": ["One Hot Encoder", "Imputer_1"],
        "OHE_2": ["One Hot Encoder", "Imputer_2"],
        "DT_1": ["DateTime Featurization Component", "OHE_1"],
        "DT_2": ["DateTime Featurization Component", "OHE_2"],
        "Estimator_1": ["Random Forest Classifier", "DT_1"],
        "Estimator_2": ["Extra Trees Classifier", "DT_2"],
        "Ensembler": ["Logistic Regression Classifier", "Estimator_1", "Estimator_2"],
    }

    def __init__(self, parameters, random_seed=0):
        super().__init__(
<<<<<<< HEAD
            self.component_graph, parameters=parameters, random_seed=random_seed
=======
            self.component_graph,
            parameters=parameters,
            custom_hyperparameters=None,
            random_seed=random_seed,
>>>>>>> 9b8b4a6c
        )


class PipelineWithDFS(BinaryClassificationPipeline):
    component_graph = [DFSTransformer, "Logistic Regression Classifier"]

    def __init__(self, parameters, random_seed=0):
        super().__init__(
<<<<<<< HEAD
            self.component_graph, parameters=parameters, random_seed=random_seed
=======
            self.component_graph,
            parameters=parameters,
            custom_hyperparameters=None,
            random_seed=random_seed,
>>>>>>> 9b8b4a6c
        )


class PipelineWithCustomComponent(BinaryClassificationPipeline):
    component_graph = [DoubleColumns, "Logistic Regression Classifier"]

    def __init__(self, parameters, random_seed=0):
        super().__init__(
<<<<<<< HEAD
            self.component_graph, parameters=parameters, random_seed=random_seed
=======
            self.component_graph,
            parameters=parameters,
            custom_hyperparameters=None,
            random_seed=random_seed,
>>>>>>> 9b8b4a6c
        )


class StackedEnsemblePipeline(BinaryClassificationPipeline):
    component_graph = ["Stacked Ensemble Classifier"]

    def __init__(self, parameters, random_seed=0):
        super().__init__(
<<<<<<< HEAD
            self.component_graph, parameters=parameters, random_seed=random_seed
=======
            self.component_graph,
            parameters=parameters,
            custom_hyperparameters=None,
            random_seed=random_seed,
>>>>>>> 9b8b4a6c
        )


pipelines_that_do_not_support_fast_permutation_importance = [
    PipelineWithDimReduction,
    PipelineWithDFS,
    PipelineWithCustomComponent,
    EnsembleDag,
    StackedEnsemblePipeline,
]


@pytest.mark.parametrize(
    "pipeline_class", pipelines_that_do_not_support_fast_permutation_importance
)
def test_supports_fast_permutation_importance(pipeline_class):
    params = {"Stacked Ensemble Classifier": {"input_pipelines": [PipelineWithDFS({})]}}
    assert not pipeline_class(params)._supports_fast_permutation_importance


def test_get_permutation_importance_invalid_objective(
    X_y_regression, linear_regression_pipeline_class
):
    X, y = X_y_regression
    pipeline = linear_regression_pipeline_class(parameters={}, random_seed=42)
    with pytest.raises(
        ValueError,
        match=f"Given objective 'MCC Multiclass' cannot be used with '{pipeline.name}'",
    ):
        calculate_permutation_importance(pipeline, X, y, "mcc multiclass")


@pytest.mark.parametrize("data_type", ["np", "pd", "ww"])
def test_get_permutation_importance_binary(
    X_y_binary,
    data_type,
    logistic_regression_binary_pipeline_class,
    binary_core_objectives,
    make_data_type,
):
    X, y = X_y_binary
    X = make_data_type(data_type, X)
    y = make_data_type(data_type, y)

    pipeline = logistic_regression_binary_pipeline_class(
        parameters={"Logistic Regression Classifier": {"n_jobs": 1}}, random_seed=42
    )
    pipeline.fit(X, y)
    for objective in binary_core_objectives:
        permutation_importance = calculate_permutation_importance(
            pipeline, X, y, objective
        )
        assert list(permutation_importance.columns) == ["feature", "importance"]
        assert not permutation_importance.isnull().all().all()

        permutation_importance_sorted = permutation_importance.sort_values(
            "feature", ascending=True
        ).reset_index(drop=True)
        X = pd.DataFrame(X)
        for col in X.columns:
            permutation_importance_one_col = (
                calculate_permutation_importance_one_column(
                    pipeline, X, y, col, objective, fast=False
                )
            )
            np.testing.assert_almost_equal(
                permutation_importance_sorted["importance"][col],
                permutation_importance_one_col,
            )


def test_get_permutation_importance_multiclass(
    X_y_multi, logistic_regression_multiclass_pipeline_class, multiclass_core_objectives
):
    X, y = X_y_multi
    X = pd.DataFrame(X)
    pipeline = logistic_regression_multiclass_pipeline_class(
        parameters={"Logistic Regression Classifier": {"n_jobs": 1}}, random_seed=42
    )
    pipeline.fit(X, y)
    for objective in multiclass_core_objectives:
        permutation_importance = calculate_permutation_importance(
            pipeline, X, y, objective
        )
        assert list(permutation_importance.columns) == ["feature", "importance"]
        assert not permutation_importance.isnull().all().all()

        permutation_importance_sorted = permutation_importance.sort_values(
            "feature", ascending=True
        ).reset_index(drop=True)
        for col in X.columns:
            permutation_importance_one_col = (
                calculate_permutation_importance_one_column(
                    pipeline, X, y, col, objective, fast=False
                )
            )
            np.testing.assert_almost_equal(
                permutation_importance_sorted["importance"][col],
                permutation_importance_one_col,
            )


def test_get_permutation_importance_regression(
    linear_regression_pipeline_class, regression_core_objectives
):
    X = pd.DataFrame([1, 2, 1, 2, 1, 2, 1, 2, 1, 2])
    y = pd.Series([1, 2, 1, 2, 1, 2, 1, 2, 1, 2])
    pipeline = linear_regression_pipeline_class(
        parameters={"Linear Regressor": {"n_jobs": 1}}, random_seed=42
    )
    pipeline.fit(X, y)

    for objective in regression_core_objectives:
        permutation_importance = calculate_permutation_importance(
            pipeline, X, y, objective
        )
        assert list(permutation_importance.columns) == ["feature", "importance"]
        assert not permutation_importance.isnull().all().all()

        permutation_importance_sorted = permutation_importance.sort_values(
            "feature", ascending=True
        ).reset_index(drop=True)
        for col in X.columns:
            permutation_importance_one_col = (
                calculate_permutation_importance_one_column(
                    pipeline, X, y, col, objective, fast=False
                )
            )
            np.testing.assert_almost_equal(
                permutation_importance_sorted["importance"][col],
                permutation_importance_one_col,
            )


def test_get_permutation_importance_correlated_features(
    logistic_regression_binary_pipeline_class,
):
    y = pd.Series([1, 0, 1, 1])
    X = pd.DataFrame()
    X["correlated"] = y * 2
    X["not correlated"] = [-1, -1, -1, 0]
    y = y.astype(bool)
    pipeline = logistic_regression_binary_pipeline_class(parameters={}, random_seed=42)
    pipeline.fit(X, y)
    importance = calculate_permutation_importance(
        pipeline, X, y, objective="Log Loss Binary", random_seed=0
    )
    assert list(importance.columns) == ["feature", "importance"]
    assert not importance.isnull().all().all()
    correlated_importance_val = importance["importance"][
        importance.index[importance["feature"] == "correlated"][0]
    ]
    not_correlated_importance_val = importance["importance"][
        importance.index[importance["feature"] == "not correlated"][0]
    ]
    assert correlated_importance_val > not_correlated_importance_val


def test_undersampler(X_y_binary):
    """Smoke test to enable hotfix for 0.24.0.  Prior to the 0.24.0 hotfix, this test will
    generate a ValueError within calculate_permutation_importance.

    TODO: Remove with github issue #2273
    """
    X, y = X_y_binary
    X = pd.DataFrame(X)
    y = pd.Series(y)
    pipeline = BinaryClassificationPipeline(
        component_graph=["Undersampler", "Elastic Net Classifier"]
    )
    pipeline.fit(X=X, y=y)
    pipeline.predict(X)
    test = calculate_permutation_importance(pipeline, X, y, objective="Log Loss Binary")
    assert test is not None


def test_permutation_importance_oversampler(fraud_100):
    pytest.importorskip(
        "imblearn.over_sampling",
        reason="Skipping test because imbalanced-learn not installed",
    )
    X, y = fraud_100
    pipeline = BinaryClassificationPipeline(
        component_graph=[
            "Imputer",
            "One Hot Encoder",
            "DateTime Featurization Component",
            "SMOTENC Oversampler",
            "Decision Tree Classifier",
        ]
    )
    pipeline.fit(X=X, y=y)
    pipeline.predict(X)
    importance = calculate_permutation_importance(
        pipeline, X, y, objective="Log Loss Binary"
    )
    assert not importance.isnull().all().all()


def test_get_permutation_importance_one_column_fast_no_precomputed_features(
    X_y_binary, logistic_regression_binary_pipeline_class
):
    X, y = X_y_binary
    pipeline = logistic_regression_binary_pipeline_class(
        parameters={"Logistic Regression Classifier": {"n_jobs": 1}}, random_seed=42
    )
    with pytest.raises(
        ValueError,
        match="Fast method of calculating permutation importance requires precomputed_features",
    ):
        calculate_permutation_importance_one_column(
            pipeline, X, y, 0, "log loss binary", fast=True
        )


@pytest.mark.parametrize(
    "pipeline_class", pipelines_that_do_not_support_fast_permutation_importance
)
def test_get_permutation_importance_one_column_pipeline_does_not_support_fast(
    X_y_binary, pipeline_class
):
    X, y = X_y_binary
    params = {"Stacked Ensemble Classifier": {"input_pipelines": [PipelineWithDFS({})]}}
    assert not pipeline_class(params)._supports_fast_permutation_importance
    with pytest.raises(
        ValueError,
        match="Pipeline does not support fast permutation importance calculation",
    ):
        calculate_permutation_importance_one_column(
            pipeline_class(params), X, y, 0, "log loss binary", fast=True
        )<|MERGE_RESOLUTION|>--- conflicted
+++ resolved
@@ -336,14 +336,9 @@
 
     def __init__(self, parameters, random_seed=0):
         super().__init__(
-<<<<<<< HEAD
-            self.component_graph, parameters=parameters, random_seed=random_seed
-=======
             self.component_graph,
             parameters=parameters,
-            custom_hyperparameters=None,
             random_seed=random_seed,
->>>>>>> 9b8b4a6c
         )
 
 
@@ -362,14 +357,9 @@
 
     def __init__(self, parameters, random_seed=0):
         super().__init__(
-<<<<<<< HEAD
-            self.component_graph, parameters=parameters, random_seed=random_seed
-=======
             self.component_graph,
             parameters=parameters,
-            custom_hyperparameters=None,
             random_seed=random_seed,
->>>>>>> 9b8b4a6c
         )
 
 
@@ -378,14 +368,9 @@
 
     def __init__(self, parameters, random_seed=0):
         super().__init__(
-<<<<<<< HEAD
-            self.component_graph, parameters=parameters, random_seed=random_seed
-=======
             self.component_graph,
             parameters=parameters,
-            custom_hyperparameters=None,
             random_seed=random_seed,
->>>>>>> 9b8b4a6c
         )
 
 
@@ -394,14 +379,9 @@
 
     def __init__(self, parameters, random_seed=0):
         super().__init__(
-<<<<<<< HEAD
-            self.component_graph, parameters=parameters, random_seed=random_seed
-=======
             self.component_graph,
             parameters=parameters,
-            custom_hyperparameters=None,
             random_seed=random_seed,
->>>>>>> 9b8b4a6c
         )
 
 
@@ -410,14 +390,9 @@
 
     def __init__(self, parameters, random_seed=0):
         super().__init__(
-<<<<<<< HEAD
-            self.component_graph, parameters=parameters, random_seed=random_seed
-=======
             self.component_graph,
             parameters=parameters,
-            custom_hyperparameters=None,
             random_seed=random_seed,
->>>>>>> 9b8b4a6c
         )
 
 
