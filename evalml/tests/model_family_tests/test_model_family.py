import pytest

from evalml.model_family import ModelFamily, handle_model_family


@pytest.fixture
def correct_model_families():
    correct_model_families = [ModelFamily.LINEAR_MODEL, ModelFamily.LIGHTGBM,
                              ModelFamily.RANDOM_FOREST, ModelFamily.XGBOOST,
                              ModelFamily.CATBOOST, ModelFamily.EXTRA_TREES,
                              ModelFamily.DECISION_TREE, ModelFamily.ENSEMBLE,
<<<<<<< HEAD
                              ModelFamily.BASELINE, ModelFamily.PROPHET, ModelFamily.NONE]
=======
                              ModelFamily.BASELINE, ModelFamily.K_NEIGHBORS,
                              ModelFamily.NONE]
>>>>>>> 7fc97833
    yield correct_model_families


def test_handle_string(correct_model_families):
    model_families = ['linear_model', 'lightgbm', 'random_forest',
                      'xgboost', 'catboost', 'extra_trees', 'decision_tree',
<<<<<<< HEAD
                      'ensemble', 'baseline', 'prophet', 'none']
=======
                      'ensemble', 'baseline', 'k_neighbors', 'none']
>>>>>>> 7fc97833
    for model_family in zip(model_families, correct_model_families):
        assert handle_model_family(model_family[0]) == model_family[1]

    model_family = 'fake'
    error_msg = 'Model family \'fake\' does not exist'
    with pytest.raises(KeyError, match=error_msg):
        handle_model_family(model_family) == ModelFamily.LINEAR_MODEL


def test_handle_model_family(correct_model_families):
    for model_family in correct_model_families:
        assert handle_model_family(model_family) == model_family


def test_handle_incorrect_type():
    error_msg = '`handle_model_family` was not passed a str or ModelFamily object'
    with pytest.raises(ValueError, match=error_msg):
        handle_model_family(5)


def test_handle_repr():
    assert eval(repr(ModelFamily.LINEAR_MODEL)) == ModelFamily.LINEAR_MODEL
    assert eval(repr(ModelFamily.RANDOM_FOREST)) == ModelFamily.RANDOM_FOREST
    assert eval(repr(ModelFamily.NONE)) == ModelFamily.NONE


def test_repr_list(correct_model_families):
    representation = repr(correct_model_families)
    for model in ModelFamily:
        assert repr(model) in representation<|MERGE_RESOLUTION|>--- conflicted
+++ resolved
@@ -9,23 +9,16 @@
                               ModelFamily.RANDOM_FOREST, ModelFamily.XGBOOST,
                               ModelFamily.CATBOOST, ModelFamily.EXTRA_TREES,
                               ModelFamily.DECISION_TREE, ModelFamily.ENSEMBLE,
-<<<<<<< HEAD
-                              ModelFamily.BASELINE, ModelFamily.PROPHET, ModelFamily.NONE]
-=======
                               ModelFamily.BASELINE, ModelFamily.K_NEIGHBORS,
+                              ModelFamily.PROPHET,
                               ModelFamily.NONE]
->>>>>>> 7fc97833
     yield correct_model_families
 
 
 def test_handle_string(correct_model_families):
     model_families = ['linear_model', 'lightgbm', 'random_forest',
                       'xgboost', 'catboost', 'extra_trees', 'decision_tree',
-<<<<<<< HEAD
-                      'ensemble', 'baseline', 'prophet', 'none']
-=======
-                      'ensemble', 'baseline', 'k_neighbors', 'none']
->>>>>>> 7fc97833
+                      'ensemble', 'baseline', 'k_neighbors', 'prophet', 'none']
     for model_family in zip(model_families, correct_model_families):
         assert handle_model_family(model_family[0]) == model_family[1]
 
