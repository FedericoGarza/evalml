import pandas as pd

from evalml.guardrails import (
    detect_label_leakage,
    detect_numerical_categorical_correlation
)


def test_detect_label_leakage():
    y = pd.Series([1, 0, 1, 1])
    X = pd.DataFrame()
    X["a"] = y * 3
    X["b"] = y - 1
    X["c"] = y / 10
    X["d"] = ~y
    X["e"] = [0, 0, 0, 0]

    y = y.astype(bool)

    result = detect_label_leakage(X, y)
<<<<<<< HEAD

    assert set(["a", "b", "c", "d"]) == set(result.keys())


def test_detect_num_cat():
    # category has different means
    num = pd.Series([10, 9, 11, 10, 11, 51, 49, 50, 52, 51], name='num')
    cat = pd.Series(['A', 'A', 'A', 'A', 'A', 'B', 'B', 'B', 'B', 'B'], name='cat')

    stat, pvalue = detect_numerical_categorical_correlation(num, cat)
    assert pvalue < 0.05

    # category has exact mean
    num = pd.Series([10, 9, 11, 10, 11, 10, 9, 11, 10, 11], name='num')
    cat = pd.Series(['A', 'A', 'A', 'A', 'A', 'B', 'B', 'B', 'B', 'B'], name='cat')

    stat, pvalue = detect_numerical_categorical_correlation(num, cat)
    assert pvalue == 1.0

    num = [10, 9, 11, 10, 11, 10, 9, 11, 10, 11]
    cat = ['A', 'A', 'A', 'A', 'A', 'B', 'B', 'B', 'B', 'B']

    stat, pvalue = detect_numerical_categorical_correlation(num, cat)
    assert pvalue == 1.0
=======
    assert set(["a", "b", "c", "d"]) == set(result.keys())
>>>>>>> 54a2a72a
<|MERGE_RESOLUTION|>--- conflicted
+++ resolved
@@ -18,8 +18,6 @@
     y = y.astype(bool)
 
     result = detect_label_leakage(X, y)
-<<<<<<< HEAD
-
     assert set(["a", "b", "c", "d"]) == set(result.keys())
 
 
@@ -42,7 +40,4 @@
     cat = ['A', 'A', 'A', 'A', 'A', 'B', 'B', 'B', 'B', 'B']
 
     stat, pvalue = detect_numerical_categorical_correlation(num, cat)
-    assert pvalue == 1.0
-=======
-    assert set(["a", "b", "c", "d"]) == set(result.keys())
->>>>>>> 54a2a72a
+    assert pvalue == 1.0