--- conflicted
+++ resolved
@@ -986,147 +986,4 @@
         "parameters={'My Custom Estimator':{'random_arg': False}}, random_seed=0)"
     )
     pipeline = generate_pipeline_code(mock_pipeline_with_custom_components)
-<<<<<<< HEAD
-    assert pipeline == expected_code
-
-
-def test_make_component_dict_from_component_list():
-    assert _make_component_dict_from_component_list([RandomForestClassifier]) == {
-        "Random Forest Classifier": [RandomForestClassifier, "X", "y"]
-    }
-    assert _make_component_dict_from_component_list([Imputer]) == {
-        "Imputer": [Imputer, "X", "y"]
-    }
-    assert _make_component_dict_from_component_list(
-        [Imputer, OneHotEncoder, DropNullColumns]
-    ) == {
-        "Imputer": [Imputer, "X", "y"],
-        "One Hot Encoder": [OneHotEncoder, "Imputer.x", "y"],
-        "Drop Null Columns Transformer": [DropNullColumns, "One Hot Encoder.x", "y"],
-    }
-
-    # Test with component that modifies y (Target Imputer)
-    assert _make_component_dict_from_component_list(
-        [Imputer, OneHotEncoder, TargetImputer, RandomForestClassifier]
-    ) == {
-        "Imputer": [Imputer, "X", "y"],
-        "One Hot Encoder": [OneHotEncoder, "Imputer.x", "y"],
-        "Target Imputer": [TargetImputer, "One Hot Encoder.x", "y"],
-        "Random Forest Classifier": [
-            RandomForestClassifier,
-            "One Hot Encoder.x",
-            "Target Imputer.y",
-        ],
-    }
-
-    # Test with component that modifies X and y (Undersampler)
-    assert _make_component_dict_from_component_list(
-        [
-            Imputer,
-            OneHotEncoder,
-            TargetImputer,
-            DropNullColumns,
-            Undersampler,
-            RandomForestClassifier,
-        ]
-    ) == {
-        "Imputer": [Imputer, "X", "y"],
-        "One Hot Encoder": [OneHotEncoder, "Imputer.x", "y"],
-        "Target Imputer": [TargetImputer, "One Hot Encoder.x", "y"],
-        "Drop Null Columns Transformer": [
-            DropNullColumns,
-            "One Hot Encoder.x",
-            "Target Imputer.y",
-        ],
-        "Undersampler": [
-            Undersampler,
-            "Drop Null Columns Transformer.x",
-            "Target Imputer.y",
-        ],
-        "Random Forest Classifier": [
-            RandomForestClassifier,
-            "Undersampler.x",
-            "Undersampler.y",
-        ],
-    }
-
-    # Test with component after estimator
-    assert _make_component_dict_from_component_list(
-        [Imputer, RandomForestClassifier, Imputer]
-    ) == {
-        "Imputer": [Imputer, "X", "y"],
-        "Random Forest Classifier": [
-            RandomForestClassifier,
-            "Imputer.x",
-            "y",
-        ],
-        "Imputer_2": [Imputer, "Random Forest Classifier.x", "y"],
-    }
-
-
-def test_make_component_dict_from_component_list_with_duplicate_names():
-    assert _make_component_dict_from_component_list(
-        [RandomForestClassifier, RandomForestClassifier]
-    ) == {
-        "Random Forest Classifier": [RandomForestClassifier, "X", "y"],
-        "Random Forest Classifier_1": [
-            RandomForestClassifier,
-            "Random Forest Classifier.x",
-            "y",
-        ],
-    }
-    assert _make_component_dict_from_component_list(
-        [Imputer, Imputer, RandomForestClassifier]
-    ) == {
-        "Imputer": [Imputer, "X", "y"],
-        "Imputer_1": [Imputer, "Imputer.x", "y"],
-        "Random Forest Classifier": [
-            RandomForestClassifier,
-            "Imputer_1.x",
-            "y",
-        ],
-    }
-    assert _make_component_dict_from_component_list(
-        [TargetImputer, TargetImputer, RandomForestClassifier]
-    ) == {
-        "Target Imputer": [TargetImputer, "X", "y"],
-        "Target Imputer_1": [TargetImputer, "X", "Target Imputer.y"],
-        "Random Forest Classifier": [
-            RandomForestClassifier,
-            "X",
-            "Target Imputer_1.y",
-        ],
-    }
-    assert _make_component_dict_from_component_list(
-        [Undersampler, Undersampler, RandomForestClassifier]
-    ) == {
-        "Undersampler": [Undersampler, "X", "y"],
-        "Undersampler_1": [Undersampler, "Undersampler.x", "Undersampler.y"],
-        "Random Forest Classifier": [
-            RandomForestClassifier,
-            "Undersampler_1.x",
-            "Undersampler_1.y",
-        ],
-    }
-
-
-@pytest.mark.parametrize("value", [None, pd.NA, "", "empty"])
-def test_make_pipelines_natural_language(value):
-    X = pd.DataFrame(
-        {
-            "col": [
-                "Natural language values",
-                "Some value here",
-                "another value for nlp",
-                value,
-            ]
-        }
-    )
-    y = pd.Series([0, 1, 1, 0])
-    X.ww.init(logical_types={"col": "NaturalLanguage"})
-    p = make_pipeline(X, y, estimator=RandomForestClassifier, problem_type="binary")
-    assert p.get_component("Imputer")
-    assert p.get_component("Text Featurization Component")
-=======
-    assert pipeline == expected_code
->>>>>>> 9c8acf7f
+    assert pipeline == expected_code