--- conflicted
+++ resolved
@@ -2050,7 +2050,6 @@
     assert len(preds) == 1000
 
 
-<<<<<<< HEAD
 @patch("evalml.pipelines.components.XGBoostClassifier.fit")
 def test_xgboost_ohe(mock_fit):
     class BinaryPipeline(BinaryClassificationPipeline):
@@ -2067,7 +2066,8 @@
             assert str(types) == 'Boolean'
         else:
             assert str(types) == 'Integer'
-=======
+
+
 @pytest.mark.parametrize('oversampler', ['SMOTE Oversampler', 'SMOTENC Oversampler', 'SMOTEN Oversampler'])
 @patch("evalml.pipelines.components.LogisticRegressionClassifier.fit")
 def test_oversampler_component_in_pipeline_fit(mock_fit, oversampler):
@@ -2110,5 +2110,4 @@
     preds = pipeline.predict(X)
     assert len(preds) == 1000
     preds = pipeline.predict_proba(X)
-    assert len(preds) == 1000
->>>>>>> 04959d4d
+    assert len(preds) == 1000