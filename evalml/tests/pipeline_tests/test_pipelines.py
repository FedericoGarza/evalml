import os
from unittest.mock import patch

import cloudpickle
import numpy as np
import pandas as pd
import pytest
import woodwork as ww
from pandas.testing import assert_frame_equal

from evalml.demos import load_breast_cancer, load_wine
from evalml.exceptions import (
    MissingComponentError,
    ObjectiveCreationError,
    ObjectiveNotFoundError,
    PipelineNotYetFittedError,
    PipelineScoreError,
)
from evalml.model_family import ModelFamily
<<<<<<< HEAD
from evalml.objectives import CostBenefitMatrix, FraudCost, Precision, get_objective
=======
from evalml.objectives import (
    CostBenefitMatrix,
    FraudCost,
    Precision,
    get_objective,
)
>>>>>>> 9b8b4a6c
from evalml.pipelines import (
    BinaryClassificationPipeline,
    MulticlassClassificationPipeline,
    PipelineBase,
    RegressionPipeline,
)
from evalml.pipelines.components import (
    ElasticNetClassifier,
    Imputer,
    LogisticRegressionClassifier,
    OneHotEncoder,
    RandomForestClassifier,
    RFClassifierSelectFromModel,
    StandardScaler,
    Transformer,
)
from evalml.pipelines.components.utils import (
    _all_estimators_used_in_search,
    allowed_model_families,
)
from evalml.preprocessing.utils import is_classification
<<<<<<< HEAD
from evalml.problem_types import ProblemTypes, is_binary, is_multiclass, is_time_series
=======
from evalml.problem_types import (
    ProblemTypes,
    is_binary,
    is_multiclass,
    is_time_series,
)
>>>>>>> 9b8b4a6c


def test_allowed_model_families(has_minimal_dependencies):
    families = [
        ModelFamily.RANDOM_FOREST,
        ModelFamily.LINEAR_MODEL,
        ModelFamily.EXTRA_TREES,
        ModelFamily.DECISION_TREE,
    ]
    expected_model_families_binary = set(families)
    expected_model_families_regression = set(families)
    if not has_minimal_dependencies:
        expected_model_families_binary.update(
            [ModelFamily.XGBOOST, ModelFamily.CATBOOST, ModelFamily.LIGHTGBM]
        )
        expected_model_families_regression.update(
            [ModelFamily.CATBOOST, ModelFamily.XGBOOST, ModelFamily.LIGHTGBM]
        )
    assert (
        set(allowed_model_families(ProblemTypes.BINARY))
        == expected_model_families_binary
    )
    assert (
        set(allowed_model_families(ProblemTypes.REGRESSION))
        == expected_model_families_regression
    )


def test_all_estimators(
    has_minimal_dependencies, is_running_py_39_or_above, is_using_conda
):
    if has_minimal_dependencies:
        assert len((_all_estimators_used_in_search())) == 10
    else:
        if is_using_conda:
            n_estimators = 16
        else:
            n_estimators = 16 if is_running_py_39_or_above else 17
        assert len(_all_estimators_used_in_search()) == n_estimators


def test_required_fields():
    class TestPipelineWithoutComponentGraph(PipelineBase):
        pass

    with pytest.raises(TypeError):
        TestPipelineWithoutComponentGraph(parameters={})


def test_serialization(X_y_binary, tmpdir, logistic_regression_binary_pipeline_class):
    X, y = X_y_binary
    path = os.path.join(str(tmpdir), "pipe.pkl")
    pipeline = logistic_regression_binary_pipeline_class(
        parameters={"Logistic Regression Classifier": {"n_jobs": 1}}
    )
    pipeline.fit(X, y)
    pipeline.save(path)
    assert pipeline.score(X, y, ["precision"]) == PipelineBase.load(path).score(
        X, y, ["precision"]
    )


@patch("cloudpickle.dump")
def test_serialization_protocol(
    mock_cloudpickle_dump, tmpdir, logistic_regression_binary_pipeline_class
):
    path = os.path.join(str(tmpdir), "pipe.pkl")
    pipeline = logistic_regression_binary_pipeline_class(parameters={})

    pipeline.save(path)
    assert len(mock_cloudpickle_dump.call_args_list) == 1
    assert (
        mock_cloudpickle_dump.call_args_list[0][1]["protocol"]
        == cloudpickle.DEFAULT_PROTOCOL
    )

    mock_cloudpickle_dump.reset_mock()

    pipeline.save(path, pickle_protocol=42)
    assert len(mock_cloudpickle_dump.call_args_list) == 1
    assert mock_cloudpickle_dump.call_args_list[0][1]["protocol"] == 42


@pytest.fixture
def pickled_pipeline_path(
    X_y_binary, tmpdir, logistic_regression_binary_pipeline_class
):
    X, y = X_y_binary
    path = os.path.join(str(tmpdir), "pickled_pipe.pkl")
    pipeline = logistic_regression_binary_pipeline_class(
        parameters={"Logistic Regression Classifier": {"n_jobs": 1}}
    )
    pipeline.fit(X, y)
    pipeline.save(path)
    return path


def test_load_pickled_pipeline_with_custom_objective(
    X_y_binary, pickled_pipeline_path, logistic_regression_binary_pipeline_class
):
    X, y = X_y_binary
    # checks that class is not defined before loading in pipeline
    with pytest.raises(NameError):
        MockPrecision()  # noqa: F821: ignore flake8's "undefined name" error
    objective = Precision()
    pipeline = logistic_regression_binary_pipeline_class(
        parameters={"Logistic Regression Classifier": {"n_jobs": 1}}
    )
    pipeline.fit(X, y)
    assert PipelineBase.load(pickled_pipeline_path).score(
        X, y, [objective]
    ) == pipeline.score(X, y, [objective])


def test_reproducibility(X_y_binary, logistic_regression_binary_pipeline_class):
    X, y = X_y_binary
    objective = FraudCost(
        retry_percentage=0.5,
        interchange_fee=0.02,
        fraud_payout_percentage=0.75,
        amount_col=10,
    )

    parameters = {
        "Imputer": {
            "categorical_impute_strategy": "most_frequent",
            "numeric_impute_strategy": "mean",
        },
        "Logistic Regression Classifier": {"penalty": "l2", "C": 1.0, "n_jobs": 1},
    }

    clf = logistic_regression_binary_pipeline_class(parameters=parameters)
    clf.fit(X, y)

    clf_1 = logistic_regression_binary_pipeline_class(parameters=parameters)
    clf_1.fit(X, y)

    assert clf_1.score(X, y, [objective]) == clf.score(X, y, [objective])


def test_indexing(X_y_binary, logistic_regression_binary_pipeline_class):
    X, y = X_y_binary
    clf = logistic_regression_binary_pipeline_class(
        parameters={"Logistic Regression Classifier": {"n_jobs": 1}}
    )
    clf.fit(X, y)

    assert isinstance(clf[1], OneHotEncoder)
    assert isinstance(clf["Imputer"], Imputer)

    setting_err_msg = "Setting pipeline components is not supported."
    with pytest.raises(NotImplementedError, match=setting_err_msg):
        clf[1] = OneHotEncoder()

    slicing_err_msg = "Slicing pipelines is currently not supported."
    with pytest.raises(NotImplementedError, match=slicing_err_msg):
        clf[:1]


@pytest.mark.parametrize("is_linear", [True, False])
@pytest.mark.parametrize("is_fitted", [True, False])
@pytest.mark.parametrize("return_dict", [True, False])
def test_describe_pipeline(
    is_linear,
    is_fitted,
    return_dict,
    X_y_binary,
    caplog,
    logistic_regression_binary_pipeline_class,
    nonlinear_binary_pipeline_class,
):
    X, y = X_y_binary

    if is_linear:
        pipeline = logistic_regression_binary_pipeline_class(parameters={})
        name = "Logistic Regression Binary Pipeline"
        expected_pipeline_dict = {
            "name": name,
            "problem_type": ProblemTypes.BINARY,
            "model_family": ModelFamily.LINEAR_MODEL,
            "components": {
                "Imputer": {
                    "name": "Imputer",
                    "parameters": {
                        "categorical_impute_strategy": "most_frequent",
                        "numeric_impute_strategy": "mean",
                        "categorical_fill_value": None,
                        "numeric_fill_value": None,
                    },
                },
                "One Hot Encoder": {
                    "name": "One Hot Encoder",
                    "parameters": {
                        "top_n": 10,
                        "features_to_encode": None,
                        "categories": None,
                        "drop": "if_binary",
                        "handle_unknown": "ignore",
                        "handle_missing": "error",
                    },
                },
                "Standard Scaler": {"name": "Standard Scaler", "parameters": {}},
                "Logistic Regression Classifier": {
                    "name": "Logistic Regression Classifier",
                    "parameters": {
                        "penalty": "l2",
                        "C": 1.0,
                        "n_jobs": -1,
                        "multi_class": "auto",
                        "solver": "lbfgs",
                    },
                },
            },
        }
    else:
        pipeline = nonlinear_binary_pipeline_class(parameters={})
        name = "Non Linear Binary Pipeline"
        expected_pipeline_dict = {
            "name": name,
            "problem_type": ProblemTypes.BINARY,
            "model_family": ModelFamily.LINEAR_MODEL,
            "components": {
                "Imputer": {
                    "name": "Imputer",
                    "parameters": {
                        "categorical_impute_strategy": "most_frequent",
                        "numeric_impute_strategy": "mean",
                        "categorical_fill_value": None,
                        "numeric_fill_value": None,
                    },
                },
                "One Hot Encoder": {
                    "name": "One Hot Encoder",
                    "parameters": {
                        "top_n": 10,
                        "features_to_encode": None,
                        "categories": None,
                        "drop": "if_binary",
                        "handle_unknown": "ignore",
                        "handle_missing": "error",
                    },
                },
                "Elastic Net Classifier": {
                    "name": "Elastic Net Classifier",
                    "parameters": {
                        "alpha": 0.0001,
                        "l1_ratio": 0.15,
                        "n_jobs": -1,
                        "max_iter": 1000,
                        "penalty": "elasticnet",
                        "loss": "log",
                    },
                },
                "Random Forest Classifier": {
                    "name": "Random Forest Classifier",
                    "parameters": {"n_estimators": 100, "max_depth": 6, "n_jobs": -1},
                },
                "Logistic Regression Classifier": {
                    "name": "Logistic Regression Classifier",
                    "parameters": {
                        "penalty": "l2",
                        "C": 1.0,
                        "n_jobs": -1,
                        "multi_class": "auto",
                        "solver": "lbfgs",
                    },
                },
            },
        }

    if is_fitted:
        pipeline.fit(X, y)

    pipeline_dict = pipeline.describe(return_dict=return_dict)
    if return_dict:
        assert pipeline_dict == expected_pipeline_dict
    else:
        assert pipeline_dict is None

    out = caplog.text
    assert name in out
    assert "Problem Type: binary" in out
    assert "Model Family: Linear" in out

    if is_fitted:
        assert "Number of features: " in out
    else:
        assert "Number of features: " not in out

    for component in pipeline:
        if component.hyperparameter_ranges:
            for parameter in component.hyperparameter_ranges:
                assert parameter in out
        assert component.name in out


def test_nonlinear_model_family():
    class DummyNonlinearPipeline(BinaryClassificationPipeline):
        component_graph = {
            "Imputer": ["Imputer"],
            "OneHot": ["One Hot Encoder", "Imputer.x"],
            "Elastic Net": ["Elastic Net Classifier", "OneHot.x"],
            "Logistic Regression": ["Logistic Regression Classifier", "OneHot.x"],
            "Random Forest": [
                "Random Forest Classifier",
                "Logistic Regression",
                "Elastic Net",
            ],
        }

        def __init__(self, parameters, random_seed=0):
            super().__init__(
<<<<<<< HEAD
                self.component_graph, parameters=parameters, random_seed=random_seed
=======
                self.component_graph,
                parameters=parameters,
                custom_hyperparameters=None,
                random_seed=random_seed,
>>>>>>> 9b8b4a6c
            )

    class DummyTransformerEndPipeline(BinaryClassificationPipeline):
        component_graph = {
            "Imputer": ["Imputer"],
            "OneHot": ["One Hot Encoder", "Imputer.x"],
            "Random Forest": ["Random Forest Classifier", "OneHot.x"],
            "Logistic Regression": ["Logistic Regression Classifier", "OneHot.x"],
            "Scaler": ["Standard Scaler", "Random Forest", "Logistic Regression"],
        }

        def __init__(self, parameters, random_seed=0):
            super().__init__(
<<<<<<< HEAD
                self.component_graph, parameters=parameters, random_seed=random_seed
=======
                self.component_graph,
                parameters=parameters,
                custom_hyperparameters=None,
                random_seed=random_seed,
>>>>>>> 9b8b4a6c
            )

    nlbp = DummyNonlinearPipeline({})
    nltp = DummyTransformerEndPipeline({})

    assert nlbp.model_family == ModelFamily.RANDOM_FOREST
    assert nltp.model_family == ModelFamily.NONE


def test_parameters(logistic_regression_binary_pipeline_class):
    parameters = {
        "Imputer": {
            "categorical_impute_strategy": "most_frequent",
            "numeric_impute_strategy": "median",
        },
        "Logistic Regression Classifier": {
            "penalty": "l2",
            "C": 3.0,
        },
    }
    lrp = logistic_regression_binary_pipeline_class(parameters=parameters)
    expected_parameters = {
        "Imputer": {
            "categorical_impute_strategy": "most_frequent",
            "numeric_impute_strategy": "median",
            "categorical_fill_value": None,
            "numeric_fill_value": None,
        },
        "One Hot Encoder": {
            "top_n": 10,
            "features_to_encode": None,
            "categories": None,
            "drop": "if_binary",
            "handle_unknown": "ignore",
            "handle_missing": "error",
        },
        "Logistic Regression Classifier": {
            "penalty": "l2",
            "C": 3.0,
            "n_jobs": -1,
            "multi_class": "auto",
            "solver": "lbfgs",
        },
    }
    assert lrp.parameters == expected_parameters


def test_parameters_nonlinear(nonlinear_binary_pipeline_class):
    parameters = {
        "Imputer": {
            "categorical_impute_strategy": "most_frequent",
            "numeric_impute_strategy": "median",
        },
        "Logistic Regression": {
            "penalty": "l2",
            "C": 3.0,
        },
    }
    nlbp = nonlinear_binary_pipeline_class(parameters=parameters)
    expected_parameters = {
        "Imputer": {
            "categorical_impute_strategy": "most_frequent",
            "numeric_impute_strategy": "median",
            "categorical_fill_value": None,
            "numeric_fill_value": None,
        },
        "OneHot_RandomForest": {
            "top_n": 10,
            "features_to_encode": None,
            "categories": None,
            "drop": "if_binary",
            "handle_unknown": "ignore",
            "handle_missing": "error",
        },
        "OneHot_ElasticNet": {
            "top_n": 10,
            "features_to_encode": None,
            "categories": None,
            "drop": "if_binary",
            "handle_unknown": "ignore",
            "handle_missing": "error",
        },
        "Random Forest": {"max_depth": 6, "n_estimators": 100, "n_jobs": -1},
        "Elastic Net": {
            "alpha": 0.0001,
            "l1_ratio": 0.15,
            "loss": "log",
            "max_iter": 1000,
            "n_jobs": -1,
            "penalty": "elasticnet",
        },
        "Logistic Regression": {
            "penalty": "l2",
            "C": 3.0,
            "n_jobs": -1,
            "multi_class": "auto",
            "solver": "lbfgs",
        },
    }
    assert nlbp.parameters == expected_parameters


def test_name():
    pipeline = BinaryClassificationPipeline(
        component_graph=["Logistic Regression Classifier"]
    )
    assert pipeline.name == "Logistic Regression Classifier"
    assert pipeline.custom_name is None

    pipeline_with_custom_name = BinaryClassificationPipeline(
        component_graph=["Logistic Regression Classifier"],
        custom_name="Cool Logistic Regression",
    )
    assert pipeline_with_custom_name.name == "Cool Logistic Regression"
    assert pipeline_with_custom_name.custom_name == "Cool Logistic Regression"

    pipeline_with_neat_name = BinaryClassificationPipeline(
        component_graph=["Logistic Regression Classifier"], custom_name="some_neat_name"
    )
    assert pipeline_with_neat_name.name == "some_neat_name"
    assert pipeline_with_neat_name.custom_name == "some_neat_name"


<<<<<<< HEAD
=======
def test_custom_hyperparameters():
    custom_hyperparameters = {
        "Imputer": {"numeric_impute_strategy": ["most_frequent", "median"]}
    }
    pipeline = BinaryClassificationPipeline(
        ["Imputer", "Logistic Regression Classifier"],
        custom_hyperparameters=custom_hyperparameters,
    )
    assert pipeline.custom_hyperparameters == custom_hyperparameters
    expected_hyperparameters = {
        "Imputer": {
            "categorical_impute_strategy": ["most_frequent"],
            "numeric_impute_strategy": ["most_frequent", "median"],
        },
        "Logistic Regression Classifier": {
            "penalty": ["l2"],
            "C": Real(low=0.01, high=10, prior="uniform", transform="identity"),
        },
    }
    assert pipeline.hyperparameters == expected_hyperparameters


>>>>>>> 9b8b4a6c
def test_multi_format_creation(X_y_binary):
    X, y = X_y_binary
    component_graph = component_graph = [
        "Imputer",
        "One Hot Encoder",
        StandardScaler,
        "Logistic Regression Classifier",
    ]
    parameters = {
        "Imputer": {
            "categorical_impute_strategy": "most_frequent",
            "numeric_impute_strategy": "mean",
        },
        "Logistic Regression Classifier": {"penalty": "l2", "C": 1.0, "n_jobs": 1},
    }

    clf = BinaryClassificationPipeline(
        component_graph=component_graph, parameters=parameters
    )
    correct_components = [
        Imputer,
        OneHotEncoder,
        StandardScaler,
        LogisticRegressionClassifier,
    ]
    for component, correct_components in zip(clf, correct_components):
        assert isinstance(component, correct_components)
    assert clf.model_family == ModelFamily.LINEAR_MODEL

    clf.fit(X, y)
    clf.score(X, y, ["precision"])
    assert not clf.feature_importance.isnull().all().all()


def test_multiple_feature_selectors(X_y_binary):
    X, y = X_y_binary
    component_graph = [
        "Imputer",
        "One Hot Encoder",
        "RF Classifier Select From Model",
        StandardScaler,
        "RF Classifier Select From Model",
        "Logistic Regression Classifier",
    ]

    clf = BinaryClassificationPipeline(
        component_graph=component_graph,
        parameters={"Logistic Regression Classifier": {"n_jobs": 1}},
    )
    correct_components = [
        Imputer,
        OneHotEncoder,
        RFClassifierSelectFromModel,
        StandardScaler,
        RFClassifierSelectFromModel,
        LogisticRegressionClassifier,
    ]
    for component, correct_components in zip(clf, correct_components):
        assert isinstance(component, correct_components)
    assert clf.model_family == ModelFamily.LINEAR_MODEL

    clf.fit(X, y)
    clf.score(X, y, ["precision"])
    assert not clf.feature_importance.isnull().all().all()


def test_problem_types():
    with pytest.raises(
        ValueError,
        match="not valid for this component graph. Valid problem types include *.",
    ):
        BinaryClassificationPipeline(
            component_graph=["Random Forest Regressor"], parameters={}
        )


def make_mock_regression_pipeline():
    return RegressionPipeline(
        component_graph=["Random Forest Regressor"], parameters={}
    )


def make_mock_binary_pipeline():
    return BinaryClassificationPipeline(
        component_graph=["Random Forest Classifier"], parameters={}
    )


def make_mock_multiclass_pipeline():
    return MulticlassClassificationPipeline(
        component_graph=["Random Forest Classifier"], parameters={}
    )


@patch("evalml.pipelines.RegressionPipeline.fit")
@patch("evalml.pipelines.RegressionPipeline.predict")
def test_score_regression_single(mock_predict, mock_fit, X_y_regression):
    X, y = X_y_regression
    mock_predict.return_value = pd.Series(y)
    clf = make_mock_regression_pipeline()
    clf.fit(X, y)
    objective_names = ["r2"]
    scores = clf.score(X, y, objective_names)
    mock_predict.assert_called()
    assert scores == {"R2": 1.0}


@patch("evalml.pipelines.ComponentGraph.fit")
@patch("evalml.pipelines.RegressionPipeline.predict")
def test_score_nonlinear_regression(
    mock_predict, mock_fit, nonlinear_regression_pipeline_class, X_y_regression
):
    X, y = X_y_regression
    mock_predict.return_value = pd.Series(y)
    clf = nonlinear_regression_pipeline_class({})
    clf.fit(X, y)
    objective_names = ["r2"]
    scores = clf.score(X, y, objective_names)
    mock_predict.assert_called()
    assert scores == {"R2": 1.0}


@patch("evalml.pipelines.BinaryClassificationPipeline._encode_targets")
@patch("evalml.pipelines.BinaryClassificationPipeline.fit")
@patch("evalml.pipelines.components.Estimator.predict")
def test_score_binary_single(mock_predict, mock_fit, mock_encode, X_y_binary):
    X, y = X_y_binary
    mock_predict.return_value = y
    mock_encode.return_value = y
    clf = make_mock_binary_pipeline()
    clf.fit(X, y)
    objective_names = ["f1"]
    scores = clf.score(X, y, objective_names)
    mock_encode.assert_called()
    mock_fit.assert_called()
    mock_predict.assert_called()
    assert scores == {"F1": 1.0}


@patch("evalml.pipelines.MulticlassClassificationPipeline._encode_targets")
@patch("evalml.pipelines.MulticlassClassificationPipeline.fit")
@patch("evalml.pipelines.components.Estimator.predict")
def test_score_multiclass_single(mock_predict, mock_fit, mock_encode, X_y_binary):
    X, y = X_y_binary
    mock_predict.return_value = y
    mock_encode.return_value = y
    clf = make_mock_multiclass_pipeline()
    clf.fit(X, y)
    objective_names = ["f1 micro"]
    scores = clf.score(X, y, objective_names)
    mock_encode.assert_called()
    mock_fit.assert_called()
    mock_predict.assert_called()
    assert scores == {"F1 Micro": 1.0}


@patch("evalml.pipelines.MulticlassClassificationPipeline._encode_targets")
@patch("evalml.pipelines.MulticlassClassificationPipeline.fit")
@patch("evalml.pipelines.ComponentGraph.predict")
def test_score_nonlinear_multiclass(
    mock_predict, mock_fit, mock_encode, nonlinear_multiclass_pipeline_class, X_y_multi
):
    X, y = X_y_multi
    mock_predict.return_value = pd.Series(y)
    mock_encode.return_value = pd.Series(y)
    clf = nonlinear_multiclass_pipeline_class({})
    clf.fit(X, y)
    objective_names = ["f1 micro", "precision micro"]
    scores = clf.score(X, y, objective_names)
    mock_predict.assert_called()
    assert scores == {"F1 Micro": 1.0, "Precision Micro": 1.0}


@patch("evalml.pipelines.RegressionPipeline.fit")
@patch("evalml.pipelines.RegressionPipeline.predict")
def test_score_regression_list(mock_predict, mock_fit, X_y_binary):
    X, y = X_y_binary
    mock_predict.return_value = pd.Series(y)
    clf = make_mock_regression_pipeline()
    clf.fit(X, y)
    objective_names = ["r2", "mse"]
    scores = clf.score(X, y, objective_names)
    mock_predict.assert_called()
    assert scores == {"R2": 1.0, "MSE": 0.0}


@patch("evalml.pipelines.BinaryClassificationPipeline._encode_targets")
@patch("evalml.pipelines.BinaryClassificationPipeline.fit")
@patch("evalml.pipelines.components.Estimator.predict")
def test_score_binary_list(mock_predict, mock_fit, mock_encode, X_y_binary):
    X, y = X_y_binary
    mock_predict.return_value = y
    mock_encode.return_value = y
    clf = make_mock_binary_pipeline()
    clf.fit(X, y)
    objective_names = ["f1", "precision"]
    scores = clf.score(X, y, objective_names)
    mock_fit.assert_called()
    mock_encode.assert_called()
    mock_predict.assert_called()
    assert scores == {"F1": 1.0, "Precision": 1.0}


@patch("evalml.pipelines.MulticlassClassificationPipeline._encode_targets")
@patch("evalml.pipelines.MulticlassClassificationPipeline.fit")
@patch("evalml.pipelines.components.Estimator.predict")
def test_score_multi_list(mock_predict, mock_fit, mock_encode, X_y_binary):
    X, y = X_y_binary
    mock_predict.return_value = y
    mock_encode.return_value = y
    clf = make_mock_multiclass_pipeline()
    clf.fit(X, y)
    objective_names = ["f1 micro", "precision micro"]
    scores = clf.score(X, y, objective_names)
    mock_predict.assert_called()
    assert scores == {"F1 Micro": 1.0, "Precision Micro": 1.0}


@patch("evalml.objectives.R2.score")
@patch("evalml.pipelines.RegressionPipeline.fit")
@patch("evalml.pipelines.RegressionPipeline.predict")
def test_score_regression_objective_error(
    mock_predict, mock_fit, mock_objective_score, X_y_binary
):
    mock_objective_score.side_effect = Exception("finna kabooom 💣")
    X, y = X_y_binary
    mock_predict.return_value = pd.Series(y)
    clf = make_mock_regression_pipeline()
    clf.fit(X, y)
    objective_names = ["r2", "mse"]
    # Using pytest.raises to make sure we error if an error is not thrown.
    with pytest.raises(PipelineScoreError):
        _ = clf.score(X, y, objective_names)
    try:
        _ = clf.score(X, y, objective_names)
    except PipelineScoreError as e:
        assert e.scored_successfully == {"MSE": 0.0}
        assert "finna kabooom 💣" in e.message
        assert "R2" in e.exceptions


@patch("evalml.pipelines.BinaryClassificationPipeline._encode_targets")
@patch("evalml.objectives.F1.score")
@patch("evalml.pipelines.BinaryClassificationPipeline.fit")
@patch("evalml.pipelines.components.Estimator.predict")
def test_score_binary_objective_error(
    mock_predict, mock_fit, mock_objective_score, mock_encode, X_y_binary
):
    mock_objective_score.side_effect = Exception("finna kabooom 💣")
    X, y = X_y_binary
    mock_predict.return_value = y
    mock_encode.return_value = y
    clf = make_mock_binary_pipeline()
    clf.fit(X, y)
    objective_names = ["f1", "precision"]
    # Using pytest.raises to make sure we error if an error is not thrown.
    with pytest.raises(PipelineScoreError):
        _ = clf.score(X, y, objective_names)
    try:
        _ = clf.score(X, y, objective_names)
    except PipelineScoreError as e:
        assert e.scored_successfully == {"Precision": 1.0}
        assert "finna kabooom 💣" in e.message


@patch("evalml.pipelines.BinaryClassificationPipeline._encode_targets")
@patch("evalml.objectives.F1.score")
@patch("evalml.pipelines.BinaryClassificationPipeline.fit")
@patch("evalml.pipelines.ComponentGraph.predict")
def test_score_nonlinear_binary_objective_error(
    mock_predict,
    mock_fit,
    mock_objective_score,
    mock_encode,
    nonlinear_binary_pipeline_class,
    X_y_binary,
):
    mock_objective_score.side_effect = Exception("finna kabooom 💣")
    X, y = X_y_binary
    mock_predict.return_value = pd.Series(y)
    mock_encode.return_value = y
    clf = nonlinear_binary_pipeline_class({})
    clf.fit(X, y)
    objective_names = ["f1", "precision"]
    # Using pytest.raises to make sure we error if an error is not thrown.
    with pytest.raises(PipelineScoreError):
        _ = clf.score(X, y, objective_names)
    try:
        _ = clf.score(X, y, objective_names)
    except PipelineScoreError as e:
        assert e.scored_successfully == {"Precision": 1.0}
        assert "finna kabooom 💣" in e.message


@patch("evalml.pipelines.MulticlassClassificationPipeline._encode_targets")
@patch("evalml.objectives.F1Micro.score")
@patch("evalml.pipelines.MulticlassClassificationPipeline.fit")
@patch("evalml.pipelines.components.Estimator.predict")
def test_score_multiclass_objective_error(
    mock_predict, mock_fit, mock_objective_score, mock_encode, X_y_binary
):
    mock_objective_score.side_effect = Exception("finna kabooom 💣")
    X, y = X_y_binary
    mock_predict.return_value = y
    mock_encode.return_value = y
    clf = make_mock_multiclass_pipeline()
    clf.fit(X, y)
    objective_names = ["f1 micro", "precision micro"]
    # Using pytest.raises to make sure we error if an error is not thrown.
    with pytest.raises(PipelineScoreError):
        _ = clf.score(X, y, objective_names)
    try:
        _ = clf.score(X, y, objective_names)
    except PipelineScoreError as e:
        assert e.scored_successfully == {"Precision Micro": 1.0}
        assert "finna kabooom 💣" in e.message
        assert "F1 Micro" in e.exceptions


@patch("evalml.pipelines.components.Imputer.transform")
@patch("evalml.pipelines.components.OneHotEncoder.transform")
@patch("evalml.pipelines.components.StandardScaler.transform")
def test_compute_estimator_features(
    mock_scaler,
    mock_ohe,
    mock_imputer,
    X_y_binary,
    logistic_regression_binary_pipeline_class,
):
    X, y = X_y_binary
    X = pd.DataFrame(X)
    X_expected = pd.DataFrame(index=X.index, columns=X.columns).fillna(0)
    mock_imputer.return_value = X
    mock_ohe.return_value = X
    mock_scaler.return_value = X_expected
    X_expected = X_expected.astype("int64")

    pipeline = logistic_regression_binary_pipeline_class({})
    pipeline.fit(X, y)

    X_t = pipeline.compute_estimator_features(X)
    assert_frame_equal(X_expected, X_t)
    assert mock_imputer.call_count == 2
    assert mock_ohe.call_count == 2
    assert mock_scaler.call_count == 2


@patch("evalml.pipelines.components.Imputer.transform")
@patch("evalml.pipelines.components.OneHotEncoder.transform")
@patch("evalml.pipelines.components.RandomForestClassifier.predict")
@patch("evalml.pipelines.components.ElasticNetClassifier.predict")
def test_compute_estimator_features_nonlinear(
    mock_en_predict,
    mock_rf_predict,
    mock_ohe,
    mock_imputer,
    X_y_binary,
    nonlinear_binary_pipeline_class,
):
    X, y = X_y_binary
    mock_imputer.return_value = pd.DataFrame(X)
    mock_ohe.return_value = pd.DataFrame(X)
    mock_en_predict.return_value = pd.Series(np.ones(X.shape[0]))
    mock_rf_predict.return_value = pd.Series(np.zeros(X.shape[0]))
    X_expected_df = pd.DataFrame(
        {"Random Forest": np.zeros(X.shape[0]), "Elastic Net": np.ones(X.shape[0])}
    )

    pipeline = nonlinear_binary_pipeline_class({})
    pipeline.fit(X, y)
    X_t = pipeline.compute_estimator_features(X)

    assert_frame_equal(X_expected_df, X_t)
    assert mock_imputer.call_count == 2
    assert mock_ohe.call_count == 4
    assert mock_en_predict.call_count == 2
    assert mock_rf_predict.call_count == 2


def test_no_default_parameters():
    class MockComponent(Transformer):
        name = "Mock Component"
        hyperparameter_ranges = {"a": [0, 1, 2]}

        def __init__(self, a, b=1, c="2", random_seed=0):
            self.a = a
            self.b = b
            self.c = c
            super().__init__()

    class TestPipeline(BinaryClassificationPipeline):
        component_graph = [MockComponent, "Logistic Regression Classifier"]

        def __init__(self, parameters, random_seed=0):
            super().__init__(self.component_graph, parameters=parameters)

    with pytest.raises(
        ValueError, match="Error received when instantiating component *."
    ):
        TestPipeline(parameters={})

    assert TestPipeline(parameters={"Mock Component": {"a": 42}})


def test_init_components_invalid_parameters():
    component_graph = [
        "RF Classifier Select From Model",
        "Logistic Regression Classifier",
    ]
    parameters = {"Logistic Regression Classifier": {"cool_parameter": "yes"}}

    with pytest.raises(ValueError, match="Error received when instantiating component"):
        BinaryClassificationPipeline(
            component_graph=component_graph, parameters=parameters
        )


def test_correct_parameters(logistic_regression_binary_pipeline_class):
    parameters = {
        "Imputer": {
            "categorical_impute_strategy": "most_frequent",
            "numeric_impute_strategy": "mean",
        },
        "Logistic Regression Classifier": {
            "penalty": "l2",
            "C": 3.0,
        },
    }
    lr_pipeline = logistic_regression_binary_pipeline_class(parameters=parameters)
    assert lr_pipeline.estimator.random_seed == 0
    assert lr_pipeline.estimator.parameters["C"] == 3.0
    assert (
        lr_pipeline["Imputer"].parameters["categorical_impute_strategy"]
        == "most_frequent"
    )
    assert lr_pipeline["Imputer"].parameters["numeric_impute_strategy"] == "mean"


def test_correct_nonlinear_parameters(nonlinear_binary_pipeline_class):
    parameters = {
        "Imputer": {
            "categorical_impute_strategy": "most_frequent",
            "numeric_impute_strategy": "mean",
        },
        "OneHot_RandomForest": {"top_n": 4},
        "Logistic Regression": {
            "penalty": "l2",
            "C": 3.0,
        },
    }
    nlb_pipeline = nonlinear_binary_pipeline_class(parameters=parameters)
    assert nlb_pipeline.estimator.random_seed == 0
    assert nlb_pipeline.estimator.parameters["C"] == 3.0
    assert (
        nlb_pipeline["Imputer"].parameters["categorical_impute_strategy"]
        == "most_frequent"
    )
    assert nlb_pipeline["Imputer"].parameters["numeric_impute_strategy"] == "mean"
    assert nlb_pipeline["OneHot_RandomForest"].parameters["top_n"] == 4
    assert nlb_pipeline["OneHot_ElasticNet"].parameters["top_n"] == 10
<<<<<<< HEAD
=======


def test_hyperparameters():
    expected_hyperparameters = {
        "Imputer": {
            "categorical_impute_strategy": ["most_frequent"],
            "numeric_impute_strategy": ["mean", "median", "most_frequent"],
        },
        "Random Forest Classifier": {
            "n_estimators": Integer(10, 1000),
            "max_depth": Integer(1, 10),
        },
    }
    component_graph = ["Imputer", "Random Forest Classifier"]
    assert (
        BinaryClassificationPipeline(
            component_graph=component_graph, parameters={}
        ).hyperparameters
        == expected_hyperparameters
    )


def test_nonlinear_hyperparameters(nonlinear_regression_pipeline_class):
    hyperparameters = {
        "Imputer": {
            "categorical_impute_strategy": ["most_frequent"],
            "numeric_impute_strategy": ["mean", "median", "most_frequent"],
        },
        "OneHot": {},
        "Random Forest": {
            "n_estimators": Integer(10, 1000),
            "max_depth": Integer(1, 32),
        },
        "Elastic Net": {"alpha": Real(0, 1), "l1_ratio": Real(0, 1)},
        "Linear Regressor": {
            "fit_intercept": [True, False],
            "normalize": [True, False],
        },
    }
    assert (
        nonlinear_regression_pipeline_class(parameters={}).hyperparameters
        == hyperparameters
    )


def test_hyperparameters_override():
    class MockPipelineOverRide(BinaryClassificationPipeline):
        component_graph = ["Imputer", "Random Forest Classifier"]

        custom_hyperparameters = {
            "Imputer": {
                "categorical_impute_strategy": ["most_frequent"],
                "numeric_impute_strategy": ["median", "most_frequent"],
            },
            "Random Forest Classifier": {
                "n_estimators": [1, 100, 200],
                "max_depth": [5],
            },
        }

        def __init__(self, parameters, random_seed=0):
            super().__init__(
                self.component_graph,
                None,
                parameters,
                custom_hyperparameters=self.custom_hyperparameters,
            )

    hyperparameters = {
        "Imputer": {
            "categorical_impute_strategy": ["most_frequent"],
            "numeric_impute_strategy": ["median", "most_frequent"],
        },
        "Random Forest Classifier": {"n_estimators": [1, 100, 200], "max_depth": [5]},
    }

    assert MockPipelineOverRide.custom_hyperparameters == hyperparameters
    assert MockPipelineOverRide(parameters={}).hyperparameters == hyperparameters


def test_nonlinear_hyperparameters_override():
    class NonLinearRegressionPipelineOverRide(RegressionPipeline):
        component_graph = {
            "Imputer": ["Imputer"],
            "OneHot": ["One Hot Encoder", "Imputer.x"],
            "Random Forest": ["Random Forest Regressor", "OneHot.x"],
            "Elastic Net": ["Elastic Net Regressor", "OneHot.x"],
            "Linear Regressor": ["Linear Regressor", "Random Forest", "Elastic Net"],
        }
        custom_hyperparameters = {
            "Imputer": {
                "categorical_impute_strategy": ["most_frequent"],
                "numeric_impute_strategy": ["median", "most_frequent"],
            },
            "Random Forest": {"n_estimators": [1, 100, 200], "max_depth": [5]},
        }

        def __init__(self, parameters, random_seed=0):
            super().__init__(
                self.component_graph,
                None,
                parameters,
                custom_hyperparameters=self.custom_hyperparameters,
            )

    hyperparameters = {
        "Imputer": {
            "categorical_impute_strategy": ["most_frequent"],
            "numeric_impute_strategy": ["median", "most_frequent"],
        },
        "OneHot": {},
        "Random Forest": {"n_estimators": [1, 100, 200], "max_depth": [5]},
        "Elastic Net": {"alpha": Real(0, 1), "l1_ratio": Real(0, 1)},
        "Linear Regressor": {
            "fit_intercept": [True, False],
            "normalize": [True, False],
        },
    }
    assert (
        NonLinearRegressionPipelineOverRide(parameters={}).hyperparameters
        == hyperparameters
    )


def test_hyperparameters_none(dummy_classifier_estimator_class):
    class MockEstimator(Estimator):
        name = "Mock Classifier"
        model_family = ModelFamily.NONE
        supported_problem_types = [ProblemTypes.BINARY, ProblemTypes.MULTICLASS]
        hyperparameter_ranges = {}

        def __init__(self, random_seed=0):
            super().__init__(parameters={}, component_obj=None, random_seed=random_seed)

    pipeline = BinaryClassificationPipeline(component_graph=[MockEstimator])
    assert pipeline.component_graph == [MockEstimator]
    assert pipeline.hyperparameters == {"Mock Classifier": {}}


def test_hyperparameters_linear_pipeline_duplicate_components():
    pipeline = BinaryClassificationPipeline(
        component_graph=[
            "One Hot Encoder",
            "One Hot Encoder",
            "Random Forest Classifier",
        ]
    )
    assert pipeline.hyperparameters == {
        "One Hot Encoder": {},
        "One Hot Encoder_1": {},
        "Random Forest Classifier": {
            "n_estimators": Integer(10, 1000),
            "max_depth": Integer(1, 10),
        },
    }

    pipeline = BinaryClassificationPipeline(
        component_graph=[
            "One Hot Encoder",
            "One Hot Encoder",
            "Random Forest Classifier",
        ],
        custom_hyperparameters={"One Hot Encoder_1": {"top_n": Integer(10, 50)}},
    )

    assert pipeline.hyperparameters == {
        "One Hot Encoder": {},
        "One Hot Encoder_1": {"top_n": Integer(10, 50)},
        "Random Forest Classifier": {
            "n_estimators": Integer(10, 1000),
            "max_depth": Integer(1, 10),
        },
    }
>>>>>>> 9b8b4a6c


@patch("evalml.pipelines.components.Estimator.predict")
def test_score_with_objective_that_requires_predict_proba(
    mock_predict, dummy_regression_pipeline_class, X_y_binary
):
    X, y = X_y_binary
    mock_predict.return_value = pd.Series([1] * 100)
    # Using pytest.raises to make sure we error if an error is not thrown.
    with pytest.raises(PipelineScoreError):
        clf = dummy_regression_pipeline_class(parameters={})
        clf.fit(X, y)
        clf.score(X, y, ["precision", "auc"])
    try:
        clf = dummy_regression_pipeline_class(parameters={})
        clf.fit(X, y)
        clf.score(X, y, ["precision", "auc"])
    except PipelineScoreError as e:
        assert (
            "Invalid objective AUC specified for problem type regression" in e.message
        )
        assert (
            "Invalid objective Precision specified for problem type regression"
            in e.message
        )
    mock_predict.assert_called()


def test_score_auc(X_y_binary, logistic_regression_binary_pipeline_class):
    X, y = X_y_binary
    lr_pipeline = logistic_regression_binary_pipeline_class(
        parameters={"Logistic Regression Classifier": {"n_jobs": 1}}
    )
    lr_pipeline.fit(X, y)
    lr_pipeline.score(X, y, ["auc"])


def test_pipeline_summary():
    assert (
        BinaryClassificationPipeline(["Imputer", "One Hot Encoder"]).summary
        == "Pipeline w/ Imputer + One Hot Encoder"
    )
    assert BinaryClassificationPipeline(["Imputer"]).summary == "Pipeline w/ Imputer"
    assert (
        BinaryClassificationPipeline(["Random Forest Classifier"]).summary
        == "Random Forest Classifier"
    )
    assert BinaryClassificationPipeline([]).summary == "Empty Pipeline"
    assert (
        BinaryClassificationPipeline(
            ["Imputer", "One Hot Encoder", "Random Forest Classifier"]
        ).summary
        == "Random Forest Classifier w/ Imputer + One Hot Encoder"
    )


def test_nonlinear_pipeline_summary(
    nonlinear_binary_pipeline_class,
    nonlinear_multiclass_pipeline_class,
    nonlinear_regression_pipeline_class,
):
    assert (
        nonlinear_binary_pipeline_class({}).summary
        == "Logistic Regression Classifier w/ Imputer + One Hot Encoder + One Hot Encoder + Random Forest Classifier + Elastic Net Classifier"
    )
    assert (
        nonlinear_multiclass_pipeline_class({}).summary
        == "Logistic Regression Classifier w/ Imputer + One Hot Encoder + One Hot Encoder + Random Forest Classifier + Elastic Net Classifier"
    )
    assert (
        nonlinear_regression_pipeline_class({}).summary
        == "Linear Regressor w/ Imputer + One Hot Encoder + Random Forest Regressor + Elastic Net Regressor"
    )


def test_drop_columns_in_pipeline():
    parameters = {
        "Drop Columns Transformer": {"columns": ["column to drop"]},
        "Imputer": {
            "categorical_impute_strategy": "most_frequent",
            "numeric_impute_strategy": "mean",
        },
        "Logistic Regression Classifier": {"penalty": "l2", "C": 3.0, "n_jobs": 1},
    }
    pipeline_with_drop_col = BinaryClassificationPipeline(
        component_graph=[
            "Drop Columns Transformer",
            "Imputer",
            "Logistic Regression Classifier",
        ],
        parameters=parameters,
    )
    X = pd.DataFrame({"column to drop": [1, 0, 1, 3], "other col": [1, 2, 4, 1]})
    y = pd.Series([1, 0, 1, 0])
    pipeline_with_drop_col.fit(X, y)
    pipeline_with_drop_col.score(X, y, ["auc"])
    assert list(pipeline_with_drop_col.feature_importance["feature"]) == ["other col"]


@pytest.mark.parametrize("is_linear", [True, False])
def test_clone_init(
    is_linear, linear_regression_pipeline_class, nonlinear_regression_pipeline_class
):
    if is_linear:
        pipeline_class = linear_regression_pipeline_class
    else:
        pipeline_class = nonlinear_regression_pipeline_class
    parameters = {
        "Imputer": {
            "categorical_impute_strategy": "most_frequent",
            "numeric_impute_strategy": "mean",
        },
        "Linear Regressor": {
            "fit_intercept": True,
            "normalize": True,
        },
    }
    pipeline = pipeline_class(parameters=parameters, random_seed=42)
    pipeline_clone = pipeline.clone()
    assert pipeline.parameters == pipeline_clone.parameters
    assert pipeline.random_seed == pipeline_clone.random_seed


@pytest.mark.parametrize("is_linear", [True, False])
def test_clone_fitted(
    is_linear,
    X_y_binary,
    logistic_regression_binary_pipeline_class,
    nonlinear_binary_pipeline_class,
):
    X, y = X_y_binary
    if is_linear:
        pipeline_class = logistic_regression_binary_pipeline_class
    else:
        pipeline_class = nonlinear_binary_pipeline_class
    pipeline = pipeline_class(
        parameters={"Logistic Regression Classifier": {"n_jobs": 1}}, random_seed=42
    )
    pipeline.fit(X, y)
    X_t = pipeline.predict_proba(X)

    pipeline_clone = pipeline.clone()
    assert pipeline.parameters == pipeline_clone.parameters
    assert pipeline.random_seed == pipeline_clone.random_seed

    with pytest.raises(PipelineNotYetFittedError):
        pipeline_clone.predict(X)
    pipeline_clone.fit(X, y)

    X_t_clone = pipeline_clone.predict_proba(X)
    assert_frame_equal(X_t, X_t_clone)


def test_feature_importance_has_feature_names(
    X_y_binary, logistic_regression_binary_pipeline_class
):
    X, y = X_y_binary
    col_names = ["col_{}".format(i) for i in range(len(X[0]))]
    X = pd.DataFrame(X, columns=col_names)
    parameters = {
        "Imputer": {
            "categorical_impute_strategy": "most_frequent",
            "numeric_impute_strategy": "mean",
        },
        "RF Classifier Select From Model": {
            "percent_features": 1.0,
            "number_features": len(X.columns),
            "n_estimators": 20,
        },
        "Logistic Regression Classifier": {"penalty": "l2", "C": 1.0, "n_jobs": 1},
    }

    clf = logistic_regression_binary_pipeline_class(parameters=parameters)
    clf.fit(X, y)
    assert len(clf.feature_importance) == len(X.columns)
    assert not clf.feature_importance.isnull().all().all()
    assert sorted(clf.feature_importance["feature"]) == sorted(col_names)


def test_nonlinear_feature_importance_has_feature_names(
    X_y_binary, nonlinear_binary_pipeline_class
):
    X, y = X_y_binary
    col_names = ["col_{}".format(i) for i in range(len(X[0]))]
    X = pd.DataFrame(X, columns=col_names)
    parameters = {
        "Imputer": {
            "categorical_impute_strategy": "most_frequent",
            "numeric_impute_strategy": "mean",
        },
        "Logistic Regression Classifier": {"penalty": "l2", "C": 1.0, "n_jobs": 1},
    }

    clf = nonlinear_binary_pipeline_class(parameters=parameters)
    clf.fit(X, y)
    assert len(clf.feature_importance) == 2
    assert not clf.feature_importance.isnull().all().all()
    assert sorted(clf.feature_importance["feature"]) == ["Elastic Net", "Random Forest"]


@pytest.mark.parametrize(
    "problem_type",
    [ProblemTypes.BINARY, ProblemTypes.MULTICLASS, ProblemTypes.REGRESSION],
)
def test_feature_importance_has_feature_names_xgboost(
    problem_type, has_minimal_dependencies, X_y_regression, X_y_binary, X_y_multi
):
    # Testing that we store the original feature names since we map to numeric values for XGBoost
    if has_minimal_dependencies:
        pytest.skip("Skipping because XGBoost not installed for minimal dependencies")
    if problem_type == ProblemTypes.REGRESSION:
        pipeline = RegressionPipeline(
            component_graph=["Simple Imputer", "XGBoost Regressor"],
            parameters={"XGBoost Regressor": {"nthread": 1}},
        )
        X, y = X_y_regression
    elif problem_type == ProblemTypes.BINARY:
        pipeline = BinaryClassificationPipeline(
            component_graph=["Simple Imputer", "XGBoost Classifier"],
            parameters={"XGBoost Classifier": {"nthread": 1}},
        )
        X, y = X_y_binary
    elif problem_type == ProblemTypes.MULTICLASS:
        pipeline = MulticlassClassificationPipeline(
            component_graph=["Simple Imputer", "XGBoost Classifier"],
            parameters={"XGBoost Classifier": {"nthread": 1}},
        )
        X, y = X_y_multi

    X = pd.DataFrame(X)
    X = X.rename(columns={col_name: f"<[{col_name}]" for col_name in X.columns.values})
    col_names = X.columns.values
    pipeline.fit(X, y)
    assert len(pipeline.feature_importance) == len(X.columns)
    assert not pipeline.feature_importance.isnull().all().all()
    assert sorted(pipeline.feature_importance["feature"]) == sorted(col_names)


def test_component_not_found():
    with pytest.raises(MissingComponentError, match="was not found"):
        BinaryClassificationPipeline(
            component_graph=[
                "Imputer",
                "One Hot Encoder",
                "This Component Does Not Exist",
                "Standard Scaler",
                "Logistic Regression Classifier",
            ]
        )


def test_get_default_parameters(logistic_regression_binary_pipeline_class):
    expected_defaults = {
        "Imputer": {
            "categorical_impute_strategy": "most_frequent",
            "numeric_impute_strategy": "mean",
            "categorical_fill_value": None,
            "numeric_fill_value": None,
        },
        "One Hot Encoder": {
            "top_n": 10,
            "features_to_encode": None,
            "categories": None,
            "drop": "if_binary",
            "handle_unknown": "ignore",
            "handle_missing": "error",
        },
        "Logistic Regression Classifier": {
            "penalty": "l2",
            "C": 1.0,
            "n_jobs": -1,
            "multi_class": "auto",
            "solver": "lbfgs",
        },
    }
    assert (
<<<<<<< HEAD
        logistic_regression_binary_pipeline_class({}).default_parameters
=======
        logistic_regression_binary_pipeline_class(
            {}
        )._component_graph.default_parameters
>>>>>>> 9b8b4a6c
        == expected_defaults
    )


@pytest.mark.parametrize("data_type", ["li", "np", "pd", "ww"])
@pytest.mark.parametrize("problem_type", [ProblemTypes.BINARY, ProblemTypes.MULTICLASS])
@pytest.mark.parametrize(
    "target_type",
    [
        "int16",
        "int32",
        "int64",
        "float16",
        "float32",
        "float64",
        "bool",
        "category",
        "object",
    ],
)
def test_targets_data_types_classification_pipelines(
    data_type,
    problem_type,
    target_type,
    all_binary_pipeline_classes,
    make_data_type,
    all_multiclass_pipeline_classes,
    helper_functions,
):
    if data_type == "np" and target_type in ["Int64", "boolean"]:
        pytest.skip(
            "Skipping test where data type is numpy and target type is nullable dtype"
        )

    if problem_type == ProblemTypes.BINARY:
        objective = "Log Loss Binary"
        pipeline_classes = all_binary_pipeline_classes
        X, y = load_breast_cancer()
        if "bool" in target_type:
            y = y.map({"malignant": False, "benign": True})
    elif problem_type == ProblemTypes.MULTICLASS:
        if "bool" in target_type:
            pytest.skip(
                "Skipping test where problem type is multiclass but target type is boolean"
            )
        objective = "Log Loss Multiclass"
        pipeline_classes = all_multiclass_pipeline_classes
        X, y = load_wine()

    # Update target types as necessary
    unique_vals = y.unique()

    if "int" in target_type.lower():
        unique_vals = y.unique()
        y = y.map({unique_vals[i]: int(i) for i in range(len(unique_vals))})
    elif "float" in target_type.lower():
        unique_vals = y.unique()
        y = y.map({unique_vals[i]: float(i) for i in range(len(unique_vals))})
    if target_type == "category":
        y = pd.Series(pd.Categorical(y))
    else:
        y = y.astype(target_type)
    unique_vals = y.unique()

    X = make_data_type(data_type, X)
    y = make_data_type(data_type, y)

    for pipeline_class in pipeline_classes:
        pipeline = helper_functions.safe_init_pipeline_with_njobs_1(pipeline_class)
        pipeline.fit(X, y)
        predictions = pipeline.predict(X, objective)
        assert set(predictions.unique()).issubset(unique_vals)
        predict_proba = pipeline.predict_proba(X)
        assert set(predict_proba.columns) == set(unique_vals)


@pytest.mark.parametrize(
    "problem_type",
    [ProblemTypes.BINARY, ProblemTypes.MULTICLASS, ProblemTypes.REGRESSION],
)
def test_pipeline_not_fitted_error(
    problem_type,
    X_y_binary,
    X_y_multi,
    X_y_regression,
    logistic_regression_binary_pipeline_class,
    logistic_regression_multiclass_pipeline_class,
    linear_regression_pipeline_class,
):
    if problem_type == ProblemTypes.BINARY:
        X, y = X_y_binary
        clf = logistic_regression_binary_pipeline_class(
            parameters={"Logistic Regression Classifier": {"n_jobs": 1}}
        )
    elif problem_type == ProblemTypes.MULTICLASS:
        X, y = X_y_multi
        clf = logistic_regression_multiclass_pipeline_class(
            parameters={"Logistic Regression Classifier": {"n_jobs": 1}}
        )
    elif problem_type == ProblemTypes.REGRESSION:
        X, y = X_y_regression
        clf = linear_regression_pipeline_class(
            parameters={"Linear Regressor": {"n_jobs": 1}}
        )

    with pytest.raises(PipelineNotYetFittedError):
        clf.predict(X)
    with pytest.raises(PipelineNotYetFittedError):
        clf.feature_importance

    if is_classification(problem_type):
        with pytest.raises(PipelineNotYetFittedError):
            clf.predict_proba(X)

    clf.fit(X, y)

    if is_classification(problem_type):
        to_patch = "evalml.pipelines.ClassificationPipeline._predict"
        if problem_type == ProblemTypes.BINARY:
            to_patch = "evalml.pipelines.BinaryClassificationPipeline._predict"
        with patch(to_patch) as mock_predict:
            clf.predict(X)
            mock_predict.assert_called()
            _, kwargs = mock_predict.call_args
            assert kwargs["objective"] is None

            mock_predict.reset_mock()
            clf.predict(X, "Log Loss Binary")
            mock_predict.assert_called()
            _, kwargs = mock_predict.call_args
            assert kwargs["objective"] is not None

            mock_predict.reset_mock()
            clf.predict(X, objective="Log Loss Binary")
            mock_predict.assert_called()
            _, kwargs = mock_predict.call_args
            assert kwargs["objective"] is not None

        clf.predict_proba(X)
    else:
        clf.predict(X)
    clf.feature_importance


@patch("evalml.pipelines.PipelineBase.fit")
@pytest.mark.parametrize(
    "problem_type",
    [ProblemTypes.BINARY, ProblemTypes.MULTICLASS, ProblemTypes.REGRESSION],
)
def test_nonlinear_pipeline_not_fitted_error(
    mock_fit,
    problem_type,
    X_y_binary,
    X_y_multi,
    X_y_regression,
    nonlinear_binary_pipeline_class,
    nonlinear_multiclass_pipeline_class,
    nonlinear_regression_pipeline_class,
):
    if problem_type == ProblemTypes.BINARY:
        X, y = X_y_binary
        clf = nonlinear_binary_pipeline_class(
            parameters={"Logistic Regression Classifier": {"n_jobs": 1}}
        )
    elif problem_type == ProblemTypes.MULTICLASS:
        X, y = X_y_multi
        clf = nonlinear_multiclass_pipeline_class(
            parameters={"Logistic Regression Classifier": {"n_jobs": 1}}
        )
    elif problem_type == ProblemTypes.REGRESSION:
        X, y = X_y_regression
        clf = nonlinear_regression_pipeline_class(
            parameters={"Linear Regressor": {"n_jobs": 1}}
        )

    with pytest.raises(PipelineNotYetFittedError):
        clf.predict(X)
    with pytest.raises(PipelineNotYetFittedError):
        clf.feature_importance

    if problem_type in [ProblemTypes.BINARY, ProblemTypes.MULTICLASS]:
        with pytest.raises(PipelineNotYetFittedError):
            clf.predict_proba(X)

    clf.fit(X, y)
    if problem_type in [ProblemTypes.BINARY, ProblemTypes.MULTICLASS]:
        with patch("evalml.pipelines.ClassificationPipeline.predict") as mock_predict:
            clf.predict(X)
            mock_predict.assert_called()
        with patch(
            "evalml.pipelines.ClassificationPipeline.predict_proba"
        ) as mock_predict_proba:
            clf.predict_proba(X)
            mock_predict_proba.assert_called()
    else:
        with patch("evalml.pipelines.RegressionPipeline.predict") as mock_predict:
            clf.predict(X)
            mock_predict.assert_called()
    clf.feature_importance


@pytest.mark.parametrize(
    "pipeline_class",
    [
        BinaryClassificationPipeline,
        MulticlassClassificationPipeline,
        RegressionPipeline,
    ],
)
def test_pipeline_equality_different_attributes(pipeline_class):
    # Tests that two classes which are equivalent are not equal
    if pipeline_class in [
        BinaryClassificationPipeline,
        MulticlassClassificationPipeline,
    ]:
        final_estimator = "Random Forest Classifier"
    else:
        final_estimator = "Random Forest Regressor"

    class MockPipeline(pipeline_class):
        custom_name = "Mock Pipeline"
        component_graph = ["Imputer", final_estimator]

        def __init__(self, parameters, random_seed=0):
            super().__init__(
                self.component_graph,
                parameters=parameters,
                custom_name=self.custom_name,
<<<<<<< HEAD
=======
                custom_hyperparameters=None,
>>>>>>> 9b8b4a6c
                random_seed=random_seed,
            )

    class MockPipelineWithADifferentClassName(pipeline_class):
        custom_name = "Mock Pipeline"
        component_graph = ["Imputer", final_estimator]

        def __init__(self, parameters, random_seed=0):
            super().__init__(
                self.component_graph,
                parameters=parameters,
                custom_name=self.custom_name,
<<<<<<< HEAD
=======
                custom_hyperparameters=None,
>>>>>>> 9b8b4a6c
                random_seed=random_seed,
            )

    assert MockPipeline(parameters={}) != MockPipelineWithADifferentClassName(
        parameters={}
    )


@pytest.mark.parametrize(
    "pipeline_class",
    [
        BinaryClassificationPipeline,
        MulticlassClassificationPipeline,
        RegressionPipeline,
    ],
)
def test_pipeline_equality_subclasses(pipeline_class):
    if pipeline_class in [
        BinaryClassificationPipeline,
        MulticlassClassificationPipeline,
    ]:
        final_estimator = "Random Forest Classifier"
    else:
        final_estimator = "Random Forest Regressor"

    class MockPipeline(pipeline_class):
        custom_name = "Mock Pipeline"
        component_graph = ["Imputer", final_estimator]

        def __init__(self, parameters, random_seed=0):
            super().__init__(
                self.component_graph,
                parameters=parameters,
                custom_name=self.custom_name,
<<<<<<< HEAD
=======
                custom_hyperparameters=None,
>>>>>>> 9b8b4a6c
                random_seed=random_seed,
            )

    class MockPipelineSubclass(MockPipeline):
        pass

    assert MockPipeline(parameters={}) != MockPipelineSubclass(parameters={})


@pytest.mark.parametrize(
    "pipeline_class",
    [
        BinaryClassificationPipeline,
        MulticlassClassificationPipeline,
        RegressionPipeline,
    ],
)
@patch("evalml.pipelines.ComponentGraph.fit")
def test_pipeline_equality(mock_fit, pipeline_class):
    if pipeline_class in [
        BinaryClassificationPipeline,
        MulticlassClassificationPipeline,
    ]:
        final_estimator = "Random Forest Classifier"
    else:
        final_estimator = "Random Forest Regressor"

    parameters = {
        "Imputer": {
            "categorical_impute_strategy": "most_frequent",
            "numeric_impute_strategy": "mean",
        }
    }

    different_parameters = {
        "Imputer": {
            "categorical_impute_strategy": "constant",
            "numeric_impute_strategy": "mean",
        }
    }

    class MockPipeline(pipeline_class):
        custom_name = "Mock Pipeline"
        component_graph = ["Imputer", final_estimator]

        def __init__(self, parameters, random_seed=0):
            super().__init__(
                self.component_graph,
                parameters=parameters,
                custom_name=self.custom_name,
<<<<<<< HEAD
=======
                custom_hyperparameters=None,
>>>>>>> 9b8b4a6c
                random_seed=random_seed,
            )

    # Test self-equality
    mock_pipeline = MockPipeline(parameters={})
    assert mock_pipeline == mock_pipeline

    # Test defaults
    assert MockPipeline(parameters={}) == MockPipeline(parameters={})

    # Test random_seed
    assert MockPipeline(parameters={}, random_seed=10) == MockPipeline(
        parameters={}, random_seed=10
    )
    assert MockPipeline(parameters={}, random_seed=10) != MockPipeline(
        parameters={}, random_seed=0
    )

    # Test parameters
    assert MockPipeline(parameters=parameters) != MockPipeline(
        parameters=different_parameters
    )

    # Test fitted equality
    X = pd.DataFrame({})
    y = pd.Series([])
    mock_pipeline.fit(X, y)
    assert mock_pipeline != MockPipeline(parameters={})

    mock_pipeline_equal = MockPipeline(parameters={})
    mock_pipeline_equal.fit(X, y)
    assert mock_pipeline == mock_pipeline_equal

    # Test fitted equality: same data but different target names are not equal
    mock_pipeline_different_target_name = MockPipeline(parameters={})
    mock_pipeline_different_target_name.fit(
        X, y=pd.Series([], name="target with a name")
    )
    assert mock_pipeline != mock_pipeline_different_target_name


@pytest.mark.parametrize(
    "pipeline_class",
    [
        BinaryClassificationPipeline,
        MulticlassClassificationPipeline,
        RegressionPipeline,
    ],
)
def test_nonlinear_pipeline_equality(pipeline_class):
    if pipeline_class in [
        BinaryClassificationPipeline,
        MulticlassClassificationPipeline,
    ]:
        final_estimator = "Random Forest Classifier"
    else:
        final_estimator = "Random Forest Regressor"

    parameters = {
        "Imputer": {
            "categorical_impute_strategy": "most_frequent",
            "numeric_impute_strategy": "mean",
        },
        "OHE_1": {"top_n": 5},
    }

    different_parameters = {
        "Imputer": {
            "categorical_impute_strategy": "constant",
            "numeric_impute_strategy": "mean",
        },
        "OHE_2": {
            "top_n": 7,
        },
    }

    class MockPipeline(pipeline_class):
        custom_name = "Mock Pipeline"
        component_graph = {
            "Imputer": ["Imputer"],
            "OHE_1": ["One Hot Encoder", "Imputer"],
            "OHE_2": ["One Hot Encoder", "Imputer"],
            "Estimator": [final_estimator, "OHE_1", "OHE_2"],
        }

        def __init__(self, parameters, random_seed=0):
            super().__init__(
                self.component_graph,
                parameters=parameters,
                custom_name=self.custom_name,
                random_seed=random_seed,
            )

        def fit(self, X, y=None):
            return self

    # Test self-equality
    mock_pipeline = MockPipeline(parameters={})
    assert mock_pipeline == mock_pipeline

    # Test defaults
    assert MockPipeline(parameters={}) == MockPipeline(parameters={})

    # Test random_seed
    assert MockPipeline(parameters={}, random_seed=10) == MockPipeline(
        parameters={}, random_seed=10
    )
    assert MockPipeline(parameters={}, random_seed=10) != MockPipeline(
        parameters={}, random_seed=0
    )

    # Test parameters
    assert MockPipeline(parameters=parameters) != MockPipeline(
        parameters=different_parameters
    )

    # Test fitted equality
    X = pd.DataFrame({})
    mock_pipeline.fit(X)
    assert mock_pipeline != MockPipeline(parameters={})

    mock_pipeline_equal = MockPipeline(parameters={})
    mock_pipeline_equal.fit(X)
    assert mock_pipeline == mock_pipeline_equal


@pytest.mark.parametrize(
    "problem_type",
    [ProblemTypes.BINARY, ProblemTypes.MULTICLASS, ProblemTypes.REGRESSION],
)
def test_pipeline_equality_different_fitted_data(
    problem_type,
    X_y_binary,
    X_y_multi,
    X_y_regression,
    linear_regression_pipeline_class,
    logistic_regression_binary_pipeline_class,
    logistic_regression_multiclass_pipeline_class,
):
    # Test fitted on different data
    if problem_type == ProblemTypes.BINARY:
        pipeline = logistic_regression_binary_pipeline_class(
            parameters={"Logistic Regression Classifier": {"n_jobs": 1}}
        )
        X, y = X_y_binary
    elif problem_type == ProblemTypes.MULTICLASS:
        pipeline = logistic_regression_multiclass_pipeline_class(
            parameters={"Logistic Regression Classifier": {"n_jobs": 1}}
        )
        X, y = X_y_multi
    elif problem_type == ProblemTypes.REGRESSION:
        pipeline = linear_regression_pipeline_class(
            parameters={"Linear Regressor": {"n_jobs": 1}}
        )
        X, y = X_y_regression

    pipeline_diff_data = pipeline.clone()
    assert pipeline == pipeline_diff_data

    pipeline.fit(X, y)
    # Add new column to data to make it different
    X = np.append(X, np.zeros((len(X), 1)), axis=1)
    pipeline_diff_data.fit(X, y)

    assert pipeline != pipeline_diff_data


def test_pipeline_str():
    class MockBinaryPipeline(BinaryClassificationPipeline):
        custom_name = "Mock Binary Pipeline"
        component_graph = ["Imputer", "Random Forest Classifier"]

        def __init__(self, parameters, random_seed=0):
            super().__init__(
                self.component_graph,
                parameters=parameters,
                custom_name=self.custom_name,
<<<<<<< HEAD
=======
                custom_hyperparameters=None,
>>>>>>> 9b8b4a6c
                random_seed=random_seed,
            )

    class MockMulticlassPipeline(MulticlassClassificationPipeline):
        custom_name = "Mock Multiclass Pipeline"
        component_graph = ["Imputer", "Random Forest Classifier"]

        def __init__(self, parameters, random_seed=0):
            super().__init__(
                self.component_graph,
                parameters=parameters,
                custom_name=self.custom_name,
<<<<<<< HEAD
=======
                custom_hyperparameters=None,
>>>>>>> 9b8b4a6c
                random_seed=random_seed,
            )

    class MockRegressionPipeline(RegressionPipeline):
        custom_name = "Mock Regression Pipeline"
        component_graph = ["Imputer", "Random Forest Regressor"]

        def __init__(self, parameters, random_seed=0):
            super().__init__(
                self.component_graph,
                parameters=parameters,
                custom_name=self.custom_name,
<<<<<<< HEAD
=======
                custom_hyperparameters=None,
>>>>>>> 9b8b4a6c
                random_seed=random_seed,
            )

    binary_pipeline = MockBinaryPipeline(parameters={})
    multiclass_pipeline = MockMulticlassPipeline(parameters={})
    regression_pipeline = MockRegressionPipeline(parameters={})

    assert str(binary_pipeline) == "Mock Binary Pipeline"
    assert str(multiclass_pipeline) == "Mock Multiclass Pipeline"
    assert str(regression_pipeline) == "Mock Regression Pipeline"


@pytest.mark.parametrize(
    "pipeline_class",
    [
        BinaryClassificationPipeline,
        MulticlassClassificationPipeline,
        RegressionPipeline,
    ],
)
def test_pipeline_repr(pipeline_class):
    if pipeline_class in [
        BinaryClassificationPipeline,
        MulticlassClassificationPipeline,
    ]:
        final_estimator = "Random Forest Classifier"
    else:
        final_estimator = "Random Forest Regressor"

    custom_name = "Mock Pipeline"
    component_graph = ["Imputer", final_estimator]
<<<<<<< HEAD

    pipeline = pipeline_class(component_graph=component_graph, custom_name=custom_name)
    expected_repr = (
        f"pipeline = {pipeline_class.__name__}(component_graph=['Imputer', '{final_estimator}'], "
        f"parameters={{'Imputer':{{'categorical_impute_strategy': 'most_frequent', 'numeric_impute_strategy': 'mean', 'categorical_fill_value': None, 'numeric_fill_value': None}}, '{final_estimator}':{{'n_estimators': 100, 'max_depth': 6, 'n_jobs': -1}}}}, "
=======
    custom_hyperparameters = {
        "Imputer": {"numeric_impute_strategy": ["mean", "median"]},
        final_estimator: {"n_estimators": Integer(50, 100)},
    }
    pipeline = pipeline_class(
        component_graph=component_graph,
        custom_name=custom_name,
        custom_hyperparameters=custom_hyperparameters,
    )
    expected_repr = (
        f"pipeline = {pipeline_class.__name__}(component_graph=['Imputer', '{final_estimator}'], "
        f"parameters={{'Imputer':{{'categorical_impute_strategy': 'most_frequent', 'numeric_impute_strategy': 'mean', 'categorical_fill_value': None, 'numeric_fill_value': None}}, '{final_estimator}':{{'n_estimators': 100, 'max_depth': 6, 'n_jobs': -1}}}}, "
        f"custom_hyperparameters={{'Imputer':{{'numeric_impute_strategy': ['mean', 'median']}}, '{final_estimator}':{{'n_estimators': Integer(low=50, high=100, prior='uniform', transform='identity')}}}}, "
>>>>>>> 9b8b4a6c
        "custom_name='Mock Pipeline', random_seed=0)"
    )
    assert repr(pipeline) == expected_repr

    pipeline_with_parameters = pipeline_class(
        component_graph=component_graph,
        parameters={"Imputer": {"numeric_fill_value": 42}},
        custom_name=custom_name,
<<<<<<< HEAD
=======
        custom_hyperparameters=custom_hyperparameters,
>>>>>>> 9b8b4a6c
    )
    expected_repr = (
        f"pipeline = {pipeline_class.__name__}(component_graph=['Imputer', '{final_estimator}'], "
        f"parameters={{'Imputer':{{'categorical_impute_strategy': 'most_frequent', 'numeric_impute_strategy': 'mean', 'categorical_fill_value': None, 'numeric_fill_value': 42}}, '{final_estimator}':{{'n_estimators': 100, 'max_depth': 6, 'n_jobs': -1}}}}, "
<<<<<<< HEAD
=======
        f"custom_hyperparameters={{'Imputer':{{'numeric_impute_strategy': ['mean', 'median']}}, '{final_estimator}':{{'n_estimators': Integer(low=50, high=100, prior='uniform', transform='identity')}}}}, "
>>>>>>> 9b8b4a6c
        "custom_name='Mock Pipeline', random_seed=0)"
    )
    assert repr(pipeline_with_parameters) == expected_repr

    pipeline_with_inf_parameters = pipeline_class(
        component_graph=component_graph,
        parameters={
            "Imputer": {
                "numeric_fill_value": float("inf"),
                "categorical_fill_value": np.inf,
            }
        },
    )
    expected_repr = (
        f"pipeline = {pipeline_class.__name__}(component_graph=['Imputer', '{final_estimator}'], "
        f"parameters={{'Imputer':{{'categorical_impute_strategy': 'most_frequent', 'numeric_impute_strategy': 'mean', 'categorical_fill_value': float('inf'), 'numeric_fill_value': float('inf')}}, '{final_estimator}':{{'n_estimators': 100, 'max_depth': 6, 'n_jobs': -1}}}}, random_seed=0)"
    )
    assert repr(pipeline_with_inf_parameters) == expected_repr

    pipeline_with_nan_parameters = pipeline_class(
        component_graph=component_graph,
        parameters={
            "Imputer": {
                "numeric_fill_value": float("nan"),
                "categorical_fill_value": np.nan,
            }
        },
    )
    expected_repr = (
        f"pipeline = {pipeline_class.__name__}(component_graph=['Imputer', '{final_estimator}'], "
        f"parameters={{'Imputer':{{'categorical_impute_strategy': 'most_frequent', 'numeric_impute_strategy': 'mean', 'categorical_fill_value': np.nan, 'numeric_fill_value': np.nan}}, '{final_estimator}':{{'n_estimators': 100, 'max_depth': 6, 'n_jobs': -1}}}}, random_seed=0)"
    )
    assert repr(pipeline_with_nan_parameters) == expected_repr


@pytest.mark.parametrize(
    "pipeline_class",
    [
        BinaryClassificationPipeline,
        MulticlassClassificationPipeline,
        RegressionPipeline,
    ],
)
def test_nonlinear_pipeline_repr(pipeline_class):
    if pipeline_class in [
        BinaryClassificationPipeline,
        MulticlassClassificationPipeline,
    ]:
        final_estimator = "Random Forest Classifier"
    else:
        final_estimator = "Random Forest Regressor"

    custom_name = "Mock Pipeline"
    component_graph = {
        "Imputer": ["Imputer"],
        "OHE_1": ["One Hot Encoder", "Imputer"],
        "OHE_2": ["One Hot Encoder", "Imputer"],
        "Estimator": [final_estimator, "OHE_1", "OHE_2"],
    }

    pipeline = pipeline_class(component_graph=component_graph, custom_name=custom_name)
    expected_repr = (
        f"pipeline = {pipeline_class.__name__}(component_graph=['Imputer', 'OHE_1', 'OHE_2', 'Estimator'], "
        "parameters={'Imputer':{'categorical_impute_strategy': 'most_frequent', 'numeric_impute_strategy': 'mean', 'categorical_fill_value': None, 'numeric_fill_value': None}, "
        "'OHE_1':{'top_n': 10, 'features_to_encode': None, 'categories': None, 'drop': 'if_binary', 'handle_unknown': 'ignore', 'handle_missing': 'error'}, "
        "'OHE_2':{'top_n': 10, 'features_to_encode': None, 'categories': None, 'drop': 'if_binary', 'handle_unknown': 'ignore', 'handle_missing': 'error'}, "
        "'Estimator':{'n_estimators': 100, 'max_depth': 6, 'n_jobs': -1}}, custom_name='Mock Pipeline', random_seed=0)"
    )
    assert repr(pipeline) == expected_repr

    pipeline_with_parameters = pipeline_class(
        component_graph=component_graph,
        custom_name=custom_name,
        parameters={"Imputer": {"numeric_fill_value": 42}},
    )
    expected_repr = (
        f"pipeline = {pipeline_class.__name__}(component_graph=['Imputer', 'OHE_1', 'OHE_2', 'Estimator'], "
        "parameters={'Imputer':{'categorical_impute_strategy': 'most_frequent', 'numeric_impute_strategy': 'mean', 'categorical_fill_value': None, 'numeric_fill_value': 42}, "
        "'OHE_1':{'top_n': 10, 'features_to_encode': None, 'categories': None, 'drop': 'if_binary', 'handle_unknown': 'ignore', 'handle_missing': 'error'}, "
        "'OHE_2':{'top_n': 10, 'features_to_encode': None, 'categories': None, 'drop': 'if_binary', 'handle_unknown': 'ignore', 'handle_missing': 'error'}, "
        "'Estimator':{'n_estimators': 100, 'max_depth': 6, 'n_jobs': -1}}, custom_name='Mock Pipeline', random_seed=0)"
    )
    assert repr(pipeline_with_parameters) == expected_repr

    pipeline_with_inf_parameters = pipeline_class(
        component_graph=component_graph,
        custom_name=custom_name,
        parameters={
            "Imputer": {
                "numeric_fill_value": float("inf"),
                "categorical_fill_value": np.inf,
            }
        },
    )
    expected_repr = (
        f"pipeline = {pipeline_class.__name__}(component_graph=['Imputer', 'OHE_1', 'OHE_2', 'Estimator'], "
        "parameters={'Imputer':{'categorical_impute_strategy': 'most_frequent', 'numeric_impute_strategy': 'mean', 'categorical_fill_value': float('inf'), 'numeric_fill_value': float('inf')}, "
        "'OHE_1':{'top_n': 10, 'features_to_encode': None, 'categories': None, 'drop': 'if_binary', 'handle_unknown': 'ignore', 'handle_missing': 'error'}, "
        "'OHE_2':{'top_n': 10, 'features_to_encode': None, 'categories': None, 'drop': 'if_binary', 'handle_unknown': 'ignore', 'handle_missing': 'error'}, "
        "'Estimator':{'n_estimators': 100, 'max_depth': 6, 'n_jobs': -1}}, custom_name='Mock Pipeline', random_seed=0)"
    )
    assert repr(pipeline_with_inf_parameters) == expected_repr

    pipeline_with_nan_parameters = pipeline_class(
        component_graph=component_graph,
        custom_name=custom_name,
        parameters={
            "Imputer": {
                "numeric_fill_value": float("nan"),
                "categorical_fill_value": np.nan,
            }
        },
    )
    expected_repr = (
        f"pipeline = {pipeline_class.__name__}(component_graph=['Imputer', 'OHE_1', 'OHE_2', 'Estimator'], "
        "parameters={'Imputer':{'categorical_impute_strategy': 'most_frequent', 'numeric_impute_strategy': 'mean', 'categorical_fill_value': np.nan, 'numeric_fill_value': np.nan}, "
        "'OHE_1':{'top_n': 10, 'features_to_encode': None, 'categories': None, 'drop': 'if_binary', 'handle_unknown': 'ignore', 'handle_missing': 'error'}, "
        "'OHE_2':{'top_n': 10, 'features_to_encode': None, 'categories': None, 'drop': 'if_binary', 'handle_unknown': 'ignore', 'handle_missing': 'error'}, "
        "'Estimator':{'n_estimators': 100, 'max_depth': 6, 'n_jobs': -1}}, custom_name='Mock Pipeline', random_seed=0)"
    )
    assert repr(pipeline_with_nan_parameters) == expected_repr


@pytest.mark.parametrize(
    "problem_type",
    [
        ProblemTypes.BINARY,
        ProblemTypes.MULTICLASS,
        ProblemTypes.REGRESSION,
        ProblemTypes.TIME_SERIES_REGRESSION,
        ProblemTypes.TIME_SERIES_BINARY,
        ProblemTypes.TIME_SERIES_MULTICLASS,
    ],
)
def test_predict_has_input_target_name(
    problem_type,
    X_y_binary,
    X_y_multi,
    X_y_regression,
    ts_data,
    logistic_regression_binary_pipeline_class,
    logistic_regression_multiclass_pipeline_class,
    linear_regression_pipeline_class,
    time_series_regression_pipeline_class,
    time_series_binary_classification_pipeline_class,
    time_series_multiclass_classification_pipeline_class,
):
    if problem_type == ProblemTypes.BINARY:
        X, y = X_y_binary
        clf = logistic_regression_binary_pipeline_class(
            parameters={"Logistic Regression Classifier": {"n_jobs": 1}}
        )

    elif problem_type == ProblemTypes.MULTICLASS:
        X, y = X_y_multi
        clf = logistic_regression_multiclass_pipeline_class(
            parameters={"Logistic Regression Classifier": {"n_jobs": 1}}
        )

    elif problem_type == ProblemTypes.REGRESSION:
        X, y = X_y_regression
        clf = linear_regression_pipeline_class(
            parameters={"Linear Regressor": {"n_jobs": 1}}
        )

    elif problem_type == ProblemTypes.TIME_SERIES_REGRESSION:
        X, y = ts_data
        clf = time_series_regression_pipeline_class(
            parameters={"pipeline": {"gap": 0, "max_delay": 0, "date_index": None}}
        )
    elif problem_type == ProblemTypes.TIME_SERIES_BINARY:
        X, y = X_y_binary
        clf = time_series_binary_classification_pipeline_class(
            parameters={
                "Logistic Regression Classifier": {"n_jobs": 1},
                "pipeline": {"gap": 0, "max_delay": 0, "date_index": None},
            }
        )
    elif problem_type == ProblemTypes.TIME_SERIES_MULTICLASS:
        X, y = X_y_multi
        clf = time_series_multiclass_classification_pipeline_class(
            parameters={
                "Logistic Regression Classifier": {"n_jobs": 1},
                "pipeline": {"gap": 0, "max_delay": 0, "date_index": None},
            }
        )
    y = pd.Series(y, name="test target name")
    clf.fit(X, y)
    if is_time_series(problem_type):
        predictions = clf.predict(X, y)
    else:
        predictions = clf.predict(X)
    assert predictions.name == "test target name"


def test_linear_pipeline_iteration(logistic_regression_binary_pipeline_class):
    expected_order = [
        Imputer(),
        OneHotEncoder(),
        StandardScaler(),
        LogisticRegressionClassifier(),
    ]

    pipeline = logistic_regression_binary_pipeline_class({})
    order = [c for c in pipeline]
    order_again = [c for c in pipeline]

    assert order == expected_order
    assert order_again == expected_order

    expected_order_params = [
        Imputer(numeric_impute_strategy="median"),
        OneHotEncoder(top_n=2),
        StandardScaler(),
        LogisticRegressionClassifier(),
    ]

    pipeline = logistic_regression_binary_pipeline_class(
        {
            "One Hot Encoder": {"top_n": 2},
            "Imputer": {"numeric_impute_strategy": "median"},
        }
    )
    order_params = [c for c in pipeline]
    order_again_params = [c for c in pipeline]

    assert order_params == expected_order_params
    assert order_again_params == expected_order_params


def test_nonlinear_pipeline_iteration(nonlinear_binary_pipeline_class):
    expected_order = [
        Imputer(),
        OneHotEncoder(),
        ElasticNetClassifier(),
        OneHotEncoder(),
        RandomForestClassifier(),
        LogisticRegressionClassifier(),
    ]

    pipeline = nonlinear_binary_pipeline_class({})
    order = [c for c in pipeline]
    order_again = [c for c in pipeline]

    assert order == expected_order
    assert order_again == expected_order

    expected_order_params = [
        Imputer(),
        OneHotEncoder(top_n=2),
        ElasticNetClassifier(),
        OneHotEncoder(top_n=5),
        RandomForestClassifier(),
        LogisticRegressionClassifier(),
    ]

    pipeline = nonlinear_binary_pipeline_class(
        {"OneHot_ElasticNet": {"top_n": 2}, "OneHot_RandomForest": {"top_n": 5}}
    )
    order_params = [c for c in pipeline]
    order_again_params = [c for c in pipeline]

    assert order_params == expected_order_params
    assert order_again_params == expected_order_params


def test_linear_getitem(logistic_regression_binary_pipeline_class):
    pipeline = logistic_regression_binary_pipeline_class(
        {"One Hot Encoder": {"top_n": 4}}
    )

    assert pipeline[0] == Imputer()
    assert pipeline[1] == OneHotEncoder(top_n=4)
    assert pipeline[2] == StandardScaler()
    assert pipeline[3] == LogisticRegressionClassifier()

    assert pipeline["Imputer"] == Imputer()
    assert pipeline["One Hot Encoder"] == OneHotEncoder(top_n=4)
    assert pipeline["Standard Scaler"] == StandardScaler()
    assert pipeline["Logistic Regression Classifier"] == LogisticRegressionClassifier()


def test_nonlinear_getitem(nonlinear_binary_pipeline_class):
    pipeline = nonlinear_binary_pipeline_class({"OneHot_RandomForest": {"top_n": 4}})

    assert pipeline[0] == Imputer()
    assert pipeline[1] == OneHotEncoder()
    assert pipeline[2] == ElasticNetClassifier()
    assert pipeline[3] == OneHotEncoder(top_n=4)
    assert pipeline[4] == RandomForestClassifier()
    assert pipeline[5] == LogisticRegressionClassifier()

    assert pipeline["Imputer"] == Imputer()
    assert pipeline["OneHot_ElasticNet"] == OneHotEncoder()
    assert pipeline["Elastic Net"] == ElasticNetClassifier()
    assert pipeline["OneHot_RandomForest"] == OneHotEncoder(top_n=4)
    assert pipeline["Random Forest"] == RandomForestClassifier()
    assert pipeline["Logistic Regression"] == LogisticRegressionClassifier()


def test_get_component(
    logistic_regression_binary_pipeline_class, nonlinear_binary_pipeline_class
):
    pipeline = logistic_regression_binary_pipeline_class(
        {"One Hot Encoder": {"top_n": 4}}
    )

    assert pipeline.get_component("Imputer") == Imputer()
    assert pipeline.get_component("One Hot Encoder") == OneHotEncoder(top_n=4)
    assert pipeline.get_component("Standard Scaler") == StandardScaler()
    assert (
        pipeline.get_component("Logistic Regression Classifier")
        == LogisticRegressionClassifier()
    )

    pipeline = nonlinear_binary_pipeline_class({"OneHot_RandomForest": {"top_n": 4}})

    assert pipeline.get_component("Imputer") == Imputer()
    assert pipeline.get_component("OneHot_ElasticNet") == OneHotEncoder()
    assert pipeline.get_component("Elastic Net") == ElasticNetClassifier()
    assert pipeline.get_component("OneHot_RandomForest") == OneHotEncoder(top_n=4)
    assert pipeline.get_component("Random Forest") == RandomForestClassifier()
    assert (
        pipeline.get_component("Logistic Regression") == LogisticRegressionClassifier()
    )


@pytest.mark.parametrize("problem_type", ProblemTypes.all_problem_types)
def test_score_error_when_custom_objective_not_instantiated(
    problem_type,
    logistic_regression_binary_pipeline_class,
    dummy_multiclass_pipeline_class,
    dummy_regression_pipeline_class,
    X_y_binary,
):
    pipeline = dummy_regression_pipeline_class({})
    if is_binary(problem_type):
        pipeline = logistic_regression_binary_pipeline_class({})
    elif is_multiclass(problem_type):
        pipeline = dummy_multiclass_pipeline_class({})

    X, y = X_y_binary
    pipeline.fit(X, y)
    msg = "Cannot pass cost benefit matrix as a string in pipeline.score. Instantiate first and then add it to the list of objectives."
    with pytest.raises(ObjectiveCreationError, match=msg):
        pipeline.score(X, y, objectives=["cost benefit matrix", "F1"])

    # Verify ObjectiveCreationError only raised when string matches an existing objective
    with pytest.raises(
        ObjectiveNotFoundError, match="cost benefit is not a valid Objective!"
    ):
        pipeline.score(X, y, objectives=["cost benefit", "F1"])

    # Verify no exception when objective properly specified
    if is_binary(problem_type):
        pipeline.score(X, y, objectives=[CostBenefitMatrix(1, 1, -1, -1), "F1"])


@pytest.mark.parametrize("is_time_series", [True, False])
def test_binary_pipeline_string_target_thresholding(
    is_time_series,
    make_data_type,
    time_series_binary_classification_pipeline_class,
    logistic_regression_binary_pipeline_class,
    X_y_binary,
):
    X, y = X_y_binary
    X = make_data_type("ww", X)
    y = ww.init_series(pd.Series([f"String value {i}" for i in y]), "Categorical")
    objective = get_objective("F1", return_instance=True)
    pipeline_class = (
        time_series_binary_classification_pipeline_class
        if is_time_series
        else logistic_regression_binary_pipeline_class
    )

    pipeline = pipeline_class(
        parameters={
            "Logistic Regression Classifier": {"n_jobs": 1},
            "pipeline": {"gap": 0, "max_delay": 1, "date_index": None},
        }
    )
    pipeline.fit(X, y)
    assert pipeline.threshold is None
    pred_proba = pipeline.predict_proba(X, y).iloc[:, 1]
    pipeline.optimize_threshold(X, y, pred_proba, objective)
    assert pipeline.threshold is not None


@patch("evalml.pipelines.components.LogisticRegressionClassifier.fit")
def test_undersampler_component_in_pipeline_fit(mock_fit):
    X = pd.DataFrame({"a": [i for i in range(1000)], "b": [i % 3 for i in range(1000)]})
    y = pd.Series([0] * 100 + [1] * 900)
    pipeline = BinaryClassificationPipeline(
        ["Imputer", "Undersampler", "Logistic Regression Classifier"]
    )
    pipeline.fit(X, y)
    # make sure we undersample to 500 values in the X and y
    assert len(mock_fit.call_args[0][0]) == 500
    assert all(mock_fit.call_args[0][1].value_counts().values == [400, 100])

    # balance the data
    y_balanced = pd.Series([0] * 400 + [1] * 600)
    pipeline.fit(X, y_balanced)
    assert len(mock_fit.call_args[0][0]) == 1000


def test_undersampler_component_in_pipeline_predict():
    X = pd.DataFrame({"a": [i for i in range(1000)], "b": [i % 3 for i in range(1000)]})
    y = pd.Series([0] * 100 + [1] * 900)
    pipeline = BinaryClassificationPipeline(
        ["Imputer", "Undersampler", "Logistic Regression Classifier"]
    )
    pipeline.fit(X, y)
    preds = pipeline.predict(X)
    assert len(preds) == 1000
    preds = pipeline.predict_proba(X)
    assert len(preds) == 1000


@pytest.mark.parametrize(
    "oversampler", ["SMOTE Oversampler", "SMOTENC Oversampler", "SMOTEN Oversampler"]
)
@patch("evalml.pipelines.components.LogisticRegressionClassifier.fit")
def test_oversampler_component_in_pipeline_fit(mock_fit, oversampler):
    pytest.importorskip(
        "imblearn.over_sampling",
        reason="Skipping test because imbalanced-learn not installed",
    )

    X = pd.DataFrame(
        {
            "a": [i for i in range(1000)],
            "b": [i % 3 for i in range(1000)],
            "c": [i % 7 for i in range(1, 1001)],
        }
    )
    X.ww.init(logical_types={"c": "Categorical"})
    y = pd.Series([0] * 100 + [1] * 900)
    pipeline = BinaryClassificationPipeline(
        ["Imputer", oversampler, "Logistic Regression Classifier"]
    )
    pipeline.fit(X, y)
    # make sure we oversample 0 to 225 values values in the X and y
    assert len(mock_fit.call_args[0][0]) == 1125
    assert all(mock_fit.call_args[0][1].value_counts().values == [900, 225])

    # balance the data
    y_balanced = pd.Series([0] * 400 + [1] * 600)
    pipeline.fit(X, y_balanced)
    assert len(mock_fit.call_args[0][0]) == 1000


@pytest.mark.parametrize(
    "oversampler", ["SMOTE Oversampler", "SMOTENC Oversampler", "SMOTEN Oversampler"]
)
def test_oversampler_component_in_pipeline_predict(oversampler):
    pytest.importorskip(
        "imblearn.over_sampling",
        reason="Skipping test because imbalanced-learn not installed",
    )
    X = pd.DataFrame(
        {
            "a": [i for i in range(1000)],
            "b": [i % 3 for i in range(1000)],
            "c": [i % 7 for i in range(1, 1001)],
        }
    )
    X.ww.init(logical_types={"c": "Categorical"})
    y = pd.Series([0] * 100 + [1] * 900)
    pipeline = BinaryClassificationPipeline(
        ["Imputer", oversampler, "Logistic Regression Classifier"]
    )
    pipeline.fit(X, y)
    preds = pipeline.predict(X)
    assert len(preds) == 1000
    preds = pipeline.predict_proba(X)
    assert len(preds) == 1000<|MERGE_RESOLUTION|>--- conflicted
+++ resolved
@@ -17,16 +17,12 @@
     PipelineScoreError,
 )
 from evalml.model_family import ModelFamily
-<<<<<<< HEAD
-from evalml.objectives import CostBenefitMatrix, FraudCost, Precision, get_objective
-=======
 from evalml.objectives import (
     CostBenefitMatrix,
     FraudCost,
     Precision,
     get_objective,
 )
->>>>>>> 9b8b4a6c
 from evalml.pipelines import (
     BinaryClassificationPipeline,
     MulticlassClassificationPipeline,
@@ -48,16 +44,12 @@
     allowed_model_families,
 )
 from evalml.preprocessing.utils import is_classification
-<<<<<<< HEAD
-from evalml.problem_types import ProblemTypes, is_binary, is_multiclass, is_time_series
-=======
 from evalml.problem_types import (
     ProblemTypes,
     is_binary,
     is_multiclass,
     is_time_series,
 )
->>>>>>> 9b8b4a6c
 
 
 def test_allowed_model_families(has_minimal_dependencies):
@@ -370,14 +362,9 @@
 
         def __init__(self, parameters, random_seed=0):
             super().__init__(
-<<<<<<< HEAD
-                self.component_graph, parameters=parameters, random_seed=random_seed
-=======
                 self.component_graph,
                 parameters=parameters,
-                custom_hyperparameters=None,
                 random_seed=random_seed,
->>>>>>> 9b8b4a6c
             )
 
     class DummyTransformerEndPipeline(BinaryClassificationPipeline):
@@ -391,14 +378,9 @@
 
         def __init__(self, parameters, random_seed=0):
             super().__init__(
-<<<<<<< HEAD
-                self.component_graph, parameters=parameters, random_seed=random_seed
-=======
                 self.component_graph,
                 parameters=parameters,
-                custom_hyperparameters=None,
                 random_seed=random_seed,
->>>>>>> 9b8b4a6c
             )
 
     nlbp = DummyNonlinearPipeline({})
@@ -522,31 +504,6 @@
     assert pipeline_with_neat_name.custom_name == "some_neat_name"
 
 
-<<<<<<< HEAD
-=======
-def test_custom_hyperparameters():
-    custom_hyperparameters = {
-        "Imputer": {"numeric_impute_strategy": ["most_frequent", "median"]}
-    }
-    pipeline = BinaryClassificationPipeline(
-        ["Imputer", "Logistic Regression Classifier"],
-        custom_hyperparameters=custom_hyperparameters,
-    )
-    assert pipeline.custom_hyperparameters == custom_hyperparameters
-    expected_hyperparameters = {
-        "Imputer": {
-            "categorical_impute_strategy": ["most_frequent"],
-            "numeric_impute_strategy": ["most_frequent", "median"],
-        },
-        "Logistic Regression Classifier": {
-            "penalty": ["l2"],
-            "C": Real(low=0.01, high=10, prior="uniform", transform="identity"),
-        },
-    }
-    assert pipeline.hyperparameters == expected_hyperparameters
-
-
->>>>>>> 9b8b4a6c
 def test_multi_format_creation(X_y_binary):
     X, y = X_y_binary
     component_graph = component_graph = [
@@ -1007,182 +964,6 @@
     assert nlb_pipeline["Imputer"].parameters["numeric_impute_strategy"] == "mean"
     assert nlb_pipeline["OneHot_RandomForest"].parameters["top_n"] == 4
     assert nlb_pipeline["OneHot_ElasticNet"].parameters["top_n"] == 10
-<<<<<<< HEAD
-=======
-
-
-def test_hyperparameters():
-    expected_hyperparameters = {
-        "Imputer": {
-            "categorical_impute_strategy": ["most_frequent"],
-            "numeric_impute_strategy": ["mean", "median", "most_frequent"],
-        },
-        "Random Forest Classifier": {
-            "n_estimators": Integer(10, 1000),
-            "max_depth": Integer(1, 10),
-        },
-    }
-    component_graph = ["Imputer", "Random Forest Classifier"]
-    assert (
-        BinaryClassificationPipeline(
-            component_graph=component_graph, parameters={}
-        ).hyperparameters
-        == expected_hyperparameters
-    )
-
-
-def test_nonlinear_hyperparameters(nonlinear_regression_pipeline_class):
-    hyperparameters = {
-        "Imputer": {
-            "categorical_impute_strategy": ["most_frequent"],
-            "numeric_impute_strategy": ["mean", "median", "most_frequent"],
-        },
-        "OneHot": {},
-        "Random Forest": {
-            "n_estimators": Integer(10, 1000),
-            "max_depth": Integer(1, 32),
-        },
-        "Elastic Net": {"alpha": Real(0, 1), "l1_ratio": Real(0, 1)},
-        "Linear Regressor": {
-            "fit_intercept": [True, False],
-            "normalize": [True, False],
-        },
-    }
-    assert (
-        nonlinear_regression_pipeline_class(parameters={}).hyperparameters
-        == hyperparameters
-    )
-
-
-def test_hyperparameters_override():
-    class MockPipelineOverRide(BinaryClassificationPipeline):
-        component_graph = ["Imputer", "Random Forest Classifier"]
-
-        custom_hyperparameters = {
-            "Imputer": {
-                "categorical_impute_strategy": ["most_frequent"],
-                "numeric_impute_strategy": ["median", "most_frequent"],
-            },
-            "Random Forest Classifier": {
-                "n_estimators": [1, 100, 200],
-                "max_depth": [5],
-            },
-        }
-
-        def __init__(self, parameters, random_seed=0):
-            super().__init__(
-                self.component_graph,
-                None,
-                parameters,
-                custom_hyperparameters=self.custom_hyperparameters,
-            )
-
-    hyperparameters = {
-        "Imputer": {
-            "categorical_impute_strategy": ["most_frequent"],
-            "numeric_impute_strategy": ["median", "most_frequent"],
-        },
-        "Random Forest Classifier": {"n_estimators": [1, 100, 200], "max_depth": [5]},
-    }
-
-    assert MockPipelineOverRide.custom_hyperparameters == hyperparameters
-    assert MockPipelineOverRide(parameters={}).hyperparameters == hyperparameters
-
-
-def test_nonlinear_hyperparameters_override():
-    class NonLinearRegressionPipelineOverRide(RegressionPipeline):
-        component_graph = {
-            "Imputer": ["Imputer"],
-            "OneHot": ["One Hot Encoder", "Imputer.x"],
-            "Random Forest": ["Random Forest Regressor", "OneHot.x"],
-            "Elastic Net": ["Elastic Net Regressor", "OneHot.x"],
-            "Linear Regressor": ["Linear Regressor", "Random Forest", "Elastic Net"],
-        }
-        custom_hyperparameters = {
-            "Imputer": {
-                "categorical_impute_strategy": ["most_frequent"],
-                "numeric_impute_strategy": ["median", "most_frequent"],
-            },
-            "Random Forest": {"n_estimators": [1, 100, 200], "max_depth": [5]},
-        }
-
-        def __init__(self, parameters, random_seed=0):
-            super().__init__(
-                self.component_graph,
-                None,
-                parameters,
-                custom_hyperparameters=self.custom_hyperparameters,
-            )
-
-    hyperparameters = {
-        "Imputer": {
-            "categorical_impute_strategy": ["most_frequent"],
-            "numeric_impute_strategy": ["median", "most_frequent"],
-        },
-        "OneHot": {},
-        "Random Forest": {"n_estimators": [1, 100, 200], "max_depth": [5]},
-        "Elastic Net": {"alpha": Real(0, 1), "l1_ratio": Real(0, 1)},
-        "Linear Regressor": {
-            "fit_intercept": [True, False],
-            "normalize": [True, False],
-        },
-    }
-    assert (
-        NonLinearRegressionPipelineOverRide(parameters={}).hyperparameters
-        == hyperparameters
-    )
-
-
-def test_hyperparameters_none(dummy_classifier_estimator_class):
-    class MockEstimator(Estimator):
-        name = "Mock Classifier"
-        model_family = ModelFamily.NONE
-        supported_problem_types = [ProblemTypes.BINARY, ProblemTypes.MULTICLASS]
-        hyperparameter_ranges = {}
-
-        def __init__(self, random_seed=0):
-            super().__init__(parameters={}, component_obj=None, random_seed=random_seed)
-
-    pipeline = BinaryClassificationPipeline(component_graph=[MockEstimator])
-    assert pipeline.component_graph == [MockEstimator]
-    assert pipeline.hyperparameters == {"Mock Classifier": {}}
-
-
-def test_hyperparameters_linear_pipeline_duplicate_components():
-    pipeline = BinaryClassificationPipeline(
-        component_graph=[
-            "One Hot Encoder",
-            "One Hot Encoder",
-            "Random Forest Classifier",
-        ]
-    )
-    assert pipeline.hyperparameters == {
-        "One Hot Encoder": {},
-        "One Hot Encoder_1": {},
-        "Random Forest Classifier": {
-            "n_estimators": Integer(10, 1000),
-            "max_depth": Integer(1, 10),
-        },
-    }
-
-    pipeline = BinaryClassificationPipeline(
-        component_graph=[
-            "One Hot Encoder",
-            "One Hot Encoder",
-            "Random Forest Classifier",
-        ],
-        custom_hyperparameters={"One Hot Encoder_1": {"top_n": Integer(10, 50)}},
-    )
-
-    assert pipeline.hyperparameters == {
-        "One Hot Encoder": {},
-        "One Hot Encoder_1": {"top_n": Integer(10, 50)},
-        "Random Forest Classifier": {
-            "n_estimators": Integer(10, 1000),
-            "max_depth": Integer(1, 10),
-        },
-    }
->>>>>>> 9b8b4a6c
 
 
 @patch("evalml.pipelines.components.Estimator.predict")
@@ -1459,13 +1240,9 @@
         },
     }
     assert (
-<<<<<<< HEAD
-        logistic_regression_binary_pipeline_class({}).default_parameters
-=======
         logistic_regression_binary_pipeline_class(
             {}
         )._component_graph.default_parameters
->>>>>>> 9b8b4a6c
         == expected_defaults
     )
 
@@ -1694,10 +1471,6 @@
                 self.component_graph,
                 parameters=parameters,
                 custom_name=self.custom_name,
-<<<<<<< HEAD
-=======
-                custom_hyperparameters=None,
->>>>>>> 9b8b4a6c
                 random_seed=random_seed,
             )
 
@@ -1710,10 +1483,6 @@
                 self.component_graph,
                 parameters=parameters,
                 custom_name=self.custom_name,
-<<<<<<< HEAD
-=======
-                custom_hyperparameters=None,
->>>>>>> 9b8b4a6c
                 random_seed=random_seed,
             )
 
@@ -1748,10 +1517,6 @@
                 self.component_graph,
                 parameters=parameters,
                 custom_name=self.custom_name,
-<<<<<<< HEAD
-=======
-                custom_hyperparameters=None,
->>>>>>> 9b8b4a6c
                 random_seed=random_seed,
             )
 
@@ -1802,10 +1567,6 @@
                 self.component_graph,
                 parameters=parameters,
                 custom_name=self.custom_name,
-<<<<<<< HEAD
-=======
-                custom_hyperparameters=None,
->>>>>>> 9b8b4a6c
                 random_seed=random_seed,
             )
 
@@ -1983,10 +1744,6 @@
                 self.component_graph,
                 parameters=parameters,
                 custom_name=self.custom_name,
-<<<<<<< HEAD
-=======
-                custom_hyperparameters=None,
->>>>>>> 9b8b4a6c
                 random_seed=random_seed,
             )
 
@@ -1999,10 +1756,6 @@
                 self.component_graph,
                 parameters=parameters,
                 custom_name=self.custom_name,
-<<<<<<< HEAD
-=======
-                custom_hyperparameters=None,
->>>>>>> 9b8b4a6c
                 random_seed=random_seed,
             )
 
@@ -2015,10 +1768,6 @@
                 self.component_graph,
                 parameters=parameters,
                 custom_name=self.custom_name,
-<<<<<<< HEAD
-=======
-                custom_hyperparameters=None,
->>>>>>> 9b8b4a6c
                 random_seed=random_seed,
             )
 
@@ -2050,27 +1799,11 @@
 
     custom_name = "Mock Pipeline"
     component_graph = ["Imputer", final_estimator]
-<<<<<<< HEAD
 
     pipeline = pipeline_class(component_graph=component_graph, custom_name=custom_name)
     expected_repr = (
         f"pipeline = {pipeline_class.__name__}(component_graph=['Imputer', '{final_estimator}'], "
         f"parameters={{'Imputer':{{'categorical_impute_strategy': 'most_frequent', 'numeric_impute_strategy': 'mean', 'categorical_fill_value': None, 'numeric_fill_value': None}}, '{final_estimator}':{{'n_estimators': 100, 'max_depth': 6, 'n_jobs': -1}}}}, "
-=======
-    custom_hyperparameters = {
-        "Imputer": {"numeric_impute_strategy": ["mean", "median"]},
-        final_estimator: {"n_estimators": Integer(50, 100)},
-    }
-    pipeline = pipeline_class(
-        component_graph=component_graph,
-        custom_name=custom_name,
-        custom_hyperparameters=custom_hyperparameters,
-    )
-    expected_repr = (
-        f"pipeline = {pipeline_class.__name__}(component_graph=['Imputer', '{final_estimator}'], "
-        f"parameters={{'Imputer':{{'categorical_impute_strategy': 'most_frequent', 'numeric_impute_strategy': 'mean', 'categorical_fill_value': None, 'numeric_fill_value': None}}, '{final_estimator}':{{'n_estimators': 100, 'max_depth': 6, 'n_jobs': -1}}}}, "
-        f"custom_hyperparameters={{'Imputer':{{'numeric_impute_strategy': ['mean', 'median']}}, '{final_estimator}':{{'n_estimators': Integer(low=50, high=100, prior='uniform', transform='identity')}}}}, "
->>>>>>> 9b8b4a6c
         "custom_name='Mock Pipeline', random_seed=0)"
     )
     assert repr(pipeline) == expected_repr
@@ -2079,18 +1812,10 @@
         component_graph=component_graph,
         parameters={"Imputer": {"numeric_fill_value": 42}},
         custom_name=custom_name,
-<<<<<<< HEAD
-=======
-        custom_hyperparameters=custom_hyperparameters,
->>>>>>> 9b8b4a6c
     )
     expected_repr = (
         f"pipeline = {pipeline_class.__name__}(component_graph=['Imputer', '{final_estimator}'], "
         f"parameters={{'Imputer':{{'categorical_impute_strategy': 'most_frequent', 'numeric_impute_strategy': 'mean', 'categorical_fill_value': None, 'numeric_fill_value': 42}}, '{final_estimator}':{{'n_estimators': 100, 'max_depth': 6, 'n_jobs': -1}}}}, "
-<<<<<<< HEAD
-=======
-        f"custom_hyperparameters={{'Imputer':{{'numeric_impute_strategy': ['mean', 'median']}}, '{final_estimator}':{{'n_estimators': Integer(low=50, high=100, prior='uniform', transform='identity')}}}}, "
->>>>>>> 9b8b4a6c
         "custom_name='Mock Pipeline', random_seed=0)"
     )
     assert repr(pipeline_with_parameters) == expected_repr
