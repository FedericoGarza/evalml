import os
import pickle
import re
from unittest.mock import patch

import cloudpickle
import numpy as np
import pandas as pd
import pytest
import woodwork as ww
from pandas.testing import assert_frame_equal
from skopt.space import Categorical, Integer

from evalml.exceptions import (
    MissingComponentError,
    ObjectiveCreationError,
    ObjectiveNotFoundError,
    PipelineNotYetFittedError,
    PipelineScoreError,
)
from evalml.model_family import ModelFamily
from evalml.objectives import (
    CostBenefitMatrix,
    FraudCost,
    Precision,
    get_objective,
)
from evalml.pipelines import (
    BinaryClassificationPipeline,
    MulticlassClassificationPipeline,
    PipelineBase,
    RegressionPipeline,
)
from evalml.pipelines.component_graph import ComponentGraph
from evalml.pipelines.components import (
    DropNullColumns,
    DropRowsTransformer,
    ElasticNetClassifier,
    Imputer,
    LabelEncoder,
    LogisticRegressionClassifier,
    OneHotEncoder,
    RandomForestClassifier,
    RandomForestRegressor,
    StandardScaler,
    TargetImputer,
    Transformer,
    Undersampler,
)
from evalml.pipelines.components.utils import (
    _all_estimators_used_in_search,
    allowed_model_families,
)
from evalml.pipelines.utils import _get_pipeline_base_class
from evalml.preprocessing.utils import is_classification
from evalml.problem_types import (
    ProblemTypes,
    is_binary,
    is_multiclass,
    is_time_series,
)
from evalml.utils import infer_feature_types


@pytest.mark.parametrize(
    "pipeline_class",
    [
        BinaryClassificationPipeline,
        MulticlassClassificationPipeline,
        RegressionPipeline,
    ],
)
def test_init_with_invalid_type_raises_error(pipeline_class):
    with pytest.raises(
        ValueError,
        match="component_graph must be a list, dict, or ComponentGraph object",
    ):
        pipeline_class(component_graph="this is not a valid component graph")


@pytest.mark.parametrize(
    "pipeline_class",
    [
        BinaryClassificationPipeline,
        MulticlassClassificationPipeline,
        RegressionPipeline,
    ],
)
def test_init_list_with_component_that_is_not_supported_by_list_API(pipeline_class):
    assert not TargetImputer._supported_by_list_API
    with pytest.raises(
        ValueError,
        match=f"{TargetImputer.name} cannot be defined in a list because edges may be ambiguous",
    ):
        pipeline_class(component_graph=["Target Imputer"])


def test_allowed_model_families(has_minimal_dependencies):
    families = [
        ModelFamily.RANDOM_FOREST,
        ModelFamily.LINEAR_MODEL,
        ModelFamily.EXTRA_TREES,
        ModelFamily.DECISION_TREE,
    ]
    expected_model_families_binary = set(families)
    expected_model_families_regression = set(families)
    if not has_minimal_dependencies:
        expected_model_families_binary.update(
            [ModelFamily.XGBOOST, ModelFamily.CATBOOST, ModelFamily.LIGHTGBM]
        )
        expected_model_families_regression.update(
            [ModelFamily.CATBOOST, ModelFamily.XGBOOST, ModelFamily.LIGHTGBM]
        )
    assert (
        set(allowed_model_families(ProblemTypes.BINARY))
        == expected_model_families_binary
    )
    assert (
        set(allowed_model_families(ProblemTypes.REGRESSION))
        == expected_model_families_regression
    )


def test_all_estimators(
    has_minimal_dependencies,
    is_running_py_39_or_above,
    is_using_conda,
    is_using_windows,
):
    if has_minimal_dependencies:
        assert len((_all_estimators_used_in_search())) == 9
    else:
        if is_using_conda:
            n_estimators = 16
        else:
            n_estimators = 16 if is_running_py_39_or_above or is_using_windows else 18
        assert len(_all_estimators_used_in_search()) == n_estimators


def test_required_fields():
    class TestPipelineWithoutComponentGraph(PipelineBase):
        pass

    with pytest.raises(TypeError):
        TestPipelineWithoutComponentGraph(parameters={})


def test_serialization(X_y_binary, tmpdir, logistic_regression_binary_pipeline):
    X, y = X_y_binary
    path = os.path.join(str(tmpdir), "pipe.pkl")
    pipeline = logistic_regression_binary_pipeline
    pipeline.fit(X, y)
    pipeline.save(path)
    assert pipeline.score(X, y, ["precision"]) == PipelineBase.load(path).score(
        X, y, ["precision"]
    )


@patch("cloudpickle.dump")
def test_serialization_protocol(
    mock_cloudpickle_dump, tmpdir, logistic_regression_binary_pipeline
):
    path = os.path.join(str(tmpdir), "pipe.pkl")
    pipeline = logistic_regression_binary_pipeline

    pipeline.save(path)
    assert len(mock_cloudpickle_dump.call_args_list) == 1
    assert (
        mock_cloudpickle_dump.call_args_list[0][1]["protocol"]
        == cloudpickle.DEFAULT_PROTOCOL
    )

    mock_cloudpickle_dump.reset_mock()

    pipeline.save(path, pickle_protocol=42)
    assert len(mock_cloudpickle_dump.call_args_list) == 1
    assert mock_cloudpickle_dump.call_args_list[0][1]["protocol"] == 42


@pytest.fixture
def pickled_pipeline_path(X_y_binary, tmpdir, logistic_regression_binary_pipeline):
    X, y = X_y_binary
    path = os.path.join(str(tmpdir), "pickled_pipe.pkl")
    pipeline = logistic_regression_binary_pipeline
    pipeline.fit(X, y)
    pipeline.save(path)
    return path


def test_load_pickled_pipeline_with_custom_objective(
    X_y_binary, pickled_pipeline_path, logistic_regression_binary_pipeline
):
    X, y = X_y_binary
    # checks that class is not defined before loading in pipeline
    with pytest.raises(NameError):
        MockPrecision()  # noqa: F821: ignore flake8's "undefined name" error
    objective = Precision()
    pipeline = logistic_regression_binary_pipeline
    pipeline.fit(X, y)
    assert PipelineBase.load(pickled_pipeline_path).score(
        X, y, [objective]
    ) == pipeline.score(X, y, [objective])


def test_pickled_pipeline_preserves_threshold(X_y_binary, tmpdir):
    X, y = X_y_binary
    path = os.path.join(str(tmpdir), "pickled_pipe.pkl")
    pipeline = BinaryClassificationPipeline(["Imputer", "Decision Tree Classifier"])
    with open(path, "wb") as f:
        pickle.dump(pipeline, f)

    with open(path, "rb") as f:
        pipe = pickle.load(f)
    assert pipe == pipeline
    assert pipe.threshold is None
    assert not pipe._is_fitted

    pipeline.fit(X, y)
    preds = pipeline.predict_proba(X).iloc[:, -1]
    pipeline.optimize_threshold(X, y, preds, Precision())
    with open(path, "wb") as f:
        pickle.dump(pipeline, f)

    with open(path, "rb") as f:
        pipe = pickle.load(f)
    assert pipe == pipeline
    assert pipe.threshold is not None


def test_reproducibility(X_y_binary, logistic_regression_binary_pipeline):
    X, y = X_y_binary
    objective = FraudCost(
        retry_percentage=0.5,
        interchange_fee=0.02,
        fraud_payout_percentage=0.75,
        amount_col=10,
    )

    parameters = {
        "Imputer": {
            "categorical_impute_strategy": "most_frequent",
            "numeric_impute_strategy": "mean",
        },
        "Logistic Regression Classifier": {"penalty": "l2", "C": 1.0, "n_jobs": 1},
    }

    clf = logistic_regression_binary_pipeline
    clf.fit(X, y)

    clf_1 = logistic_regression_binary_pipeline.new(parameters=parameters)
    clf_1.fit(X, y)

    assert clf_1.score(X, y, [objective]) == clf.score(X, y, [objective])


def test_indexing(X_y_binary, logistic_regression_binary_pipeline):
    X, y = X_y_binary
    logistic_regression_binary_pipeline.fit(X, y)

    assert isinstance(logistic_regression_binary_pipeline[2], OneHotEncoder)
    assert isinstance(logistic_regression_binary_pipeline["Imputer"], Imputer)

    setting_err_msg = "Setting pipeline components is not supported."
    with pytest.raises(NotImplementedError, match=setting_err_msg):
        logistic_regression_binary_pipeline[1] = OneHotEncoder()

    slicing_err_msg = "Slicing pipelines is currently not supported."
    with pytest.raises(NotImplementedError, match=slicing_err_msg):
        logistic_regression_binary_pipeline[:1]


@pytest.mark.parametrize("is_linear", [True, False])
@pytest.mark.parametrize("is_fitted", [True, False])
@pytest.mark.parametrize("return_dict", [True, False])
def test_describe_pipeline(
    is_linear,
    is_fitted,
    return_dict,
    X_y_binary,
    caplog,
    logistic_regression_binary_pipeline,
    nonlinear_binary_pipeline,
):
    X, y = X_y_binary

    if is_linear:
        pipeline = logistic_regression_binary_pipeline.new({})
        name = "Logistic Regression Binary Pipeline"
        expected_pipeline_dict = {
            "name": name,
            "problem_type": ProblemTypes.BINARY,
            "model_family": ModelFamily.LINEAR_MODEL,
            "components": {
                "Imputer": {
                    "name": "Imputer",
                    "parameters": {
                        "categorical_impute_strategy": "most_frequent",
                        "numeric_impute_strategy": "mean",
                        "categorical_fill_value": None,
                        "numeric_fill_value": None,
                    },
                },
                "Label Encoder": {
                    "name": "Label Encoder",
                    "parameters": {"positive_label": None},
                },
                "One Hot Encoder": {
                    "name": "One Hot Encoder",
                    "parameters": {
                        "top_n": 10,
                        "features_to_encode": None,
                        "categories": None,
                        "drop": "if_binary",
                        "handle_unknown": "ignore",
                        "handle_missing": "error",
                    },
                },
                "Standard Scaler": {"name": "Standard Scaler", "parameters": {}},
                "Logistic Regression Classifier": {
                    "name": "Logistic Regression Classifier",
                    "parameters": {
                        "penalty": "l2",
                        "C": 1.0,
                        "n_jobs": -1,
                        "multi_class": "auto",
                        "solver": "lbfgs",
                    },
                },
            },
        }
    else:
        pipeline = nonlinear_binary_pipeline.new({})
        name = "Non Linear Binary Pipeline"
        expected_pipeline_dict = {
            "name": name,
            "problem_type": ProblemTypes.BINARY,
            "model_family": ModelFamily.LINEAR_MODEL,
            "components": {
                "Imputer": {
                    "name": "Imputer",
                    "parameters": {
                        "categorical_impute_strategy": "most_frequent",
                        "numeric_impute_strategy": "mean",
                        "categorical_fill_value": None,
                        "numeric_fill_value": None,
                    },
                },
                "One Hot Encoder": {
                    "name": "One Hot Encoder",
                    "parameters": {
                        "top_n": 10,
                        "features_to_encode": None,
                        "categories": None,
                        "drop": "if_binary",
                        "handle_unknown": "ignore",
                        "handle_missing": "error",
                    },
                },
                "Elastic Net Classifier": {
                    "name": "Elastic Net Classifier",
                    "parameters": {
                        "C": 1,
                        "l1_ratio": 0.15,
                        "n_jobs": -1,
                        "solver": "saga",
                        "penalty": "elasticnet",
                        "multi_class": "auto",
                    },
                },
                "Random Forest Classifier": {
                    "name": "Random Forest Classifier",
                    "parameters": {"n_estimators": 100, "max_depth": 6, "n_jobs": -1},
                },
                "Logistic Regression Classifier": {
                    "name": "Logistic Regression Classifier",
                    "parameters": {
                        "penalty": "l2",
                        "C": 1.0,
                        "n_jobs": -1,
                        "multi_class": "auto",
                        "solver": "lbfgs",
                    },
                },
            },
        }

    if is_fitted:
        pipeline.fit(X, y)

    pipeline_dict = pipeline.describe(return_dict=return_dict)
    if return_dict:
        assert pipeline_dict == expected_pipeline_dict
    else:
        assert pipeline_dict is None

    out = caplog.text
    assert name in out
    assert "Problem Type: binary" in out
    assert "Model Family: Linear" in out

    if is_fitted:
        assert "Number of features: " in out
    else:
        assert "Number of features: " not in out

    for component in pipeline:
        if component.hyperparameter_ranges:
            for parameter in component.hyperparameter_ranges:
                assert parameter in out
        assert component.name in out


def test_nonlinear_model_family(example_graph):
    non_linear_binary_pipeline = BinaryClassificationPipeline(example_graph)
    assert non_linear_binary_pipeline.model_family == ModelFamily.LINEAR_MODEL


def test_parameters(logistic_regression_binary_pipeline):
    parameters = {
        "Imputer": {
            "categorical_impute_strategy": "most_frequent",
            "numeric_impute_strategy": "median",
        },
        "Logistic Regression Classifier": {
            "penalty": "l2",
            "C": 3.0,
        },
    }
    lrp = logistic_regression_binary_pipeline.new(parameters)
    expected_parameters = {
        "Label Encoder": {"positive_label": None},
        "Imputer": {
            "categorical_impute_strategy": "most_frequent",
            "numeric_impute_strategy": "median",
            "categorical_fill_value": None,
            "numeric_fill_value": None,
        },
        "One Hot Encoder": {
            "top_n": 10,
            "features_to_encode": None,
            "categories": None,
            "drop": "if_binary",
            "handle_unknown": "ignore",
            "handle_missing": "error",
        },
        "Logistic Regression Classifier": {
            "penalty": "l2",
            "C": 3.0,
            "n_jobs": -1,
            "multi_class": "auto",
            "solver": "lbfgs",
        },
    }
    assert lrp.parameters == expected_parameters


def test_parameters_nonlinear(nonlinear_binary_pipeline):
    parameters = {
        "Imputer": {
            "categorical_impute_strategy": "most_frequent",
            "numeric_impute_strategy": "median",
        },
        "Logistic Regression Classifier": {
            "penalty": "l2",
            "C": 3.0,
        },
    }
    nlbp = nonlinear_binary_pipeline.new(parameters=parameters)
    expected_parameters = {
        "Imputer": {
            "categorical_impute_strategy": "most_frequent",
            "numeric_impute_strategy": "median",
            "categorical_fill_value": None,
            "numeric_fill_value": None,
        },
        "OneHot_RandomForest": {
            "top_n": 10,
            "features_to_encode": None,
            "categories": None,
            "drop": "if_binary",
            "handle_unknown": "ignore",
            "handle_missing": "error",
        },
        "OneHot_ElasticNet": {
            "top_n": 10,
            "features_to_encode": None,
            "categories": None,
            "drop": "if_binary",
            "handle_unknown": "ignore",
            "handle_missing": "error",
        },
        "Random Forest": {"max_depth": 6, "n_estimators": 100, "n_jobs": -1},
        "Elastic Net": {
            "C": 1.0,
            "l1_ratio": 0.15,
            "multi_class": "auto",
            "solver": "saga",
            "n_jobs": -1,
            "penalty": "elasticnet",
        },
        "Logistic Regression Classifier": {
            "penalty": "l2",
            "C": 3.0,
            "n_jobs": -1,
            "multi_class": "auto",
            "solver": "lbfgs",
        },
    }
    assert nlbp.parameters == expected_parameters


def test_name():
    pipeline = BinaryClassificationPipeline(
        component_graph=["Logistic Regression Classifier"]
    )
    assert pipeline.name == "Logistic Regression Classifier"
    assert pipeline.custom_name is None

    pipeline_with_custom_name = BinaryClassificationPipeline(
        component_graph=["Logistic Regression Classifier"],
        custom_name="Cool Logistic Regression",
    )
    assert pipeline_with_custom_name.name == "Cool Logistic Regression"
    assert pipeline_with_custom_name.custom_name == "Cool Logistic Regression"

    pipeline_with_neat_name = BinaryClassificationPipeline(
        component_graph=["Logistic Regression Classifier"], custom_name="some_neat_name"
    )
    assert pipeline_with_neat_name.name == "some_neat_name"
    assert pipeline_with_neat_name.custom_name == "some_neat_name"


def test_multi_format_creation(X_y_binary):
    X, y = X_y_binary
    # Test that we can mix and match string and component classes

    component_graph = {
        "Imputer": ["Imputer", "X", "y"],
        "OneHot": ["One Hot Encoder", "Imputer.x", "y"],
        "Scaler": [StandardScaler, "OneHot.x", "y"],
        "Logistic Regression Classifier": [
            "Logistic Regression Classifier",
            "Scaler.x",
            "y",
        ],
    }
    parameters = {
        "Imputer": {
            "categorical_impute_strategy": "most_frequent",
            "numeric_impute_strategy": "mean",
        },
        "Logistic Regression Classifier": {"penalty": "l2", "C": 1.0, "n_jobs": 1},
    }

    clf = BinaryClassificationPipeline(
        component_graph=component_graph, parameters=parameters
    )
    correct_components = [
        Imputer,
        OneHotEncoder,
        StandardScaler,
        LogisticRegressionClassifier,
    ]
    for component, correct_components in zip(clf, correct_components):
        assert isinstance(component, correct_components)
    assert clf.model_family == ModelFamily.LINEAR_MODEL

    clf.fit(X, y)
    clf.score(X, y, ["precision"])
    assert not clf.feature_importance.isnull().all().all()


def test_problem_types():
    with pytest.raises(
        ValueError,
        match="not valid for this component graph. Valid problem types include *.",
    ):
        BinaryClassificationPipeline(
            component_graph=["Random Forest Regressor"], parameters={}
        )


def make_mock_regression_pipeline():
    return RegressionPipeline(
        component_graph=["Random Forest Regressor"], parameters={}
    )


def make_mock_binary_pipeline():
    return BinaryClassificationPipeline(
        component_graph=["Random Forest Classifier"], parameters={}
    )


def make_mock_multiclass_pipeline():
    return MulticlassClassificationPipeline(
        component_graph=["Random Forest Classifier"], parameters={}
    )


@patch("evalml.pipelines.RegressionPipeline.fit")
@patch("evalml.pipelines.RegressionPipeline.predict")
def test_score_regression_single(mock_predict, mock_fit, X_y_regression):
    X, y = X_y_regression
    mock_predict.return_value = pd.Series(y)
    clf = make_mock_regression_pipeline()
    clf.fit(X, y)
    objective_names = ["r2"]
    scores = clf.score(X, y, objective_names)
    mock_predict.assert_called()
    assert scores == {"R2": 1.0}


@patch("evalml.pipelines.ComponentGraph.fit")
@patch("evalml.pipelines.RegressionPipeline.predict")
def test_score_nonlinear_regression(
    mock_predict, mock_fit, nonlinear_regression_pipeline, X_y_regression
):
    X, y = X_y_regression
    mock_predict.return_value = pd.Series(y)
    nonlinear_regression_pipeline.fit(X, y)
    objective_names = ["r2"]
    scores = nonlinear_regression_pipeline.score(X, y, objective_names)
    mock_predict.assert_called()
    assert scores == {"R2": 1.0}


@patch("evalml.pipelines.BinaryClassificationPipeline.fit")
@patch("evalml.pipelines.components.Estimator.predict")
@patch("evalml.pipelines.component_graph._schema_is_equal", return_value=True)
def test_score_binary_single(mock_schema, mock_predict, mock_fit, X_y_binary):
    X, y = X_y_binary
    mock_predict.return_value = y
    clf = make_mock_binary_pipeline()
    clf.fit(X, y)
    objective_names = ["f1"]
    scores = clf.score(X, y, objective_names)
    mock_fit.assert_called()
    mock_predict.assert_called()
    assert scores == {"F1": 1.0}


@patch("evalml.pipelines.MulticlassClassificationPipeline.fit")
@patch("evalml.pipelines.components.Estimator.predict")
@patch("evalml.pipelines.component_graph._schema_is_equal", return_value=True)
def test_score_multiclass_single(mock_schema, mock_predict, mock_fit, X_y_binary):
    X, y = X_y_binary
    mock_predict.return_value = y
    clf = make_mock_multiclass_pipeline()
    clf.fit(X, y)
    objective_names = ["f1 micro"]
    scores = clf.score(X, y, objective_names)
    mock_fit.assert_called()
    mock_predict.assert_called()
    assert scores == {"F1 Micro": 1.0}


@patch("evalml.pipelines.MulticlassClassificationPipeline.fit")
@patch("evalml.pipelines.ComponentGraph.predict")
def test_score_nonlinear_multiclass(
    mock_predict, mock_fit, nonlinear_multiclass_pipeline, X_y_multi
):
    X, y = X_y_multi
    mock_predict.return_value = pd.Series(y)
    nonlinear_multiclass_pipeline.fit(X, y)
    objective_names = ["f1 micro", "precision micro"]
    scores = nonlinear_multiclass_pipeline.score(X, y, objective_names)
    mock_predict.assert_called()
    assert scores == {"F1 Micro": 1.0, "Precision Micro": 1.0}


@patch("evalml.pipelines.RegressionPipeline.fit")
@patch("evalml.pipelines.RegressionPipeline.predict")
def test_score_regression_list(mock_predict, mock_fit, X_y_binary):
    X, y = X_y_binary
    mock_predict.return_value = pd.Series(y)
    clf = make_mock_regression_pipeline()
    clf.fit(X, y)
    objective_names = ["r2", "mse"]
    scores = clf.score(X, y, objective_names)
    mock_predict.assert_called()
    assert scores == {"R2": 1.0, "MSE": 0.0}


@patch("evalml.pipelines.BinaryClassificationPipeline.fit")
@patch("evalml.pipelines.components.Estimator.predict")
@patch("evalml.pipelines.component_graph._schema_is_equal", return_value=True)
def test_score_binary_list(mock_schema, mock_predict, mock_fit, X_y_binary):
    X, y = X_y_binary
    mock_predict.return_value = y
    clf = make_mock_binary_pipeline()
    clf.fit(X, y)
    objective_names = ["f1", "precision"]
    scores = clf.score(X, y, objective_names)
    mock_fit.assert_called()
    mock_predict.assert_called()
    assert scores == {"F1": 1.0, "Precision": 1.0}


@patch("evalml.pipelines.MulticlassClassificationPipeline._encode_targets")
@patch("evalml.pipelines.MulticlassClassificationPipeline.fit")
@patch("evalml.pipelines.components.Estimator.predict")
@patch("evalml.pipelines.component_graph._schema_is_equal", return_value=True)
def test_score_multi_list(mock_schema, mock_predict, mock_fit, mock_encode, X_y_binary):
    X, y = X_y_binary
    mock_predict.return_value = y
    mock_encode.return_value = y
    clf = make_mock_multiclass_pipeline()
    clf.fit(X, y)
    objective_names = ["f1 micro", "precision micro"]
    scores = clf.score(X, y, objective_names)
    mock_predict.assert_called()
    assert scores == {"F1 Micro": 1.0, "Precision Micro": 1.0}


@patch("evalml.objectives.R2.score")
@patch("evalml.pipelines.RegressionPipeline.fit")
@patch("evalml.pipelines.RegressionPipeline.predict")
def test_score_regression_objective_error(
    mock_predict, mock_fit, mock_objective_score, X_y_binary
):
    mock_objective_score.side_effect = Exception("finna kabooom 💣")
    X, y = X_y_binary
    mock_predict.return_value = pd.Series(y)
    clf = make_mock_regression_pipeline()
    clf.fit(X, y)
    objective_names = ["r2", "mse"]
    # Using pytest.raises to make sure we error if an error is not thrown.
    with pytest.raises(PipelineScoreError):
        _ = clf.score(X, y, objective_names)
    try:
        _ = clf.score(X, y, objective_names)
    except PipelineScoreError as e:
        assert e.scored_successfully == {"MSE": 0.0}
        assert "finna kabooom 💣" in e.message
        assert "R2" in e.exceptions


@patch("evalml.pipelines.BinaryClassificationPipeline._encode_targets")
@patch("evalml.objectives.F1.score")
@patch("evalml.pipelines.BinaryClassificationPipeline.fit")
@patch("evalml.pipelines.components.Estimator.predict")
@patch("evalml.pipelines.component_graph._schema_is_equal", return_value=True)
def test_score_binary_objective_error(
    mock_schema, mock_predict, mock_fit, mock_objective_score, mock_encode, X_y_binary
):
    mock_objective_score.side_effect = Exception("finna kabooom 💣")
    X, y = X_y_binary
    mock_predict.return_value = y
    mock_encode.return_value = y
    clf = make_mock_binary_pipeline()
    clf.fit(X, y)
    objective_names = ["f1", "precision"]
    # Using pytest.raises to make sure we error if an error is not thrown.
    with pytest.raises(PipelineScoreError):
        _ = clf.score(X, y, objective_names)
    try:
        _ = clf.score(X, y, objective_names)
    except PipelineScoreError as e:
        assert e.scored_successfully == {"Precision": 1.0}
        assert "finna kabooom 💣" in e.message


@patch("evalml.pipelines.BinaryClassificationPipeline._encode_targets")
@patch("evalml.objectives.F1.score")
@patch("evalml.pipelines.BinaryClassificationPipeline.fit")
@patch("evalml.pipelines.ComponentGraph.predict")
def test_score_nonlinear_binary_objective_error(
    mock_predict,
    mock_fit,
    mock_objective_score,
    mock_encode,
    nonlinear_binary_pipeline,
    X_y_binary,
):
    mock_objective_score.side_effect = Exception("finna kabooom 💣")
    X, y = X_y_binary
    mock_predict.return_value = pd.Series(y)
    mock_encode.return_value = y
    nonlinear_binary_pipeline.fit(X, y)
    objective_names = ["f1", "precision"]
    # Using pytest.raises to make sure we error if an error is not thrown.
    with pytest.raises(PipelineScoreError):
        _ = nonlinear_binary_pipeline.score(X, y, objective_names)
    try:
        _ = nonlinear_binary_pipeline.score(X, y, objective_names)
    except PipelineScoreError as e:
        assert e.scored_successfully == {"Precision": 1.0}
        assert "finna kabooom 💣" in e.message


@patch("evalml.pipelines.MulticlassClassificationPipeline._encode_targets")
@patch("evalml.objectives.F1Micro.score")
@patch("evalml.pipelines.MulticlassClassificationPipeline.fit")
@patch("evalml.pipelines.components.Estimator.predict")
@patch("evalml.pipelines.component_graph._schema_is_equal", return_value=True)
def test_score_multiclass_objective_error(
    mock_schema, mock_predict, mock_fit, mock_objective_score, mock_encode, X_y_binary
):
    mock_objective_score.side_effect = Exception("finna kabooom 💣")
    X, y = X_y_binary
    mock_predict.return_value = y
    mock_encode.return_value = y
    clf = make_mock_multiclass_pipeline()
    clf.fit(X, y)
    objective_names = ["f1 micro", "precision micro"]
    # Using pytest.raises to make sure we error if an error is not thrown.
    with pytest.raises(PipelineScoreError):
        _ = clf.score(X, y, objective_names)
    try:
        _ = clf.score(X, y, objective_names)
    except PipelineScoreError as e:
        assert e.scored_successfully == {"Precision Micro": 1.0}
        assert "finna kabooom 💣" in e.message
        assert "F1 Micro" in e.exceptions


@patch("evalml.pipelines.components.Imputer.transform")
@patch("evalml.pipelines.components.OneHotEncoder.transform")
@patch("evalml.pipelines.components.StandardScaler.transform")
def test_transform_all_but_final(
    mock_scaler,
    mock_ohe,
    mock_imputer,
    X_y_binary,
    logistic_regression_binary_pipeline,
):
    X, y = X_y_binary
    X = pd.DataFrame(X)
    X_expected = pd.DataFrame(index=X.index, columns=X.columns).fillna(0)
    mock_imputer.return_value = X
    mock_ohe.return_value = X
    mock_scaler.return_value = X_expected
    X_expected = X_expected.astype("int64")

    pipeline = logistic_regression_binary_pipeline
    pipeline.fit(X, y)

    X_t = pipeline.transform_all_but_final(X)
    assert_frame_equal(X_expected, X_t)
    assert mock_imputer.call_count == 2
    assert mock_ohe.call_count == 2
    assert mock_scaler.call_count == 2


@patch("evalml.pipelines.components.Imputer.transform")
@patch("evalml.pipelines.components.OneHotEncoder.transform")
@patch("evalml.pipelines.components.RandomForestClassifier.predict_proba")
@patch("evalml.pipelines.components.ElasticNetClassifier.predict_proba")
@patch("evalml.pipelines.components.RandomForestClassifier.predict")
@patch("evalml.pipelines.components.ElasticNetClassifier.predict")
def test_transform_all_but_final_nonlinear(
    mock_en_predict,
    mock_rf_predict,
    mock_en_predict_proba,
    mock_rf_predict_proba,
    mock_ohe,
    mock_imputer,
    X_y_binary,
    nonlinear_binary_pipeline,
):
    X, y = X_y_binary
    mock_imputer.return_value = pd.DataFrame(X)
    mock_ohe.return_value = pd.DataFrame(X)
    mock_en_predict.return_value = pd.Series(np.ones(X.shape[0]))
    mock_rf_predict.return_value = pd.Series(np.zeros(X.shape[0]))

    mock_en_predict_proba_df = pd.DataFrame(
        {0: np.ones(X.shape[0]), 1: np.zeros(X.shape[0])}
    )
    mock_en_predict_proba_df.ww.init()
    mock_rf_predict_proba_df = pd.DataFrame(
        {0: np.zeros(X.shape[0]), 1: np.ones(X.shape[0])}
    )
    mock_rf_predict_proba_df.ww.init()
    mock_en_predict_proba.return_value = mock_en_predict_proba_df
    mock_rf_predict_proba.return_value = mock_rf_predict_proba_df

    X_expected_df = pd.DataFrame(
        {
            "Col 1 Random Forest.x": np.ones(X.shape[0]),
            "Col 1 Elastic Net.x": np.zeros(X.shape[0]),
        }
    )

    nonlinear_binary_pipeline.fit(X, y)
    X_t = nonlinear_binary_pipeline.transform_all_but_final(X)

    assert_frame_equal(X_expected_df, X_t)
    assert mock_imputer.call_count == 2
    assert mock_ohe.call_count == 4
    assert mock_en_predict_proba.call_count == 2
    assert mock_rf_predict_proba.call_count == 2


def test_instantiating_pipeline_with_required_parameters():
    class MockComponent(Transformer):
        name = "Mock Component"
        hyperparameter_ranges = {"a": [0, 1, 2]}

        def __init__(self, a, b=1, c="2", random_seed=0):
            self.a = a
            self.b = b
            self.c = c
            super().__init__()

        def transform(self, X, y=None):
            return X

    with pytest.raises(
        ValueError, match="Error received when instantiating component *."
    ):
        BinaryClassificationPipeline(
            [MockComponent, "Logistic Regression Classifier"], parameters={}
        )

    assert BinaryClassificationPipeline(
        [MockComponent, "Logistic Regression Classifier"],
        parameters={"Mock Component": {"a": 42}},
    )


def test_init_components_invalid_parameters():
    component_graph = [
        "RF Classifier Select From Model",
        "Logistic Regression Classifier",
    ]
    parameters = {"Logistic Regression Classifier": {"cool_parameter": "yes"}}

    with pytest.raises(ValueError, match="Error received when instantiating component"):
        BinaryClassificationPipeline(
            component_graph=component_graph, parameters=parameters
        )


def test_correct_parameters(logistic_regression_binary_pipeline):
    parameters = {
        "Imputer": {
            "categorical_impute_strategy": "most_frequent",
            "numeric_impute_strategy": "mean",
        },
        "Logistic Regression Classifier": {
            "penalty": "l2",
            "C": 3.0,
        },
    }
    lr_pipeline = logistic_regression_binary_pipeline.new(parameters)
    assert lr_pipeline.estimator.random_seed == 0
    assert lr_pipeline.estimator.parameters["C"] == 3.0
    assert (
        lr_pipeline["Imputer"].parameters["categorical_impute_strategy"]
        == "most_frequent"
    )
    assert lr_pipeline["Imputer"].parameters["numeric_impute_strategy"] == "mean"


def test_correct_nonlinear_parameters(nonlinear_binary_pipeline):
    parameters = {
        "Imputer": {
            "categorical_impute_strategy": "most_frequent",
            "numeric_impute_strategy": "mean",
        },
        "OneHot_RandomForest": {"top_n": 4},
        "Logistic Regression Classifier": {
            "penalty": "l2",
            "C": 3.0,
        },
    }
    nlb_pipeline = nonlinear_binary_pipeline.new(parameters=parameters)
    assert nlb_pipeline.estimator.random_seed == 0
    assert nlb_pipeline.estimator.parameters["C"] == 3.0
    assert (
        nlb_pipeline["Imputer"].parameters["categorical_impute_strategy"]
        == "most_frequent"
    )
    assert nlb_pipeline["Imputer"].parameters["numeric_impute_strategy"] == "mean"
    assert nlb_pipeline["OneHot_RandomForest"].parameters["top_n"] == 4
    assert nlb_pipeline["OneHot_ElasticNet"].parameters["top_n"] == 10


@patch("evalml.pipelines.components.Estimator.predict")
def test_score_with_objective_that_requires_predict_proba(
    mock_predict, dummy_regression_pipeline, X_y_binary
):
    X, y = X_y_binary
    mock_predict.return_value = pd.Series([1] * 100)
    # Using pytest.raises to make sure we error if an error is not thrown.
    with pytest.raises(PipelineScoreError):
        clf = dummy_regression_pipeline
        clf.fit(X, y)
        clf.score(X, y, ["precision", "auc"])
    try:
        clf = dummy_regression_pipeline
        clf.fit(X, y)
        clf.score(X, y, ["precision", "auc"])
    except PipelineScoreError as e:
        assert (
            "Invalid objective AUC specified for problem type regression" in e.message
        )
        assert (
            "Invalid objective Precision specified for problem type regression"
            in e.message
        )
    mock_predict.assert_called()


def test_score_auc(X_y_binary, logistic_regression_binary_pipeline):
    X, y = X_y_binary
    lr_pipeline = logistic_regression_binary_pipeline
    lr_pipeline.fit(X, y)
    lr_pipeline.score(X, y, ["auc"])


def test_pipeline_summary():
    assert (
        BinaryClassificationPipeline(["Imputer", "One Hot Encoder"]).summary
        == "Pipeline w/ Imputer + One Hot Encoder"
    )
    assert BinaryClassificationPipeline(["Imputer"]).summary == "Pipeline w/ Imputer"
    assert (
        BinaryClassificationPipeline(["Random Forest Classifier"]).summary
        == "Random Forest Classifier"
    )
    assert BinaryClassificationPipeline([]).summary == "Empty Pipeline"
    assert (
        BinaryClassificationPipeline(
            ["Imputer", "One Hot Encoder", "Random Forest Classifier"]
        ).summary
        == "Random Forest Classifier w/ Imputer + One Hot Encoder"
    )


def test_nonlinear_pipeline_summary(
    nonlinear_binary_pipeline,
    nonlinear_multiclass_pipeline,
    nonlinear_regression_pipeline,
):
    assert (
        nonlinear_binary_pipeline.summary
        == "Logistic Regression Classifier w/ Imputer + One Hot Encoder + One Hot Encoder + Random Forest Classifier + Elastic Net Classifier"
    )
    assert (
        nonlinear_multiclass_pipeline.summary
        == "Logistic Regression Classifier w/ Imputer + One Hot Encoder + One Hot Encoder + Random Forest Classifier + Elastic Net Classifier"
    )
    assert (
        nonlinear_regression_pipeline.summary
        == "Linear Regressor w/ Imputer + One Hot Encoder + Random Forest Regressor + Elastic Net Regressor"
    )


def test_drop_columns_in_pipeline():
    parameters = {
        "Drop Columns Transformer": {"columns": ["column to drop"]},
        "Imputer": {
            "categorical_impute_strategy": "most_frequent",
            "numeric_impute_strategy": "mean",
        },
        "Logistic Regression Classifier": {"penalty": "l2", "C": 3.0, "n_jobs": 1},
    }
    pipeline_with_drop_col = BinaryClassificationPipeline(
        component_graph=[
            "Drop Columns Transformer",
            "Imputer",
            "Logistic Regression Classifier",
        ],
        parameters=parameters,
    )
    X = pd.DataFrame({"column to drop": [1, 0, 1, 3], "other col": [1, 2, 4, 1]})
    y = pd.Series([1, 0, 1, 0])
    pipeline_with_drop_col.fit(X, y)
    pipeline_with_drop_col.score(X, y, ["auc"])
    assert list(pipeline_with_drop_col.feature_importance["feature"]) == ["other col"]


@pytest.mark.parametrize("is_linear", [True, False])
def test_clone_init(
    is_linear, linear_regression_pipeline, nonlinear_regression_pipeline
):
    if is_linear:
        pipeline = linear_regression_pipeline
    else:
        pipeline = nonlinear_regression_pipeline
    parameters = {
        "Imputer": {
            "categorical_impute_strategy": "most_frequent",
            "numeric_impute_strategy": "mean",
        },
        "Linear Regressor": {
            "fit_intercept": True,
            "normalize": True,
        },
    }
    pipeline = pipeline.new(parameters=parameters, random_seed=42)
    pipeline_clone = pipeline.clone()
    assert pipeline.parameters == pipeline_clone.parameters
    assert pipeline.random_seed == pipeline_clone.random_seed


@pytest.mark.parametrize("is_linear", [True, False])
def test_clone_fitted(
    is_linear,
    X_y_binary,
    logistic_regression_binary_pipeline,
    nonlinear_binary_pipeline,
):
    X, y = X_y_binary
    if is_linear:
        pipeline = logistic_regression_binary_pipeline.new(
            parameters={"Logistic Regression Classifier": {"n_jobs": 1}}, random_seed=42
        )
    else:
        pipeline = nonlinear_binary_pipeline.new(
            parameters={"Logistic Regression Classifier": {"n_jobs": 1}}, random_seed=42
        )

    pipeline.fit(X, y)
    X_t = pipeline.predict_proba(X)

    pipeline_clone = pipeline.clone()
    assert pipeline.parameters == pipeline_clone.parameters
    assert pipeline.random_seed == pipeline_clone.random_seed

    with pytest.raises(PipelineNotYetFittedError):
        pipeline_clone.predict(X)
    pipeline_clone.fit(X, y)

    X_t_clone = pipeline_clone.predict_proba(X)
    assert_frame_equal(X_t, X_t_clone)


def test_feature_importance_has_feature_names(
    X_y_binary, logistic_regression_binary_pipeline
):
    X, y = X_y_binary
    col_names = ["col_{}".format(i) for i in range(len(X[0]))]
    X = pd.DataFrame(X, columns=col_names)
    parameters = {
        "Imputer": {
            "categorical_impute_strategy": "most_frequent",
            "numeric_impute_strategy": "mean",
        },
        "RF Classifier Select From Model": {
            "percent_features": 1.0,
            "number_features": len(X.columns),
            "n_estimators": 20,
        },
        "Logistic Regression Classifier": {"penalty": "l2", "C": 1.0, "n_jobs": 1},
    }

    clf = logistic_regression_binary_pipeline.new(parameters)
    clf.fit(X, y)
    assert len(clf.feature_importance) == len(X.columns)
    assert not clf.feature_importance.isnull().all().all()
    assert sorted(clf.feature_importance["feature"]) == sorted(col_names)


def test_nonlinear_feature_importance_has_feature_names(
    X_y_binary, nonlinear_binary_pipeline
):
    X, y = X_y_binary
    col_names = ["col_{}".format(i) for i in range(len(X[0]))]
    X = pd.DataFrame(X, columns=col_names)
    parameters = {
        "Imputer": {
            "categorical_impute_strategy": "most_frequent",
            "numeric_impute_strategy": "mean",
        },
        "Logistic Regression Classifier": {"penalty": "l2", "C": 1.0, "n_jobs": 1},
    }

    clf = nonlinear_binary_pipeline.new(parameters=parameters)
    clf.fit(X, y)
    assert len(clf.feature_importance) == 2
    assert not clf.feature_importance.isnull().all().all()
    assert sorted(clf.feature_importance["feature"]) == [
        "Col 1 Elastic Net.x",
        "Col 1 Random Forest.x",
    ]


@pytest.mark.parametrize(
    "problem_type",
    [ProblemTypes.BINARY, ProblemTypes.MULTICLASS, ProblemTypes.REGRESSION],
)
def test_feature_importance_has_feature_names_xgboost(
    problem_type, has_minimal_dependencies, X_y_regression, X_y_binary, X_y_multi
):
    # Testing that we store the original feature names since we map to numeric values for XGBoost
    if has_minimal_dependencies:
        pytest.skip("Skipping because XGBoost not installed for minimal dependencies")
    if problem_type == ProblemTypes.REGRESSION:
        pipeline = RegressionPipeline(
            component_graph=["Simple Imputer", "XGBoost Regressor"],
            parameters={"XGBoost Regressor": {"nthread": 1}},
        )
        X, y = X_y_regression
    elif problem_type == ProblemTypes.BINARY:
        pipeline = BinaryClassificationPipeline(
            component_graph=["Simple Imputer", "XGBoost Classifier"],
            parameters={"XGBoost Classifier": {"nthread": 1}},
        )
        X, y = X_y_binary
    elif problem_type == ProblemTypes.MULTICLASS:
        pipeline = MulticlassClassificationPipeline(
            component_graph=["Simple Imputer", "XGBoost Classifier"],
            parameters={"XGBoost Classifier": {"nthread": 1}},
        )
        X, y = X_y_multi

    X = pd.DataFrame(X)
    X = X.rename(columns={col_name: f"<[{col_name}]" for col_name in X.columns.values})
    col_names = X.columns.values
    pipeline.fit(X, y)
    assert len(pipeline.feature_importance) == len(X.columns)
    assert not pipeline.feature_importance.isnull().all().all()
    assert sorted(pipeline.feature_importance["feature"]) == sorted(col_names)


def test_component_not_found():
    with pytest.raises(MissingComponentError, match="was not found"):
        BinaryClassificationPipeline(
            component_graph=[
                "Imputer",
                "One Hot Encoder",
                "This Component Does Not Exist",
                "Standard Scaler",
                "Logistic Regression Classifier",
            ]
        )


def test_get_default_parameters(logistic_regression_binary_pipeline):
    expected_defaults = {
        "Label Encoder": {"positive_label": None},
        "Imputer": {
            "categorical_impute_strategy": "most_frequent",
            "numeric_impute_strategy": "mean",
            "categorical_fill_value": None,
            "numeric_fill_value": None,
        },
        "One Hot Encoder": {
            "top_n": 10,
            "features_to_encode": None,
            "categories": None,
            "drop": "if_binary",
            "handle_unknown": "ignore",
            "handle_missing": "error",
        },
        "Logistic Regression Classifier": {
            "penalty": "l2",
            "C": 1.0,
            "n_jobs": -1,
            "multi_class": "auto",
            "solver": "lbfgs",
        },
    }
    assert (
        logistic_regression_binary_pipeline.component_graph.default_parameters
        == expected_defaults
    )


@pytest.mark.parametrize("data_type", ["li", "np", "pd", "ww"])
@pytest.mark.parametrize("problem_type", [ProblemTypes.BINARY, ProblemTypes.MULTICLASS])
@pytest.mark.parametrize(
    "target_type",
    [
        "int16",
        "int32",
        "int64",
        "float16",
        "float32",
        "float64",
        "bool",
        "category",
        "object",
    ],
)
def test_targets_data_types_classification_pipelines(
    breast_cancer_local,
    wine_local,
    data_type,
    problem_type,
    target_type,
    all_binary_pipeline_classes,
    all_binary_pipeline_classes_with_encoder,
    make_data_type,
    all_multiclass_pipeline_classes,
    all_multiclass_pipeline_classes_with_encoder,
    helper_functions,
):
    if data_type == "np" and target_type in ["Int64", "boolean"]:
        pytest.skip(
            "Skipping test where data type is numpy and target type is nullable dtype"
        )

    if problem_type == ProblemTypes.BINARY:
        objective = "Log Loss Binary"
        pipeline_classes = all_binary_pipeline_classes
        if target_type in ["category", "object"]:
            pipeline_classes = all_binary_pipeline_classes_with_encoder

        X, y = breast_cancer_local
        if "bool" in target_type:
            y = y.map({"malignant": False, "benign": True})
    elif problem_type == ProblemTypes.MULTICLASS:
        if "bool" in target_type:
            pytest.skip(
                "Skipping test where problem type is multiclass but target type is boolean"
            )
        objective = "Log Loss Multiclass"
        pipeline_classes = all_multiclass_pipeline_classes

        if target_type in ["category", "object"]:
            pipeline_classes = all_multiclass_pipeline_classes_with_encoder
        X, y = wine_local

    # Update target types as necessary
    unique_vals = y.unique()

    if "int" in target_type.lower():
        unique_vals = y.unique()
        y = y.map({unique_vals[i]: int(i) for i in range(len(unique_vals))})
    elif "float" in target_type.lower():
        unique_vals = y.unique()
        y = y.map({unique_vals[i]: float(i) for i in range(len(unique_vals))})
    if target_type == "category":
        y = pd.Series(pd.Categorical(y))
    else:
        y = y.astype(target_type)
    unique_vals = y.unique()

    X = make_data_type(data_type, X)
    y = make_data_type(data_type, y)

    for pipeline in pipeline_classes:
        pipeline.fit(X, y)
        predictions = pipeline.predict(X, objective)
        assert set(predictions.unique()).issubset(unique_vals)
        predict_proba = pipeline.predict_proba(X)
        assert set(predict_proba.columns) == set(unique_vals)


@pytest.mark.parametrize(
    "problem_type",
    [ProblemTypes.BINARY, ProblemTypes.MULTICLASS, ProblemTypes.REGRESSION],
)
def test_pipeline_not_fitted_error(
    problem_type,
    X_y_binary,
    X_y_multi,
    X_y_regression,
    logistic_regression_binary_pipeline,
    logistic_regression_multiclass_pipeline,
    linear_regression_pipeline,
):
    if problem_type == ProblemTypes.BINARY:
        X, y = X_y_binary
        clf = logistic_regression_binary_pipeline
    elif problem_type == ProblemTypes.MULTICLASS:
        X, y = X_y_multi
        clf = logistic_regression_multiclass_pipeline
    elif problem_type == ProblemTypes.REGRESSION:
        X, y = X_y_regression
        clf = linear_regression_pipeline

    with pytest.raises(PipelineNotYetFittedError):
        clf.predict(X)
    with pytest.raises(PipelineNotYetFittedError):
        clf.feature_importance

    if is_classification(problem_type):
        with pytest.raises(PipelineNotYetFittedError):
            clf.predict_proba(X)

    clf.fit(X, y)

    if is_classification(problem_type):
        to_patch = "evalml.pipelines.ClassificationPipeline._predict"
        if problem_type == ProblemTypes.BINARY:
            to_patch = "evalml.pipelines.BinaryClassificationPipeline._predict"
        with patch(to_patch) as mock_predict:
            clf.predict(X)
            mock_predict.assert_called()
            _, kwargs = mock_predict.call_args
            assert kwargs["objective"] is None

            mock_predict.reset_mock()
            clf.predict(X, "Log Loss Binary")
            mock_predict.assert_called()
            _, kwargs = mock_predict.call_args
            assert kwargs["objective"] is not None

            mock_predict.reset_mock()
            clf.predict(X, objective="Log Loss Binary")
            mock_predict.assert_called()
            _, kwargs = mock_predict.call_args
            assert kwargs["objective"] is not None

        clf.predict_proba(X)
    else:
        clf.predict(X)
    clf.feature_importance


@patch("evalml.pipelines.PipelineBase.fit")
@pytest.mark.parametrize(
    "problem_type",
    [ProblemTypes.BINARY, ProblemTypes.MULTICLASS, ProblemTypes.REGRESSION],
)
def test_nonlinear_pipeline_not_fitted_error(
    mock_fit,
    problem_type,
    X_y_binary,
    X_y_multi,
    X_y_regression,
    nonlinear_binary_pipeline,
    nonlinear_multiclass_pipeline,
    nonlinear_regression_pipeline,
):
    if problem_type == ProblemTypes.BINARY:
        X, y = X_y_binary
        clf = nonlinear_binary_pipeline
    elif problem_type == ProblemTypes.MULTICLASS:
        X, y = X_y_multi
        clf = nonlinear_multiclass_pipeline
    elif problem_type == ProblemTypes.REGRESSION:
        X, y = X_y_regression
        clf = nonlinear_regression_pipeline

    with pytest.raises(PipelineNotYetFittedError):
        clf.predict(X)
    with pytest.raises(PipelineNotYetFittedError):
        clf.feature_importance

    if problem_type in [ProblemTypes.BINARY, ProblemTypes.MULTICLASS]:
        with pytest.raises(PipelineNotYetFittedError):
            clf.predict_proba(X)

    clf.fit(X, y)
    if problem_type in [ProblemTypes.BINARY, ProblemTypes.MULTICLASS]:
        with patch("evalml.pipelines.ClassificationPipeline.predict") as mock_predict:
            clf.predict(X)
            mock_predict.assert_called()
        with patch(
            "evalml.pipelines.ClassificationPipeline.predict_proba"
        ) as mock_predict_proba:
            clf.predict_proba(X)
            mock_predict_proba.assert_called()
    else:
        with patch("evalml.pipelines.RegressionPipeline.predict") as mock_predict:
            clf.predict(X)
            mock_predict.assert_called()
    clf.feature_importance


@pytest.mark.parametrize(
    "pipeline_class",
    [
        BinaryClassificationPipeline,
        MulticlassClassificationPipeline,
        RegressionPipeline,
    ],
)
def test_pipeline_equality_different_attributes(pipeline_class):
    # Tests that two classes which are equivalent are not equal
    if pipeline_class in [
        BinaryClassificationPipeline,
        MulticlassClassificationPipeline,
    ]:
        final_estimator = "Random Forest Classifier"
    else:
        final_estimator = "Random Forest Regressor"

    class MockPipeline(pipeline_class):
        custom_name = "Mock Pipeline"
        component_graph = ["Imputer", final_estimator]

        def __init__(self, parameters, random_seed=0):
            super().__init__(
                self.component_graph,
                parameters=parameters,
                custom_name=self.custom_name,
                random_seed=random_seed,
            )

    class MockPipelineWithADifferentClassName(pipeline_class):
        custom_name = "Mock Pipeline"
        component_graph = ["Imputer", final_estimator]

        def __init__(self, parameters, random_seed=0):
            super().__init__(
                self.component_graph,
                parameters=parameters,
                custom_name=self.custom_name,
                random_seed=random_seed,
            )

    assert MockPipeline(parameters={}) != MockPipelineWithADifferentClassName(
        parameters={}
    )


@pytest.mark.parametrize(
    "pipeline_class",
    [
        BinaryClassificationPipeline,
        MulticlassClassificationPipeline,
        RegressionPipeline,
    ],
)
def test_pipeline_equality_subclasses(pipeline_class):
    if pipeline_class in [
        BinaryClassificationPipeline,
        MulticlassClassificationPipeline,
    ]:
        final_estimator = "Random Forest Classifier"
    else:
        final_estimator = "Random Forest Regressor"

    component_list = ["Imputer", final_estimator]

    class MockPipeline(pipeline_class):
        custom_name = "Mock Pipeline"
        component_graph = component_list

        def __init__(self, parameters, random_seed=0):
            super().__init__(
                self.component_graph,
                parameters=parameters,
                custom_name=self.custom_name,
                random_seed=random_seed,
            )

    assert MockPipeline(parameters={}) != pipeline_class(component_list, parameters={})


@pytest.mark.parametrize(
    "pipeline_class",
    [
        BinaryClassificationPipeline,
        MulticlassClassificationPipeline,
        RegressionPipeline,
    ],
)
@patch("evalml.pipelines.ComponentGraph.fit")
def test_pipeline_equality(
    mock_fit, pipeline_class, X_y_based_on_pipeline_or_problem_type
):
    if pipeline_class in [
        BinaryClassificationPipeline,
        MulticlassClassificationPipeline,
    ]:
        final_estimator = "Random Forest Classifier"
    else:
        final_estimator = "Random Forest Regressor"

    parameters = {
        "Imputer": {
            "categorical_impute_strategy": "most_frequent",
            "numeric_impute_strategy": "mean",
        }
    }

    different_parameters = {
        "Imputer": {
            "categorical_impute_strategy": "constant",
            "numeric_impute_strategy": "mean",
        }
    }

    class MockPipeline(pipeline_class):
        custom_name = "Mock Pipeline"
        component_graph = ["Imputer", final_estimator]

        def __init__(self, parameters, random_seed=0):
            super().__init__(
                self.component_graph,
                parameters=parameters,
                custom_name=self.custom_name,
                random_seed=random_seed,
            )

    # Test self-equality
    mock_pipeline = MockPipeline(parameters={})
    assert mock_pipeline == mock_pipeline

    # Test defaults
    assert MockPipeline(parameters={}) == MockPipeline(parameters={})

    # Test random_seed
    assert MockPipeline(parameters={}, random_seed=10) == MockPipeline(
        parameters={}, random_seed=10
    )
    assert MockPipeline(parameters={}, random_seed=10) != MockPipeline(
        parameters={}, random_seed=0
    )

    # Test parameters
    assert MockPipeline(parameters=parameters) != MockPipeline(
        parameters=different_parameters
    )

    # Test fitted equality
    X, y = X_y_based_on_pipeline_or_problem_type(pipeline_class)

    mock_pipeline.fit(X, y)
    assert mock_pipeline != MockPipeline(parameters={})

    mock_pipeline_equal = MockPipeline(parameters={})
    mock_pipeline_equal.fit(X, y)
    assert mock_pipeline == mock_pipeline_equal

    # Test fitted equality: same data but different target names are not equal
    mock_pipeline_different_target_name = MockPipeline(parameters={})
    mock_pipeline_different_target_name.fit(
        X, y=pd.Series(y, name="target with a name")
    )
    assert mock_pipeline != mock_pipeline_different_target_name


@pytest.mark.parametrize(
    "pipeline_class",
    [
        BinaryClassificationPipeline,
        MulticlassClassificationPipeline,
        RegressionPipeline,
    ],
)
def test_nonlinear_pipeline_equality(pipeline_class):
    if pipeline_class in [
        BinaryClassificationPipeline,
        MulticlassClassificationPipeline,
    ]:
        final_estimator = "Random Forest Classifier"
    else:
        final_estimator = "Random Forest Regressor"

    parameters = {
        "Imputer": {
            "categorical_impute_strategy": "most_frequent",
            "numeric_impute_strategy": "mean",
        },
        "OHE_1": {"top_n": 5},
    }

    different_parameters = {
        "Imputer": {
            "categorical_impute_strategy": "constant",
            "numeric_impute_strategy": "mean",
        },
        "OHE_2": {
            "top_n": 7,
        },
    }

    class MockPipeline(pipeline_class):
        custom_name = "Mock Pipeline"
        component_graph = {
            "Imputer": ["Imputer", "X", "y"],
            "OHE_1": ["One Hot Encoder", "Imputer.x", "y"],
            "OHE_2": ["One Hot Encoder", "Imputer.x", "y"],
            "Estimator": [final_estimator, "OHE_1.x", "OHE_2.x", "y"],
        }

        def __init__(self, parameters, random_seed=0):
            super().__init__(
                self.component_graph,
                parameters=parameters,
                custom_name=self.custom_name,
                random_seed=random_seed,
            )

        def fit(self, X, y=None):
            return self

    # Test self-equality
    mock_pipeline = MockPipeline(parameters={})
    assert mock_pipeline == mock_pipeline

    # Test defaults
    assert MockPipeline(parameters={}) == MockPipeline(parameters={})

    # Test random_seed
    assert MockPipeline(parameters={}, random_seed=10) == MockPipeline(
        parameters={}, random_seed=10
    )
    assert MockPipeline(parameters={}, random_seed=10) != MockPipeline(
        parameters={}, random_seed=0
    )

    # Test parameters
    assert MockPipeline(parameters=parameters) != MockPipeline(
        parameters=different_parameters
    )

    # Test fitted equality
    X = pd.DataFrame({})
    mock_pipeline.fit(X)
    assert mock_pipeline != MockPipeline(parameters={})

    mock_pipeline_equal = MockPipeline(parameters={})
    mock_pipeline_equal.fit(X)
    assert mock_pipeline == mock_pipeline_equal


@pytest.mark.parametrize(
    "problem_type",
    [ProblemTypes.BINARY, ProblemTypes.MULTICLASS, ProblemTypes.REGRESSION],
)
def test_pipeline_equality_different_fitted_data(
    problem_type,
    X_y_binary,
    X_y_multi,
    X_y_regression,
    linear_regression_pipeline,
    logistic_regression_binary_pipeline,
    logistic_regression_multiclass_pipeline,
):
    # Test fitted on different data
    if problem_type == ProblemTypes.BINARY:
        pipeline = logistic_regression_binary_pipeline
        X, y = X_y_binary
    elif problem_type == ProblemTypes.MULTICLASS:
        pipeline = logistic_regression_multiclass_pipeline
        X, y = X_y_multi
    elif problem_type == ProblemTypes.REGRESSION:
        pipeline = linear_regression_pipeline
        X, y = X_y_regression

    pipeline_diff_data = pipeline.clone()
    assert pipeline == pipeline_diff_data

    pipeline.fit(X, y)
    # Add new column to data to make it different
    X = np.append(X, np.zeros((len(X), 1)), axis=1)
    pipeline_diff_data.fit(X, y)

    assert pipeline != pipeline_diff_data


def test_pipeline_str_equivalent_to_custom_name():
    classification_component_graph = ["Imputer", "Random Forest Classifier"]
    regression_component_graph = ["Imputer", "Random Forest Regressor"]

    binary_pipeline = BinaryClassificationPipeline(
        classification_component_graph, custom_name="Mock Binary Pipeline"
    )
    multiclass_pipeline = MulticlassClassificationPipeline(
        classification_component_graph, custom_name="Mock Multiclass Pipeline"
    )
    regression_pipeline = RegressionPipeline(
        regression_component_graph, custom_name="Mock Regression Pipeline"
    )

    assert str(binary_pipeline) == "Mock Binary Pipeline"
    assert str(multiclass_pipeline) == "Mock Multiclass Pipeline"
    assert str(regression_pipeline) == "Mock Regression Pipeline"


@pytest.mark.parametrize(
    "pipeline_class",
    [
        BinaryClassificationPipeline,
        MulticlassClassificationPipeline,
        RegressionPipeline,
    ],
)
def test_pipeline_repr(pipeline_class):
    if pipeline_class in [
        BinaryClassificationPipeline,
        MulticlassClassificationPipeline,
    ]:
        final_estimator = "Random Forest Classifier"
    else:
        final_estimator = "Random Forest Regressor"

    custom_name = "Mock Pipeline"
    component_graph = ["Imputer", final_estimator]
    component_graph_str = f"{{'Imputer': ['Imputer', 'X', 'y'], '{final_estimator}': ['{final_estimator}', 'Imputer.x', 'y']}}"

    pipeline = pipeline_class(component_graph=component_graph, custom_name=custom_name)
    expected_repr = (
        f"pipeline = {pipeline_class.__name__}(component_graph={component_graph_str}, "
        f"parameters={{'Imputer':{{'categorical_impute_strategy': 'most_frequent', 'numeric_impute_strategy': 'mean', 'categorical_fill_value': None, 'numeric_fill_value': None}}, '{final_estimator}':{{'n_estimators': 100, 'max_depth': 6, 'n_jobs': -1}}}}, "
        "custom_name='Mock Pipeline', random_seed=0)"
    )
    assert repr(pipeline) == expected_repr

    pipeline_with_parameters = pipeline_class(
        component_graph=component_graph,
        parameters={"Imputer": {"numeric_fill_value": 42}},
        custom_name=custom_name,
    )
    expected_repr = (
        f"pipeline = {pipeline_class.__name__}(component_graph={component_graph_str}, "
        f"parameters={{'Imputer':{{'categorical_impute_strategy': 'most_frequent', 'numeric_impute_strategy': 'mean', 'categorical_fill_value': None, 'numeric_fill_value': 42}}, '{final_estimator}':{{'n_estimators': 100, 'max_depth': 6, 'n_jobs': -1}}}}, "
        "custom_name='Mock Pipeline', random_seed=0)"
    )
    assert repr(pipeline_with_parameters) == expected_repr

    pipeline_with_inf_parameters = pipeline_class(
        component_graph=component_graph,
        parameters={
            "Imputer": {
                "numeric_fill_value": float("inf"),
                "categorical_fill_value": np.inf,
            }
        },
    )
    expected_repr = (
        f"pipeline = {pipeline_class.__name__}(component_graph={component_graph_str}, "
        f"parameters={{'Imputer':{{'categorical_impute_strategy': 'most_frequent', 'numeric_impute_strategy': 'mean', 'categorical_fill_value': float('inf'), 'numeric_fill_value': float('inf')}}, '{final_estimator}':{{'n_estimators': 100, 'max_depth': 6, 'n_jobs': -1}}}}, random_seed=0)"
    )
    assert repr(pipeline_with_inf_parameters) == expected_repr

    pipeline_with_nan_parameters = pipeline_class(
        component_graph=component_graph,
        parameters={
            "Imputer": {
                "numeric_fill_value": float("nan"),
                "categorical_fill_value": np.nan,
            }
        },
    )
    expected_repr = (
        f"pipeline = {pipeline_class.__name__}(component_graph={component_graph_str}, "
        f"parameters={{'Imputer':{{'categorical_impute_strategy': 'most_frequent', 'numeric_impute_strategy': 'mean', 'categorical_fill_value': np.nan, 'numeric_fill_value': np.nan}}, '{final_estimator}':{{'n_estimators': 100, 'max_depth': 6, 'n_jobs': -1}}}}, random_seed=0)"
    )
    assert repr(pipeline_with_nan_parameters) == expected_repr


@pytest.mark.parametrize(
    "pipeline_class",
    [
        BinaryClassificationPipeline,
        MulticlassClassificationPipeline,
        RegressionPipeline,
    ],
)
def test_nonlinear_pipeline_repr(pipeline_class):
    if pipeline_class in [
        BinaryClassificationPipeline,
        MulticlassClassificationPipeline,
    ]:
        final_estimator = "Random Forest Classifier"
    else:
        final_estimator = "Random Forest Regressor"

    custom_name = "Mock Pipeline"
    component_graph = {
        "Imputer": ["Imputer", "X", "y"],
        "OHE_1": ["One Hot Encoder", "Imputer.x", "y"],
        "OHE_2": ["One Hot Encoder", "Imputer.x", "y"],
        "Estimator": [final_estimator, "OHE_1.x", "OHE_2.x", "y"],
    }

    pipeline = pipeline_class(component_graph=component_graph, custom_name=custom_name)
    component_graph_str = f"{{'Imputer': ['Imputer', 'X', 'y'], 'OHE_1': ['One Hot Encoder', 'Imputer.x', 'y'], 'OHE_2': ['One Hot Encoder', 'Imputer.x', 'y'], 'Estimator': ['{final_estimator}', 'OHE_1.x', 'OHE_2.x', 'y']}}"
    expected_repr = (
        f"pipeline = {pipeline_class.__name__}(component_graph={component_graph_str}, "
        "parameters={'Imputer':{'categorical_impute_strategy': 'most_frequent', 'numeric_impute_strategy': 'mean', 'categorical_fill_value': None, 'numeric_fill_value': None}, "
        "'OHE_1':{'top_n': 10, 'features_to_encode': None, 'categories': None, 'drop': 'if_binary', 'handle_unknown': 'ignore', 'handle_missing': 'error'}, "
        "'OHE_2':{'top_n': 10, 'features_to_encode': None, 'categories': None, 'drop': 'if_binary', 'handle_unknown': 'ignore', 'handle_missing': 'error'}, "
        "'Estimator':{'n_estimators': 100, 'max_depth': 6, 'n_jobs': -1}}, custom_name='Mock Pipeline', random_seed=0)"
    )
    assert repr(pipeline) == expected_repr

    pipeline_with_parameters = pipeline_class(
        component_graph=component_graph,
        custom_name=custom_name,
        parameters={"Imputer": {"numeric_fill_value": 42}},
    )
    expected_repr = (
        f"pipeline = {pipeline_class.__name__}(component_graph={component_graph_str}, "
        "parameters={'Imputer':{'categorical_impute_strategy': 'most_frequent', 'numeric_impute_strategy': 'mean', 'categorical_fill_value': None, 'numeric_fill_value': 42}, "
        "'OHE_1':{'top_n': 10, 'features_to_encode': None, 'categories': None, 'drop': 'if_binary', 'handle_unknown': 'ignore', 'handle_missing': 'error'}, "
        "'OHE_2':{'top_n': 10, 'features_to_encode': None, 'categories': None, 'drop': 'if_binary', 'handle_unknown': 'ignore', 'handle_missing': 'error'}, "
        "'Estimator':{'n_estimators': 100, 'max_depth': 6, 'n_jobs': -1}}, custom_name='Mock Pipeline', random_seed=0)"
    )
    assert repr(pipeline_with_parameters) == expected_repr

    pipeline_with_inf_parameters = pipeline_class(
        component_graph=component_graph,
        custom_name=custom_name,
        parameters={
            "Imputer": {
                "numeric_fill_value": float("inf"),
                "categorical_fill_value": np.inf,
            }
        },
    )
    expected_repr = (
        f"pipeline = {pipeline_class.__name__}(component_graph={component_graph_str}, "
        "parameters={'Imputer':{'categorical_impute_strategy': 'most_frequent', 'numeric_impute_strategy': 'mean', 'categorical_fill_value': float('inf'), 'numeric_fill_value': float('inf')}, "
        "'OHE_1':{'top_n': 10, 'features_to_encode': None, 'categories': None, 'drop': 'if_binary', 'handle_unknown': 'ignore', 'handle_missing': 'error'}, "
        "'OHE_2':{'top_n': 10, 'features_to_encode': None, 'categories': None, 'drop': 'if_binary', 'handle_unknown': 'ignore', 'handle_missing': 'error'}, "
        "'Estimator':{'n_estimators': 100, 'max_depth': 6, 'n_jobs': -1}}, custom_name='Mock Pipeline', random_seed=0)"
    )
    assert repr(pipeline_with_inf_parameters) == expected_repr

    pipeline_with_nan_parameters = pipeline_class(
        component_graph=component_graph,
        custom_name=custom_name,
        parameters={
            "Imputer": {
                "numeric_fill_value": float("nan"),
                "categorical_fill_value": np.nan,
            }
        },
    )
    expected_repr = (
        f"pipeline = {pipeline_class.__name__}(component_graph={component_graph_str}, "
        "parameters={'Imputer':{'categorical_impute_strategy': 'most_frequent', 'numeric_impute_strategy': 'mean', 'categorical_fill_value': np.nan, 'numeric_fill_value': np.nan}, "
        "'OHE_1':{'top_n': 10, 'features_to_encode': None, 'categories': None, 'drop': 'if_binary', 'handle_unknown': 'ignore', 'handle_missing': 'error'}, "
        "'OHE_2':{'top_n': 10, 'features_to_encode': None, 'categories': None, 'drop': 'if_binary', 'handle_unknown': 'ignore', 'handle_missing': 'error'}, "
        "'Estimator':{'n_estimators': 100, 'max_depth': 6, 'n_jobs': -1}}, custom_name='Mock Pipeline', random_seed=0)"
    )
    assert repr(pipeline_with_nan_parameters) == expected_repr


@pytest.mark.parametrize("problem_type", ProblemTypes.all_problem_types)
def test_predict_has_input_target_name(
    problem_type,
    X_y_binary,
    X_y_multi,
    X_y_regression,
    ts_data,
    ts_data_binary,
    ts_data_multi,
    logistic_regression_binary_pipeline,
    logistic_regression_multiclass_pipeline,
    linear_regression_pipeline,
    time_series_regression_pipeline_class,
    time_series_binary_classification_pipeline_class,
    time_series_multiclass_classification_pipeline_class,
):
    if problem_type == ProblemTypes.BINARY:
        X, y = X_y_binary
        clf = logistic_regression_binary_pipeline

    elif problem_type == ProblemTypes.MULTICLASS:
        X, y = X_y_multi
        clf = logistic_regression_multiclass_pipeline

    elif problem_type == ProblemTypes.REGRESSION:
        X, y = X_y_regression
        clf = linear_regression_pipeline

    elif problem_type == ProblemTypes.TIME_SERIES_REGRESSION:
        X, y = ts_data
        X_validation = X[29:31]
        X, y = X[:29], y[:29]
        clf = time_series_regression_pipeline_class(
            parameters={
                "pipeline": {
                    "gap": 0,
                    "max_delay": 0,
                    "time_index": "date",
                    "forecast_horizon": 2,
                },
                "Time Series Featurizer": {
                    "gap": 0,
                    "max_delay": 0,
                    "forecast_horizon": 2,
                    "time_index": "date",
                },
            }
        )
    elif problem_type == ProblemTypes.TIME_SERIES_BINARY:
        X, y = ts_data_binary
        X_validation = X[29:31]
        X, y = X[:29], y[:29]
        clf = time_series_binary_classification_pipeline_class(
            parameters={
                "Logistic Regression Classifier": {"n_jobs": 1},
                "Time Series Featurizer": {
                    "gap": 0,
                    "max_delay": 0,
                    "forecast_horizon": 2,
                    "time_index": "date",
                },
                "pipeline": {
                    "gap": 0,
                    "max_delay": 0,
                    "time_index": "date",
                    "forecast_horizon": 2,
                },
            }
        )
    elif problem_type == ProblemTypes.TIME_SERIES_MULTICLASS:
        X, y = ts_data_multi
        X_validation = X[29:31]
        X, y = X[:29], y[:29]
        clf = time_series_multiclass_classification_pipeline_class(
            parameters={
                "Logistic Regression Classifier": {"n_jobs": 1},
                "Time Series Featurizer": {
                    "gap": 0,
                    "max_delay": 0,
                    "forecast_horizon": 2,
                    "time_index": "date",
                },
                "pipeline": {
                    "gap": 0,
                    "max_delay": 0,
                    "time_index": "date",
                    "forecast_horizon": 2,
                },
            }
        )
    y = pd.Series(y, name="test target name")
    clf.fit(X, y)
    if is_time_series(problem_type):
        predictions = clf.predict(X_validation, None, X, y)
    else:
        predictions = clf.predict(X)
    assert predictions.name == "test target name"


def test_linear_pipeline_iteration(logistic_regression_binary_pipeline):
    expected_order = [
        LabelEncoder(),
        Imputer(),
        OneHotEncoder(),
        StandardScaler(),
        LogisticRegressionClassifier(n_jobs=1),
    ]

    order = [c for c in logistic_regression_binary_pipeline]
    order_again = [c for c in logistic_regression_binary_pipeline]

    assert order == expected_order
    assert order_again == expected_order

    expected_order_params = [
        LabelEncoder(),
        Imputer(numeric_impute_strategy="median"),
        OneHotEncoder(top_n=2),
        StandardScaler(),
        LogisticRegressionClassifier(),
    ]

    pipeline = logistic_regression_binary_pipeline.new(
        {
            "One Hot Encoder": {"top_n": 2},
            "Imputer": {"numeric_impute_strategy": "median"},
        }
    )
    order_params = [c for c in pipeline]
    order_again_params = [c for c in pipeline]

    assert order_params == expected_order_params
    assert order_again_params == expected_order_params


def test_nonlinear_pipeline_iteration(nonlinear_binary_pipeline):
    expected_order = [
        Imputer(),
        OneHotEncoder(),
        ElasticNetClassifier(),
        OneHotEncoder(),
        RandomForestClassifier(),
        LogisticRegressionClassifier(n_jobs=1),
    ]

    order = [c for c in nonlinear_binary_pipeline]
    order_again = [c for c in nonlinear_binary_pipeline]

    assert order == expected_order
    assert order_again == expected_order

    expected_order_params = [
        Imputer(),
        OneHotEncoder(top_n=2),
        ElasticNetClassifier(),
        OneHotEncoder(top_n=5),
        RandomForestClassifier(),
        LogisticRegressionClassifier(),
    ]

    pipeline = nonlinear_binary_pipeline.new(
        {"OneHot_ElasticNet": {"top_n": 2}, "OneHot_RandomForest": {"top_n": 5}}
    )
    order_params = [c for c in pipeline]
    order_again_params = [c for c in pipeline]

    assert order_params == expected_order_params
    assert order_again_params == expected_order_params


def test_linear_getitem(logistic_regression_binary_pipeline):
    pipeline = logistic_regression_binary_pipeline.new(
        {"One Hot Encoder": {"top_n": 4}}
    )

    assert pipeline[0] == LabelEncoder()
    assert pipeline[1] == Imputer()
    assert pipeline[2] == OneHotEncoder(top_n=4)
    assert pipeline[3] == StandardScaler()
    assert pipeline[4] == LogisticRegressionClassifier()

    assert pipeline["Label Encoder"] == LabelEncoder()
    assert pipeline["Imputer"] == Imputer()
    assert pipeline["One Hot Encoder"] == OneHotEncoder(top_n=4)
    assert pipeline["Standard Scaler"] == StandardScaler()
    assert pipeline["Logistic Regression Classifier"] == LogisticRegressionClassifier()


def test_nonlinear_getitem(nonlinear_binary_pipeline):
    pipeline = nonlinear_binary_pipeline.new({"OneHot_RandomForest": {"top_n": 4}})

    assert pipeline[0] == Imputer()
    assert pipeline[1] == OneHotEncoder()
    assert pipeline[2] == ElasticNetClassifier()
    assert pipeline[3] == OneHotEncoder(top_n=4)
    assert pipeline[4] == RandomForestClassifier()
    assert pipeline[5] == LogisticRegressionClassifier()

    assert pipeline["Imputer"] == Imputer()
    assert pipeline["OneHot_ElasticNet"] == OneHotEncoder()
    assert pipeline["Elastic Net"] == ElasticNetClassifier()
    assert pipeline["OneHot_RandomForest"] == OneHotEncoder(top_n=4)
    assert pipeline["Random Forest"] == RandomForestClassifier()
    assert pipeline["Logistic Regression Classifier"] == LogisticRegressionClassifier()


def test_get_component(logistic_regression_binary_pipeline, nonlinear_binary_pipeline):
    pipeline = logistic_regression_binary_pipeline.new(
        {"One Hot Encoder": {"top_n": 4}}
    )

    assert pipeline.get_component("Imputer") == Imputer()
    assert pipeline.get_component("One Hot Encoder") == OneHotEncoder(top_n=4)
    assert pipeline.get_component("Standard Scaler") == StandardScaler()
    assert (
        pipeline.get_component("Logistic Regression Classifier")
        == LogisticRegressionClassifier()
    )

    pipeline = nonlinear_binary_pipeline.new({"OneHot_RandomForest": {"top_n": 4}})

    assert pipeline.get_component("Imputer") == Imputer()
    assert pipeline.get_component("OneHot_ElasticNet") == OneHotEncoder()
    assert pipeline.get_component("Elastic Net") == ElasticNetClassifier()
    assert pipeline.get_component("OneHot_RandomForest") == OneHotEncoder(top_n=4)
    assert pipeline.get_component("Random Forest") == RandomForestClassifier()
    assert (
        pipeline.get_component("Logistic Regression Classifier")
        == LogisticRegressionClassifier()
    )


@pytest.mark.parametrize("problem_type", ProblemTypes.all_problem_types)
def test_score_error_when_custom_objective_not_instantiated(
    problem_type,
    logistic_regression_binary_pipeline,
    dummy_multiclass_pipeline,
    dummy_regression_pipeline,
    X_y_binary,
    X_y_multi,
):
<<<<<<< HEAD
    X, y = X_y_binary
    pipeline = dummy_regression_pipeline_class({})
=======
    pipeline = dummy_regression_pipeline
>>>>>>> 02c20216
    if is_binary(problem_type):
        pipeline = logistic_regression_binary_pipeline
    elif is_multiclass(problem_type):
<<<<<<< HEAD
        pipeline = dummy_multiclass_pipeline_class({})
        X, y = X_y_multi
=======
        pipeline = dummy_multiclass_pipeline
>>>>>>> 02c20216

    pipeline.fit(X, y)
    msg = "Cannot pass cost benefit matrix as a string in pipeline.score. Instantiate first and then add it to the list of objectives."
    with pytest.raises(ObjectiveCreationError, match=msg):
        pipeline.score(X, y, objectives=["cost benefit matrix", "F1"])

    # Verify ObjectiveCreationError only raised when string matches an existing objective
    with pytest.raises(
        ObjectiveNotFoundError, match="cost benefit is not a valid Objective!"
    ):
        pipeline.score(X, y, objectives=["cost benefit", "F1"])

    # Verify no exception when objective properly specified
    if is_binary(problem_type):
        pipeline.score(X, y, objectives=[CostBenefitMatrix(1, 1, -1, -1), "F1"])


@pytest.mark.parametrize("is_time_series", [True, False])
def test_binary_pipeline_string_target_thresholding(
    is_time_series,
    make_data_type,
    time_series_binary_classification_pipeline_class,
    logistic_regression_binary_pipeline,
    X_y_binary,
):
    X, y = X_y_binary
    X = make_data_type("ww", X)
    y = ww.init_series(pd.Series([f"String value {i}" for i in y]), "Categorical")
    pipeline = logistic_regression_binary_pipeline
    if is_time_series:
        pipeline = time_series_binary_classification_pipeline_class(
            parameters={
                "pipeline": {
                    "gap": 0,
                    "max_delay": 1,
                    "time_index": "date",
                    "forecast_horizon": 3,
                },
                "Time Series Featurizer": {"time_index": "date"},
            }
        )

        X.ww["date"] = pd.Series(pd.date_range("2021-01-10", periods=X.shape[0]))

    X_train, y_train = X.ww.iloc[:80], y.ww.iloc[:80]
    X_validation, y_validation = X.ww.iloc[80:83], y.ww.iloc[80:83]
    objective = get_objective("F1", return_instance=True)

    pipeline.fit(X_train, y_train)
    assert pipeline.threshold is None
    pred_proba = (
        pipeline.predict_proba(X_validation, X_train, y_train).iloc[:, 1]
        if is_time_series
        else pipeline.predict_proba(X_validation).iloc[:, 1]
    )
    pipeline.optimize_threshold(X_validation, y_validation, pred_proba, objective)
    assert pipeline.threshold is not None


@patch("evalml.pipelines.components.LogisticRegressionClassifier.fit")
def test_undersampler_component_in_pipeline_fit(mock_fit):
    X = pd.DataFrame({"a": [i for i in range(1000)], "b": [i % 3 for i in range(1000)]})
    y = pd.Series([0] * 100 + [1] * 900)
    pipeline = BinaryClassificationPipeline(
        {
            "Imputer": ["Imputer", "X", "y"],
            "Undersampler": ["Undersampler", "Imputer.x", "y"],
            "Logistic Regression Classifier": [
                "Logistic Regression Classifier",
                "Undersampler.x",
                "Undersampler.y",
            ],
        }
    )
    pipeline.fit(X, y)
    # make sure we undersample to 500 values in the X and y
    assert len(mock_fit.call_args[0][0]) == 500
    assert all(mock_fit.call_args[0][1].value_counts().values == [400, 100])

    # balance the data
    y_balanced = pd.Series([0] * 400 + [1] * 600)
    pipeline.fit(X, y_balanced)
    assert len(mock_fit.call_args[0][0]) == 1000


def test_undersampler_component_in_pipeline_predict():
    X = pd.DataFrame({"a": [i for i in range(1000)], "b": [i % 3 for i in range(1000)]})
    y = pd.Series([0] * 100 + [1] * 900)
    pipeline = BinaryClassificationPipeline(
        {
            "Imputer": ["Imputer", "X", "y"],
            "Undersampler": ["Undersampler", "Imputer.x", "y"],
            "Logistic Regression Classifier": [
                "Logistic Regression Classifier",
                "Undersampler.x",
                "Undersampler.y",
            ],
        }
    )
    pipeline.fit(X, y)
    preds = pipeline.predict(X)
    assert len(preds) == 1000
    preds = pipeline.predict_proba(X)
    assert len(preds) == 1000


@pytest.mark.noncore_dependency
@patch("evalml.pipelines.components.LogisticRegressionClassifier.fit")
def test_oversampler_component_in_pipeline_fit(mock_fit):

    X = pd.DataFrame(
        {
            "a": [i for i in range(1000)],
            "b": [i % 3 for i in range(1000)],
            "c": [i % 7 for i in range(1, 1001)],
        }
    )
    X.ww.init(logical_types={"c": "Categorical"})
    y = pd.Series([0] * 100 + [1] * 900)
    pipeline = BinaryClassificationPipeline(
        {
            "Imputer": ["Imputer", "X", "y"],
            "Oversampler": ["Oversampler", "Imputer.x", "y"],
            "Logistic Regression Classifier": [
                "Logistic Regression Classifier",
                "Oversampler.x",
                "Oversampler.y",
            ],
        }
    )
    pipeline.fit(X, y)
    # make sure we oversample 0 to 225 values values in the X and y
    assert len(mock_fit.call_args[0][0]) == 1125
    assert all(mock_fit.call_args[0][1].value_counts().values == [900, 225])

    # balance the data
    y_balanced = pd.Series([0] * 400 + [1] * 600)
    pipeline.fit(X, y_balanced)
    assert len(mock_fit.call_args[0][0]) == 1000


@pytest.mark.noncore_dependency
def test_oversampler_component_in_pipeline_predict():
    X = pd.DataFrame(
        {
            "a": [i for i in range(1000)],
            "b": [i % 3 for i in range(1000)],
            "c": [i % 7 for i in range(1, 1001)],
        }
    )
    X.ww.init(logical_types={"c": "Categorical"})
    y = pd.Series([0] * 100 + [1] * 900)
    pipeline = BinaryClassificationPipeline(
        {
            "Imputer": ["Imputer", "X", "y"],
            "Oversampler": ["Oversampler", "Imputer.x", "y"],
            "Logistic Regression Classifier": [
                "Logistic Regression Classifier",
                "Oversampler.x",
                "Oversampler.y",
            ],
        }
    )
    pipeline.fit(X, y)
    preds = pipeline.predict(X)
    assert len(preds) == 1000
    preds = pipeline.predict_proba(X)
    assert len(preds) == 1000


@pytest.mark.parametrize(
    "pipeline_class",
    [
        BinaryClassificationPipeline,
        MulticlassClassificationPipeline,
        RegressionPipeline,
    ],
)
def test_pipeline_init_from_component_list(pipeline_class):
    if pipeline_class in [
        BinaryClassificationPipeline,
        MulticlassClassificationPipeline,
    ]:
        estimator = "Random Forest Classifier"
        estimator_class = RandomForestClassifier
    else:
        estimator = "Random Forest Regressor"
        estimator_class = RandomForestRegressor

    assert pipeline_class([estimator]).component_graph == ComponentGraph(
        {estimator: [estimator_class, "X", "y"]}
    )
    assert pipeline_class([Imputer]).component_graph == ComponentGraph(
        {"Imputer": [Imputer, "X", "y"]}
    )
    assert pipeline_class(
        [Imputer, OneHotEncoder, DropNullColumns]
    ).component_graph == ComponentGraph(
        {
            "Imputer": [Imputer, "X", "y"],
            "One Hot Encoder": [OneHotEncoder, "Imputer.x", "y"],
            "Drop Null Columns Transformer": [
                DropNullColumns,
                "One Hot Encoder.x",
                "y",
            ],
        }
    )

    # Test with component after estimator
    assert pipeline_class(
        [Imputer, estimator, Imputer]
    ).component_graph == ComponentGraph(
        {
            "Imputer": [Imputer, "X", "y"],
            estimator: [
                estimator_class,
                "Imputer.x",
                "y",
            ],
            "Imputer_2": [Imputer, f"{estimator}.x", "y"],
        }
    )


@pytest.mark.parametrize(
    "pipeline_class",
    [
        BinaryClassificationPipeline,
        MulticlassClassificationPipeline,
        RegressionPipeline,
    ],
)
def test_pipeline_init_from_component_list_with_duplicate_components(pipeline_class):
    if pipeline_class in [
        BinaryClassificationPipeline,
        MulticlassClassificationPipeline,
    ]:
        estimator = "Random Forest Classifier"
        estimator_class = RandomForestClassifier
    else:
        estimator = "Random Forest Regressor"
        estimator_class = RandomForestRegressor

    assert pipeline_class([estimator, estimator]).component_graph == ComponentGraph(
        {
            estimator: [estimator_class, "X", "y"],
            f"{estimator}_1": [
                estimator_class,
                f"{estimator}.x",
                "y",
            ],
        }
    )
    assert pipeline_class(
        [Imputer, Imputer, estimator_class]
    ).component_graph == ComponentGraph(
        {
            "Imputer": [Imputer, "X", "y"],
            "Imputer_1": [Imputer, "Imputer.x", "y"],
            estimator: [
                estimator_class,
                "Imputer_1.x",
                "y",
            ],
        }
    )


def test_make_component_dict_from_component_list():
    assert PipelineBase._make_component_dict_from_component_list(
        [RandomForestClassifier]
    ) == {"Random Forest Classifier": [RandomForestClassifier, "X", "y"]}
    assert PipelineBase._make_component_dict_from_component_list([Imputer]) == {
        "Imputer": [Imputer, "X", "y"]
    }
    assert PipelineBase._make_component_dict_from_component_list(
        [Imputer, OneHotEncoder, DropNullColumns]
    ) == {
        "Imputer": [Imputer, "X", "y"],
        "One Hot Encoder": [OneHotEncoder, "Imputer.x", "y"],
        "Drop Null Columns Transformer": [DropNullColumns, "One Hot Encoder.x", "y"],
    }

    # Test with component that modifies y (Target Imputer)
    assert PipelineBase._make_component_dict_from_component_list(
        [Imputer, OneHotEncoder, TargetImputer, RandomForestClassifier]
    ) == {
        "Imputer": [Imputer, "X", "y"],
        "One Hot Encoder": [OneHotEncoder, "Imputer.x", "y"],
        "Target Imputer": [TargetImputer, "One Hot Encoder.x", "y"],
        "Random Forest Classifier": [
            RandomForestClassifier,
            "One Hot Encoder.x",
            "Target Imputer.y",
        ],
    }

    # Test with component that modifies X and y (Undersampler)
    assert PipelineBase._make_component_dict_from_component_list(
        [
            Imputer,
            OneHotEncoder,
            TargetImputer,
            DropNullColumns,
            Undersampler,
            RandomForestClassifier,
        ]
    ) == {
        "Imputer": [Imputer, "X", "y"],
        "One Hot Encoder": [OneHotEncoder, "Imputer.x", "y"],
        "Target Imputer": [TargetImputer, "One Hot Encoder.x", "y"],
        "Drop Null Columns Transformer": [
            DropNullColumns,
            "One Hot Encoder.x",
            "Target Imputer.y",
        ],
        "Undersampler": [
            Undersampler,
            "Drop Null Columns Transformer.x",
            "Target Imputer.y",
        ],
        "Random Forest Classifier": [
            RandomForestClassifier,
            "Undersampler.x",
            "Undersampler.y",
        ],
    }

    # Test with component after estimator
    assert PipelineBase._make_component_dict_from_component_list(
        [Imputer, RandomForestClassifier, Imputer]
    ) == {
        "Imputer": [Imputer, "X", "y"],
        "Random Forest Classifier": [
            RandomForestClassifier,
            "Imputer.x",
            "y",
        ],
        "Imputer_2": [Imputer, "Random Forest Classifier.x", "y"],
    }


def test_make_component_dict_from_component_list_with_duplicate_names():
    assert PipelineBase._make_component_dict_from_component_list(
        [RandomForestClassifier, RandomForestClassifier]
    ) == {
        "Random Forest Classifier": [RandomForestClassifier, "X", "y"],
        "Random Forest Classifier_1": [
            RandomForestClassifier,
            "Random Forest Classifier.x",
            "y",
        ],
    }
    assert PipelineBase._make_component_dict_from_component_list(
        [Imputer, Imputer, RandomForestClassifier]
    ) == {
        "Imputer": [Imputer, "X", "y"],
        "Imputer_1": [Imputer, "Imputer.x", "y"],
        "Random Forest Classifier": [
            RandomForestClassifier,
            "Imputer_1.x",
            "y",
        ],
    }
    assert PipelineBase._make_component_dict_from_component_list(
        [TargetImputer, TargetImputer, RandomForestClassifier]
    ) == {
        "Target Imputer": [TargetImputer, "X", "y"],
        "Target Imputer_1": [TargetImputer, "X", "Target Imputer.y"],
        "Random Forest Classifier": [
            RandomForestClassifier,
            "X",
            "Target Imputer_1.y",
        ],
    }
    assert PipelineBase._make_component_dict_from_component_list(
        [Undersampler, Undersampler, RandomForestClassifier]
    ) == {
        "Undersampler": [Undersampler, "X", "y"],
        "Undersampler_1": [Undersampler, "Undersampler.x", "Undersampler.y"],
        "Random Forest Classifier": [
            RandomForestClassifier,
            "Undersampler_1.x",
            "Undersampler_1.y",
        ],
    }


def test_get_hyperparameter_ranges():
    pipeline = BinaryClassificationPipeline(
        component_graph=["Imputer", "Random Forest Classifier"]
    )
    custom_hyperparameters = {
        "One Hot Encoder": {"top_n": 3},
        "Imputer": {"numeric_impute_strategy": Categorical(["most_frequent", "mean"])},
        "Random Forest Classifier": {"n_estimators": Integer(150, 160)},
    }

    expected_ranges = {
        "Imputer": {
            "categorical_impute_strategy": ["most_frequent"],
            "numeric_impute_strategy": Categorical(
                categories=("most_frequent", "mean"), prior=None
            ),
        },
        "Random Forest Classifier": {
            "n_estimators": Integer(
                low=150, high=160, prior="uniform", transform="identity"
            ),
            "max_depth": Integer(low=1, high=10, prior="uniform", transform="identity"),
        },
    }
    hyperparameter_ranges = pipeline.get_hyperparameter_ranges(custom_hyperparameters)
    assert expected_ranges == hyperparameter_ranges


@pytest.mark.parametrize(
    "problem_type",
    [
        ProblemTypes.BINARY,
        ProblemTypes.MULTICLASS,
        ProblemTypes.REGRESSION,
    ],
)
def test_pipeline_predict_without_final_estimator(
    problem_type, make_data_type, X_y_based_on_pipeline_or_problem_type
):
    X, y = X_y_based_on_pipeline_or_problem_type(problem_type)

    X = make_data_type("ww", X)
    y = make_data_type("ww", y)
    pipeline_class = _get_pipeline_base_class(problem_type)
    pipeline = pipeline_class(
        component_graph={
            "Imputer": ["Imputer", "X", "y"],
            "OHE": ["One Hot Encoder", "Imputer.x", "y"],
        },
    )
    pipeline.fit(X, y)
    if is_classification(problem_type):
        with pytest.raises(
            ValueError,
            match=re.escape(
                "Cannot call predict_proba() on a component graph because the final component is not an Estimator."
            ),
        ):
            pipeline.predict_proba(X)

    with pytest.raises(
        ValueError,
        match=re.escape(
            "Cannot call predict() on a component graph because the final component is not an Estimator."
        ),
    ):
        pipeline.predict(X)


@patch("evalml.pipelines.components.Imputer.transform")
@patch("evalml.pipelines.components.OneHotEncoder.transform")
@pytest.mark.parametrize(
    "problem_type",
    [
        ProblemTypes.BINARY,
        ProblemTypes.MULTICLASS,
        ProblemTypes.REGRESSION,
    ],
)
def test_pipeline_transform(
    mock_ohe_transform,
    mock_imputer_transform,
    problem_type,
    X_y_based_on_pipeline_or_problem_type,
    make_data_type,
):
    component_graph = {
        "Imputer": ["Imputer", "X", "y"],
        "OHE": ["One Hot Encoder", "Imputer.x", "y"],
    }
    X, y = X_y_based_on_pipeline_or_problem_type(problem_type)

    X = make_data_type("ww", X)
    y = make_data_type("ww", y)
    mock_imputer_transform.return_value = X
    mock_ohe_transform.return_value = X
    pipeline_class = _get_pipeline_base_class(problem_type)

    pipeline = pipeline_class(component_graph=component_graph)
    pipeline.fit(X, y)
    transformed_X = pipeline.transform(X, y)
    assert_frame_equal(X, transformed_X)


@pytest.mark.parametrize(
    "problem_type",
    [
        ProblemTypes.BINARY,
        ProblemTypes.MULTICLASS,
        ProblemTypes.REGRESSION,
    ],
)
def test_pipeline_transform_with_final_estimator(
    problem_type, X_y_binary, X_y_multi, X_y_regression
):
    X, y = X_y_binary
    if problem_type == ProblemTypes.BINARY:
        pipeline = BinaryClassificationPipeline(
            component_graph=["Logistic Regression Classifier"],
            parameters={
                "Logistic Regression Classifier": {"n_jobs": 1},
            },
        )

    elif problem_type == ProblemTypes.MULTICLASS:
        X, y = X_y_multi
        pipeline = MulticlassClassificationPipeline(
            component_graph=["Logistic Regression Classifier"],
            parameters={
                "Logistic Regression Classifier": {"n_jobs": 1},
            },
        )
    elif problem_type == ProblemTypes.REGRESSION:
        X, y = X_y_regression
        pipeline = RegressionPipeline(
            component_graph=["Random Forest Regressor"],
            parameters={
                "Random Forest Regressor": {"n_jobs": 1},
            },
        )

    pipeline.fit(X, y)
    with pytest.raises(
        ValueError,
        match=re.escape(
            "Cannot call transform() on a component graph because the final component is not a Transformer."
        ),
    ):
        pipeline.transform(X, y)


@patch("evalml.pipelines.components.LogisticRegressionClassifier.fit")
def test_training_only_component_in_pipeline_fit(mock_fit, X_y_binary):
    X, y = X_y_binary
    pipeline = BinaryClassificationPipeline(
        {
            "Imputer": ["Imputer", "X", "y"],
            "Drop Rows Transformer": [DropRowsTransformer, "Imputer.x", "y"],
            "Logistic Regression Classifier": [
                "Logistic Regression Classifier",
                "Drop Rows Transformer.x",
                "Drop Rows Transformer.y",
            ],
        },
        parameters={"Drop Rows Transformer": {"indices_to_drop": [0, 9]}},
    )
    pipeline.fit(X, y)
    assert len(mock_fit.call_args[0][0]) == len(X) - 2


def test_training_only_component_in_pipeline_predict_and_transform_all_but_final(
    X_y_binary,
):
    # Test that calling predict() and `transform_all_but_final` will not evaluate any training-only transformations
    X, y = X_y_binary
    pipeline = BinaryClassificationPipeline(
        {
            "Imputer": ["Imputer", "X", "y"],
            "Drop Rows Transformer": [DropRowsTransformer, "Imputer.x", "y"],
            "Logistic Regression Classifier": [
                "Logistic Regression Classifier",
                "Drop Rows Transformer.x",
                "Drop Rows Transformer.y",
            ],
        },
        parameters={"Drop Rows Transformer": {"indices_to_drop": [9]}},
    )
    pipeline.fit(X, y)
    preds = pipeline.predict(X)
    assert len(preds) == len(X)
    preds = pipeline.predict_proba(X)
    assert len(preds) == len(X)
    estimator_features = pipeline.transform_all_but_final(X, y)
    assert len(estimator_features) == len(X)


def test_training_only_component_in_pipeline_transform(X_y_binary):
    # Test that calling transform() will evaluate all training-only transformations
    X, y = X_y_binary
    pipeline = BinaryClassificationPipeline(
        {
            "Imputer": ["Imputer", "X", "y"],
            "Drop Rows Transformer": [DropRowsTransformer, "Imputer.x", "y"],
        },
        parameters={"Drop Rows Transformer": {"indices_to_drop": [0, 9]}},
    )
    pipeline.fit(X, y)
    transformed = pipeline.transform(X)
    assert len(transformed) == len(X) - 2


def test_component_graph_pipeline():
    classification_cg = ComponentGraph(
        {
            "Imputer": ["Imputer", "X", "y"],
            "Undersampler": ["Undersampler", "Imputer.x", "y"],
            "Logistic Regression Classifier": [
                "Logistic Regression Classifier",
                "Undersampler.x",
                "Undersampler.y",
            ],
        }
    )

    regression_cg = ComponentGraph(
        {
            "Imputer": ["Imputer", "X", "y"],
            "Linear Regressor": [
                "Linear Regressor",
                "Imputer.x",
                "y",
            ],
        }
    )

    no_estimator_cg = ComponentGraph(
        {
            "Imputer": ["Imputer", "X", "y"],
            "Undersampler": ["Undersampler", "Imputer.x", "y"],
        }
    )

    assert (
        BinaryClassificationPipeline(classification_cg).component_graph
        == classification_cg
    )
    assert RegressionPipeline(regression_cg).component_graph == regression_cg
    assert (
        BinaryClassificationPipeline(no_estimator_cg).component_graph == no_estimator_cg
    )
    with pytest.raises(
        ValueError, match="Problem type regression not valid for this component graph"
    ):
        RegressionPipeline(classification_cg)


def test_component_graph_pipeline_initialized():
    component_graph1 = ComponentGraph(
        {
            "Imputer": ["Imputer", "X", "y"],
            "Undersampler": ["Undersampler", "Imputer.x", "y"],
            "Logistic Regression Classifier": [
                "Logistic Regression Classifier",
                "Undersampler.x",
                "Undersampler.y",
            ],
        }
    )
    component_graph1.instantiate({"Imputer": {"numeric_impute_strategy": "mean"}})
    assert (
        component_graph1.component_instances["Imputer"].parameters[
            "numeric_impute_strategy"
        ]
        == "mean"
    )

    # make sure the value gets overwritten when reinitialized
    bcp = BinaryClassificationPipeline(
        component_graph1, parameters={"Imputer": {"numeric_impute_strategy": "median"}}
    )
    assert bcp.parameters["Imputer"]["numeric_impute_strategy"] == "median"
    assert (
        bcp.component_graph.component_instances["Imputer"].parameters[
            "numeric_impute_strategy"
        ]
        == "median"
    )


@pytest.mark.parametrize("problem_type", ["binary", "multiclass"])
def test_fit_predict_proba_types(problem_type, X_y_binary, X_y_multi):
    component_graph = ["Imputer", "Random Forest Classifier"]
    if problem_type == "binary":
        pipeline = BinaryClassificationPipeline(component_graph)
        X, y = X_y_binary
    else:
        pipeline = MulticlassClassificationPipeline(component_graph)
        X, y = X_y_multi
    X = infer_feature_types(X)
    X.ww.set_types({0: "Double"})
    X2 = infer_feature_types(X.copy())
    X2.ww.set_types({0: "Categorical"})

    pipeline.fit(X, y)
    with pytest.raises(
        ValueError, match="Input X data types are different from the input types"
    ):
        pipeline.predict(X2)
    with pytest.raises(
        ValueError, match="Input X data types are different from the input types"
    ):
        pipeline.predict_proba(X2)<|MERGE_RESOLUTION|>--- conflicted
+++ resolved
@@ -2161,21 +2161,13 @@
     X_y_binary,
     X_y_multi,
 ):
-<<<<<<< HEAD
-    X, y = X_y_binary
-    pipeline = dummy_regression_pipeline_class({})
-=======
+    X, y = X_y_binary
     pipeline = dummy_regression_pipeline
->>>>>>> 02c20216
     if is_binary(problem_type):
         pipeline = logistic_regression_binary_pipeline
     elif is_multiclass(problem_type):
-<<<<<<< HEAD
-        pipeline = dummy_multiclass_pipeline_class({})
         X, y = X_y_multi
-=======
         pipeline = dummy_multiclass_pipeline
->>>>>>> 02c20216
 
     pipeline.fit(X, y)
     msg = "Cannot pass cost benefit matrix as a string in pipeline.score. Instantiate first and then add it to the list of objectives."
