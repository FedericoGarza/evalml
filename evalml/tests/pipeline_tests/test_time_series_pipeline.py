--- conflicted
+++ resolved
@@ -148,11 +148,7 @@
 
     with pytest.raises(
         ValueError,
-<<<<<<< HEAD
-        match="date_index, gap, max_delay, and forecast_horizon",
-=======
-        match="time_index, gap, and max_delay parameters cannot be omitted from the parameters dict",
->>>>>>> 1392d270
+        match="time_index, gap, max_delay, and forecast_horizon",
     ):
         pipeline_class(component_graph, {})
 
