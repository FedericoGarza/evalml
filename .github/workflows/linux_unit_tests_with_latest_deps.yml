--- conflicted
+++ resolved
@@ -68,7 +68,7 @@
           # "!" negates return code. exit nonzero if any of these deps are found
           ! pip freeze | grep -E "xgboost|catboost|lightgbm|plotly|ipywidgets|category_encoders"
           exit $?
-      - if: ${{ !matrix.core_dependencies && (matrix.command == 'git-test-modelunderstanding' || matrix.command == 'git-test-other' || matrix.command == 'git-test-dask') }}
+      - if: ${{ !matrix.core_dependencies && (matrix.command == 'git-test-modelunderstanding' || matrix.command == 'git-test-other' || matrix.command == 'git-test-parallel') }}
         name: Installing Dependencies
         run: |
           pip install virtualenv
@@ -77,13 +77,8 @@
           make installdeps
           make installdeps-test
           pip freeze
-<<<<<<< HEAD
       - if: ${{ !matrix.core_dependencies && (matrix.command == 'git-test-automl' || matrix.command == 'git-test-prophet') }}
         name: Installing Dependencies and Prophet
-=======
-      - if: ${{ !matrix.core_dependencies && (matrix.command == 'git-test-modelunderstanding' || matrix.command == 'git-test-parallel') }}
-        name: Installing Dependencies
->>>>>>> 019455a7
         run: |
           pip install virtualenv
           virtualenv test_python -q
