from setuptools import find_packages, setup

with open("README.md", "r") as fh:
    long_description = fh.read()

extras_require = {
    'update_checker': ['alteryx-open-src-update-checker >= 2.0.0'],
    'prophet': ['cmdstan-builder == 0.0.8']
}
extras_require['complete'] = sorted(set(sum(extras_require.values(), [])))

setup(
    name='evalml',
<<<<<<< HEAD
    version='0.42.0',
=======
    version='0.44.0',
>>>>>>> e67430c1
    author='Alteryx, Inc.',
    author_email='open_source_support@alteryx.com',
    description='EvalML is an AutoML library that builds, optimizes, and evaluates machine learning pipelines using domain-specific objective functions.',
    long_description=long_description,
    long_description_content_type="text/markdown",
    url='https://github.com/alteryx/evalml/',
    python_requires='>=3.8, <4',
    install_requires=open('core-requirements.txt').readlines() + open('requirements.txt').readlines()[1:],
    extras_require=extras_require,
    tests_require=open('test-requirements.txt').readlines(),
    packages=find_packages(),
    include_package_data=True,
    entry_points={
        'console_scripts': [
            'evalml = evalml.__main__:cli'
        ]
    },
    data_files=[('evalml/tests/data', ['evalml/tests/data/churn.csv',
                                       'evalml/tests/data/daily-min-temperatures.csv',
                                       'evalml/tests/data/fraud_transactions.csv.gz',
                                       'evalml/tests/data/tips.csv',
                                       'evalml/tests/data/titanic.csv'])],
)<|MERGE_RESOLUTION|>--- conflicted
+++ resolved
@@ -11,11 +11,7 @@
 
 setup(
     name='evalml',
-<<<<<<< HEAD
-    version='0.42.0',
-=======
     version='0.44.0',
->>>>>>> e67430c1
     author='Alteryx, Inc.',
     author_email='open_source_support@alteryx.com',
     description='EvalML is an AutoML library that builds, optimizes, and evaluates machine learning pipelines using domain-specific objective functions.',
