Release Notes
-------------

**Future Releases**
    * Enhancements
        * Added `get_feature_names` on `OneHotEncoder` :pr:`1193`
<<<<<<< HEAD
        * Added LightGBM to AutoMLSearch :pr:`1199`
=======
        * Updates scikit-learn and scikit-optimize to use latest versions - 0.23.2 and 0.8.1 respectively :pr:`1141`
>>>>>>> 0bc791f0
    * Fixes
        * Updated GitHub URL after migration to Alteryx GitHub org :pr:`1207`
        * Changed Problem Type enum to be more similar to the string name :pr:`1208`
    * Changes
    * Documentation Changes
        * Included description of how to access the component instances and features for pipeline user guide :pr:`1163`
        * Updated API docs to refer to target as "target" instead of "labels" for non-classification tasks and minor docs cleanup :pr:`1160`
        * Added Class Imbalance Data Check to `api_reference.rst` :pr:`1190` :pr:`1200`
    * Testing Changes


**v0.13.2 Sep. 17, 2020**
    * Enhancements
        * Added `output_format` field to explain predictions functions :pr:`1107`
        * Modified `get_objective` and `get_objectives` to be able to return any objective in `evalml.objectives` :pr:`1132`
        * Added a `return_instance` boolean parameter to `get_objective` :pr:`1132`
        * Added `ClassImbalanceDataCheck` to determine whether target imbalance falls below a given threshold :pr:`1135`
        * Added label encoder to lightGBM for binary classification :pr:`1152`
        * Added labels for the row index of confusion matrix :pr:`1154`
        * Added AutoMLSearch object as another parameter in search callbacks :pr:`1156`
        * Added the corresponding probability threshold for each point displayed in `graph_roc_curve` :pr:`1161`
        * Added `__eq__` for `ComponentBase` and `PipelineBase` :pr:`1178`
        * Added support for multiclass classification for `roc_curve` :pr:`1164`
        * Added `categories` accessor to `OneHotEncoder` for listing the categories associated with a feature :pr:`1182`
        * Added utility function to create pipeline instances from a list of component instances :pr:`1176`
    * Fixes
        * Fixed XGBoost column names for partial dependence methods :pr:`1104`
        * Removed dead code validating column type from `TextFeaturizer` :pr:`1122`
        * Fixed issue where Imputer cannot fit when there is None in a categorical or boolean column :pr:`1144`
        * OneHotEncoder preserves the custom index in the input data :pr:`1146`
        * Fixed representation for `ModelFamily` :pr:`1165`
        * Removed duplicate `nbsphinx` dependency in `dev-requirements.txt` :pr:`1168`
        * Users can now pass in any valid kwargs to all estimators :pr:`1157`
        * Remove broken accessor `OneHotEncoder.get_feature_names` and unneeded base class :pr:`1179`
        * Removed LightGBM Estimator from AutoML models :pr:`1186`
    * Changes
        * Pinned scikit-optimize version to 0.7.4 :pr:`1136`
        * Removed tqdm as a dependency :pr:`1177`
        * Added lightgbm version 3.0.0 to latest_dependency_versions.txt :pr:`1185`
        * Rename `max_pipelines` to `max_iterations` :pr:`1169`
    * Documentation Changes
        * Fixed API docs for `AutoMLSearch` `add_result_callback` :pr:`1113`
        * Added a step to our release process for pushing our latest version to conda-forge :pr:`1118`
        * Added warning for missing ipywidgets dependency for using `PipelineSearchPlots` on Jupyterlab :pr:`1145`
        * Updated README.md example to load demo dataset :pr:`1151`
        * Swapped mapping of breast cancer targets in `model_understanding.ipynb` :pr:`1170`
    * Testing Changes
        * Added test confirming `TextFeaturizer` never outputs null values :pr:`1122`
        * Changed Python version of `Update Dependencies` action to 3.8.x :pr:`1137`
        * Fixed release notes check-in test for `Update Dependencies` actions :pr:`1172`

.. warning::

    **Breaking Changes**
        * `get_objective` will now return a class definition rather than an instance by default :pr:`1132`
        * Deleted `OPTIONS` dictionary in `evalml.objectives.utils.py` :pr:`1132`
        * If specifying an objective by string, the string must now match the objective's name field, case-insensitive :pr:`1132`
        * Passing "Cost Benefit Matrix", "Fraud Cost", "Lead Scoring", "Mean Squared Log Error",
            "Recall", "Recall Macro", "Recall Micro", "Recall Weighted", or "Root Mean Squared Log Error" to `AutoMLSearch` will now result in a `ValueError`
            rather than an `ObjectiveNotFoundError` :pr:`1132`
        * Search callbacks `start_iteration_callback` and `add_results_callback` have changed to include a copy of the AutoMLSearch object as a third parameter :pr:`1156`
        * Deleted `OneHotEncoder.get_feature_names` method which had been broken for a while, in favor of pipelines' `input_feature_names` :pr:`1179`
        * Deleted empty base class `CategoricalEncoder` which `OneHotEncoder` component was inheriting from :pr:`1176`
        * Results from `roc_curve` will now return as a list of dictionaries with each dictionary representing a class :pr:`1164`
        * `max_pipelines` now raises a `DeprecationWarning' and will be removed in the next release. `max_iterations` should be used instead. :pr:`1169`


**v0.13.1 Aug. 25, 2020**
    * Enhancements
        * Added Cost-Benefit Matrix objective for binary classification :pr:`1038`
        * Split `fill_value` into `categorical_fill_value` and `numeric_fill_value` for Imputer :pr:`1019`
        * Added `explain_predictions` and `explain_predictions_best_worst` for explaining multiple predictions with SHAP :pr:`1016`
        * Added new LSA component for text featurization :pr:`1022`
        * Added guide on installing with conda :pr:`1041`
        * Added a “cost-benefit curve” util method to graph cost-benefit matrix scores vs. binary classification thresholds :pr:`1081`
        * Standardized error when calling transform/predict before fit for pipelines :pr:`1048`
        * Added `percent_better_than_baseline` to Automl search rankings and full rankings table :pr:`1050`
        * Added one-way partial dependence and partial dependence plots :pr:`1079`
        * Added "Feature Value" column to prediction explanation reports. :pr:`1064`
        * Added LightGBM classification estimator :pr:`1082`, :pr:`1114`
        * Added `max_batches` parameter to AutoMLSearch :pr:`1087`
    * Fixes
        * Updated TextFeaturizer component to no longer require an internet connection to run :pr:`1022`
        * Fixed non-deterministic element of TextFeaturizer transformations :pr:`1022`
        * Added a StandardScaler to all ElasticNet pipelines :pr:`1065`
        * Updated cost-benefit matrix to normalize score :pr:`1099`
        * Fixed logic in `calculate_percent_difference` so that it can handle negative values :pr:`1100`
    * Changes
        * Added `needs_fitting` property to ComponentBase :pr:`1044`
        * Updated references to data types to use datatype lists defined in `evalml.utils.gen_utils` :pr:`1039`
        * Remove maximum version limit for SciPy dependency :pr:`1051`
        * Moved `all_components` and other component importers into runtime methods :pr:`1045`
        * Consolidated graphing utility methods under `evalml.utils.graph_utils` :pr:`1060`
        * Made slight tweaks to how TextFeaturizer uses featuretools, and did some refactoring of that and of LSA :pr:`1090`
        * Changed `show_all_features` parameter into `importance_threshold`, which allows for thresholding feature importance :pr:`1097`, :pr:`1103`
    * Documentation Changes
        * Update setup.py URL to point to the github repo :pr:`1037`
        * Added tutorial for using the cost-benefit matrix objective :pr:`1088`
        * Updated `model_understanding.ipynb` to include documentation for using plotly on Jupyter Lab :pr:`1108`
    * Testing Changes
        * Refactor CircleCI tests to use matrix jobs (:pr:`1043`)
        * Added a test to check that all test directories are included in evalml package :pr:`1054`


.. warning::

    **Breaking Changes**
        * ``confusion_matrix`` and ``normalize_confusion_matrix`` have been moved to `evalml.utils` :pr:`1038`
        * All graph utility methods previously under ``evalml.pipelines.graph_utils`` have been moved to ``evalml.utils.graph_utils`` :pr:`1060`


**v0.12.2 Aug. 6, 2020**
    * Enhancements
        * Add save/load method to components :pr:`1023`
        * Expose pickle `protocol` as optional arg to save/load :pr:`1023`
        * Updated estimators used in AutoML to include ExtraTrees and ElasticNet estimators :pr:`1030`
    * Fixes
    * Changes
        * Removed DeprecationWarning for SimpleImputer :pr:`1018`
    * Documentation Changes
        * Add note about version numbers to release process docs :pr:`1034`
    * Testing Changes
        * Test files are now included in the evalml package :pr:`1029`


**v0.12.0 Aug. 3, 2020**
    * Enhancements
        * Added string and categorical targets support for binary and multiclass pipelines and check for numeric targets for `DetectLabelLeakage` data check :pr:`932`
        * Added clear exception for regression pipelines if target datatype is string or categorical :pr:`960`
        * Added target column names and class labels in `predict` and `predict_proba` output for pipelines :pr:`951`
        * Added `_compute_shap_values` and `normalize_values` to `pipelines/explanations` module :pr:`958`
        * Added `explain_prediction` feature which explains single predictions with SHAP :pr:`974`
        * Added Imputer to allow different imputation strategies for numerical and categorical dtypes :pr:`991`
        * Added support for configuring logfile path using env var, and don't create logger if there are filesystem errors :pr:`975`
        * Updated catboost estimators' default parameters and automl hyperparameter ranges to speed up fit time :pr:`998`
    * Fixes
        * Fixed ReadtheDocs warning failure regarding embedded gif :pr:`943`
        * Removed incorrect parameter passed to pipeline classes in `_add_baseline_pipelines` :pr:`941`
        * Added universal error for calling `predict`, `predict_proba`, `transform`, and `feature_importances` before fitting :pr:`969`, :pr:`994`
        * Made `TextFeaturizer` component and pip dependencies `featuretools` and `nlp_primitives` optional :pr:`976`
        * Updated imputation strategy in automl to no longer limit impute strategy to `most_frequent` for all features if there are any categorical columns :pr:`991`
        * Fixed UnboundLocalError for`cv_pipeline` when automl search errors :pr:`996`
        * Fixed `Imputer` to reset dataframe index to preserve behavior expected from  `SimpleImputer` :pr:`1009`
    * Changes
        * Moved `get_estimators ` to `evalml.pipelines.components.utils` :pr:`934`
        * Modified Pipelines to raise `PipelineScoreError` when they encounter an error during scoring :pr:`936`
        * Moved `evalml.model_families.list_model_families` to `evalml.pipelines.components.allowed_model_families` :pr:`959`
        * Renamed `DateTimeFeaturization` to `DateTimeFeaturizer` :pr:`977`
        * Added check to stop search and raise an error if all pipelines in a batch return NaN scores :pr:`1015`
    * Documentation Changes
        * Update README.md :pr:`963`
        * Reworded message when errors are returned from data checks in search :pr:`982`
        * Added section on understanding model predictions with `explain_prediction` to User Guide :pr:`981`
        * Added a section to the user guide and api reference about how XGBoost and CatBoost are not fully supported. :pr:`992`
        * Added custom components section in user guide :pr:`993`
        * Update FAQ section formatting :pr:`997`
        * Update release process documentation :pr:`1003`
    * Testing Changes
        * Moved `predict_proba` and `predict` tests regarding string / categorical targets to `test_pipelines.py` :pr:`972`
        * Fix dependency update bot by updating python version to 3.7 to avoid frequent github version updates :pr:`1002`


.. warning::

    **Breaking Changes**
        * ``get_estimators`` has been moved to ``evalml.pipelines.components.utils`` (previously was under ``evalml.pipelines.utils``) :pr:`934`
        * Removed the ``raise_errors`` flag in AutoML search. All errors during pipeline evaluation will be caught and logged. :pr:`936`
        * ``evalml.model_families.list_model_families`` has been moved to `evalml.pipelines.components.allowed_model_families` :pr:`959`
        * ``TextFeaturizer``: the ``featuretools`` and ``nlp_primitives`` packages must be installed after installing evalml in order to use this component :pr:`976`
        * Renamed ``DateTimeFeaturization`` to ``DateTimeFeaturizer`` :pr:`977`


**v0.11.2 July 16, 2020**
    * Enhancements
        * Added `NoVarianceDataCheck` to `DefaultDataChecks` :pr:`893`
        * Added text processing and featurization component `TextFeaturizer` :pr:`913`, :pr:`924`
        * Added additional checks to InvalidTargetDataCheck to handle invalid target data types :pr:`929`
        * AutoMLSearch will now handle KeyboardInterrupt and prompt user for confirmation :pr:`915`
    * Fixes
        * Makes automl results a read-only property :pr:`919`
    * Changes
        * Deleted static pipelines and refactored tests involving static pipelines, removed `all_pipelines()` and `get_pipelines()` :pr:`904`
        * Moved `list_model_families` to `evalml.model_family.utils` :pr:`903`
        * Updated `all_pipelines`, `all_estimators`, `all_components` to use the same mechanism for dynamically generating their elements :pr:`898`
        * Rename `master` branch to `main` :pr:`918`
        * Add pypi release github action :pr:`923`
        * Updated AutoMLSearch.search stdout output and logging and removed tqdm progress bar :pr:`921`
        * Moved automl config checks previously in `search()` to init :pr:`933`
    * Documentation Changes
        * Reorganized and rewrote documentation :pr:`937`
        * Updated to use pydata sphinx theme :pr:`937`
        * Updated docs to use `release_notes` instead of `changelog` :pr:`942`
    * Testing Changes
        * Cleaned up fixture names and usages in tests :pr:`895`


.. warning::

    **Breaking Changes**
        * ``list_model_families`` has been moved to ``evalml.model_family.utils`` (previously was under ``evalml.pipelines.utils``) :pr:`903`
        * ``get_estimators`` has been moved to ``evalml.pipelines.components.utils`` (previously was under ``evalml.pipelines.utils``) :pr:`934`
        * Static pipeline definitions have been removed, but similar pipelines can still be constructed via creating an instance of PipelineBase :pr:`904`
        * ``all_pipelines()`` and ``get_pipelines()`` utility methods have been removed :pr:`904`


**v0.11.0 June 30, 2020**
    * Enhancements
        * Added multiclass support for ROC curve graphing :pr:`832`
        * Added preprocessing component to drop features whose percentage of NaN values exceeds a specified threshold :pr:`834`
        * Added data check to check for problematic target labels :pr:`814`
        * Added PerColumnImputer that allows imputation strategies per column :pr:`824`
        * Added transformer to drop specific columns :pr:`827`
        * Added support for `categories`, `handle_error`, and `drop` parameters in `OneHotEncoder` :pr:`830` :pr:`897`
        * Added preprocessing component to handle DateTime columns featurization :pr:`838`
        * Added ability to clone pipelines and components :pr:`842`
        * Define getter method for component `parameters` :pr:`847`
        * Added utility methods to calculate and graph permutation importances :pr:`860`, :pr:`880`
        * Added new utility functions necessary for generating dynamic preprocessing pipelines :pr:`852`
        * Added kwargs to all components :pr:`863`
        * Updated `AutoSearchBase` to use dynamically generated preprocessing pipelines :pr:`870`
        * Added SelectColumns transformer :pr:`873`
        * Added ability to evaluate additional pipelines for automl search :pr:`874`
        * Added `default_parameters` class property to components and pipelines :pr:`879`
        * Added better support for disabling data checks in automl search :pr:`892`
        * Added ability to save and load AutoML objects to file :pr:`888`
        * Updated `AutoSearchBase.get_pipelines` to return an untrained pipeline instance :pr:`876`
        * Saved learned binary classification thresholds in automl results cv data dict :pr:`876`
    * Fixes
        * Fixed bug where SimpleImputer cannot handle dropped columns :pr:`846`
        * Fixed bug where PerColumnImputer cannot handle dropped columns :pr:`855`
        * Enforce requirement that builtin components save all inputted values in their parameters dict :pr:`847`
        * Don't list base classes in `all_components` output :pr:`847`
        * Standardize all components to output pandas data structures, and accept either pandas or numpy :pr:`853`
        * Fixed rankings and full_rankings error when search has not been run :pr:`894`
    * Changes
        * Update `all_pipelines` and `all_components` to try initializing pipelines/components, and on failure exclude them :pr:`849`
        * Refactor `handle_components` to `handle_components_class`, standardize to `ComponentBase` subclass instead of instance :pr:`850`
        * Refactor "blacklist"/"whitelist" to "allow"/"exclude" lists :pr:`854`
        * Replaced `AutoClassificationSearch` and `AutoRegressionSearch` with `AutoMLSearch` :pr:`871`
        * Renamed feature_importances and permutation_importances methods to use singular names (feature_importance and permutation_importance) :pr:`883`
        * Updated `automl` default data splitter to train/validation split for large datasets :pr:`877`
        * Added open source license, update some repo metadata :pr:`887`
        * Removed dead code in `_get_preprocessing_components` :pr:`896`
    * Documentation Changes
        * Fix some typos and update the EvalML logo :pr:`872`
    * Testing Changes
        * Update the changelog check job to expect the new branching pattern for the deps update bot :pr:`836`
        * Check that all components output pandas datastructures, and can accept either pandas or numpy :pr:`853`
        * Replaced `AutoClassificationSearch` and `AutoRegressionSearch` with `AutoMLSearch` :pr:`871`


.. warning::

    **Breaking Changes**
        * Pipelines' static ``component_graph`` field must contain either ``ComponentBase`` subclasses or ``str``, instead of ``ComponentBase`` subclass instances :pr:`850`
        * Rename ``handle_component`` to ``handle_component_class``. Now standardizes to ``ComponentBase`` subclasses instead of ``ComponentBase`` subclass instances :pr:`850`
        * Renamed automl's ``cv`` argument to ``data_split`` :pr:`877`
        * Pipelines' and classifiers' ``feature_importances`` is renamed `feature_importance`, `graph_feature_importances` is renamed `graph_feature_importance` :pr:`883`
        * Passing ``data_checks=None`` to automl search will not perform any data checks as opposed to default checks. :pr:`892`
        * Pipelines to search for in AutoML are now determined automatically, rather than using the statically-defined pipeline classes. :pr:`870`
        * Updated ``AutoSearchBase.get_pipelines`` to return an untrained pipeline instance, instead of one which happened to be trained on the final cross-validation fold :pr:`876`


**v0.10.0 May 29, 2020**
    * Enhancements
        * Added baseline models for classification and regression, add functionality to calculate baseline models before searching in AutoML :pr:`746`
        * Port over highly-null guardrail as a data check and define `DefaultDataChecks` and `DisableDataChecks` classes :pr:`745`
        * Update `Tuner` classes to work directly with pipeline parameters dicts instead of flat parameter lists :pr:`779`
        * Add Elastic Net as a pipeline option :pr:`812`
        * Added new Pipeline option `ExtraTrees` :pr:`790`
        * Added precicion-recall curve metrics and plot for binary classification problems in `evalml.pipeline.graph_utils` :pr:`794`
        * Update the default automl algorithm to search in batches, starting with default parameters for each pipeline and iterating from there :pr:`793`
        * Added `AutoMLAlgorithm` class and `IterativeAlgorithm` impl, separated from `AutoSearchBase` :pr:`793`
    * Fixes
        * Update pipeline `score` to return `nan` score for any objective which throws an exception during scoring :pr:`787`
        * Fixed bug introduced in :pr:`787` where binary classification metrics requiring predicted probabilities error in scoring :pr:`798`
        * CatBoost and XGBoost classifiers and regressors can no longer have a learning rate of 0 :pr:`795`
    * Changes
        * Cleanup pipeline `score` code, and cleanup codecov :pr:`711`
        * Remove `pass` for abstract methods for codecov :pr:`730`
        * Added __str__ for AutoSearch object :pr:`675`
        * Add util methods to graph ROC and confusion matrix :pr:`720`
        * Refactor `AutoBase` to `AutoSearchBase` :pr:`758`
        * Updated AutoBase with `data_checks` parameter, removed previous `detect_label_leakage` parameter, and added functionality to run data checks before search in AutoML :pr:`765`
        * Updated our logger to use Python's logging utils :pr:`763`
        * Refactor most of `AutoSearchBase._do_iteration` impl into `AutoSearchBase._evaluate` :pr:`762`
        * Port over all guardrails to use the new DataCheck API :pr:`789`
        * Expanded `import_or_raise` to catch all exceptions :pr:`759`
        * Adds RMSE, MSLE, RMSLE as standard metrics :pr:`788`
        * Don't allow `Recall` to be used as an objective for AutoML :pr:`784`
        * Removed feature selection from pipelines :pr:`819`
        * Update default estimator parameters to make automl search faster and more accurate :pr:`793`
    * Documentation Changes
        * Add instructions to freeze `master` on `release.md` :pr:`726`
        * Update release instructions with more details :pr:`727` :pr:`733`
        * Add objective base classes to API reference :pr:`736`
        * Fix components API to match other modules :pr:`747`
    * Testing Changes
        * Delete codecov yml, use codecov.io's default :pr:`732`
        * Added unit tests for fraud cost, lead scoring, and standard metric objectives :pr:`741`
        * Update codecov client :pr:`782`
        * Updated AutoBase __str__ test to include no parameters case :pr:`783`
        * Added unit tests for `ExtraTrees` pipeline :pr:`790`
        * If codecov fails to upload, fail build :pr:`810`
        * Updated Python version of dependency action :pr:`816`
        * Update the dependency update bot to use a suffix when creating branches :pr:`817`

.. warning::

    **Breaking Changes**
        * The ``detect_label_leakage`` parameter for AutoML classes has been removed and replaced by a ``data_checks`` parameter :pr:`765`
        * Moved ROC and confusion matrix methods from ``evalml.pipeline.plot_utils`` to ``evalml.pipeline.graph_utils`` :pr:`720`
        * ``Tuner`` classes require a pipeline hyperparameter range dict as an init arg instead of a space definition :pr:`779`
        * ``Tuner.propose`` and ``Tuner.add`` work directly with pipeline parameters dicts instead of flat parameter lists :pr:`779`
        * ``PipelineBase.hyperparameters`` and ``custom_hyperparameters`` use pipeline parameters dict format instead of being represented as a flat list :pr:`779`
        * All guardrail functions previously under ``evalml.guardrails.utils`` will be removed and replaced by data checks :pr:`789`
        * `Recall` disallowed as an objective for AutoML :pr:`784`
        * ``AutoSearchBase`` parameter ``tuner`` has been renamed to ``tuner_class`` :pr:`793`
        * ``AutoSearchBase`` parameter ``possible_pipelines`` and ``possible_model_families`` have been renamed to ``allowed_pipelines`` and ``allowed_model_families`` :pr:`793`


**v0.9.0 Apr. 27, 2020**
    * Enhancements
        * Added accuracy as an standard objective :pr:`624`
        * Added verbose parameter to load_fraud :pr:`560`
        * Added Balanced Accuracy metric for binary, multiclass :pr:`612` :pr:`661`
        * Added XGBoost regressor and XGBoost regression pipeline :pr:`666`
        * Added Accuracy metric for multiclass :pr:`672`
        * Added objective name in `AutoBase.describe_pipeline` :pr:`686`
        * Added `DataCheck` and `DataChecks`, `Message` classes and relevant subclasses :pr:`739`
    * Fixes
        * Removed direct access to `cls.component_graph` :pr:`595`
        * Add testing files to .gitignore :pr:`625`
        * Remove circular dependencies from `Makefile` :pr:`637`
        * Add error case for `normalize_confusion_matrix()` :pr:`640`
        * Fixed XGBoostClassifier and XGBoostRegressor bug with feature names that contain [, ], or < :pr:`659`
        * Update make_pipeline_graph to not accidentally create empty file when testing if path is valid :pr:`649`
        * Fix pip installation warning about docsutils version, from boto dependency :pr:`664`
        * Removed zero division warning for F1/precision/recall metrics :pr:`671`
        * Fixed `summary` for pipelines without estimators :pr:`707`
    * Changes
        * Updated default objective for binary/multiseries classification to log loss :pr:`613`
        * Created classification and regression pipeline subclasses and removed objective as an attribute of pipeline classes :pr:`405`
        * Changed the output of `score` to return one dictionary :pr:`429`
        * Created binary and multiclass objective subclasses :pr:`504`
        * Updated objectives API :pr:`445`
        * Removed call to `get_plot_data` from AutoML :pr:`615`
        * Set `raise_error` to default to True for AutoML classes :pr:`638`
        * Remove unnecessary "u" prefixes on some unicode strings :pr:`641`
        * Changed one-hot encoder to return uint8 dtypes instead of ints :pr:`653`
        * Pipeline `_name` field changed to `custom_name` :pr:`650`
        * Removed `graphs.py` and moved methods into `PipelineBase` :pr:`657`, :pr:`665`
        * Remove s3fs as a dev dependency :pr:`664`
        * Changed requirements-parser to be a core dependency :pr:`673`
        * Replace `supported_problem_types` field on pipelines with `problem_type` attribute on base classes :pr:`678`
        * Changed AutoML to only show best results for a given pipeline template in `rankings`, added `full_rankings` property to show all :pr:`682`
        * Update `ModelFamily` values: don't list xgboost/catboost as classifiers now that we have regression pipelines for them :pr:`677`
        * Changed AutoML's `describe_pipeline` to get problem type from pipeline instead :pr:`685`
        * Standardize `import_or_raise` error messages :pr:`683`
        * Updated argument order of objectives to align with sklearn's :pr:`698`
        * Renamed `pipeline.feature_importance_graph` to `pipeline.graph_feature_importances` :pr:`700`
        * Moved ROC and confusion matrix methods to `evalml.pipelines.plot_utils` :pr:`704`
        * Renamed `MultiClassificationObjective` to `MulticlassClassificationObjective`, to align with pipeline naming scheme :pr:`715`
    * Documentation Changes
        * Fixed some sphinx warnings :pr:`593`
        * Fixed docstring for AutoClassificationSearch with correct command :pr:`599`
        * Limit readthedocs formats to pdf, not htmlzip and epub :pr:`594` :pr:`600`
        * Clean up objectives API documentation :pr:`605`
        * Fixed function on Exploring search results page :pr:`604`
        * Update release process doc :pr:`567`
        * AutoClassificationSearch and AutoRegressionSearch show inherited methods in API reference :pr:`651`
        * Fixed improperly formatted code in breaking changes for changelog :pr:`655`
        * Added configuration to treat Sphinx warnings as errors :pr:`660`
        * Removed separate plotting section for pipelines in API reference :pr:`657`, :pr:`665`
        * Have leads example notebook load S3 files using https, so we can delete s3fs dev dependency :pr:`664`
        * Categorized components in API reference and added descriptions for each category :pr:`663`
        * Fixed Sphinx warnings about BalancedAccuracy objective :pr:`669`
        * Updated API reference to include missing components and clean up pipeline docstrings :pr:`689`
        * Reorganize API ref, and clarify pipeline sub-titles :pr:`688`
        * Add and update preprocessing utils in API reference :pr:`687`
        * Added inheritance diagrams to API reference :pr:`695`
        * Documented which default objective AutoML optimizes for :pr:`699`
        * Create seperate install page :pr:`701`
        * Include more utils in API ref, like `import_or_raise` :pr:`704`
        * Add more color to pipeline documentation :pr:`705`
    * Testing Changes
        * Matched install commands of `check_latest_dependencies` test and it's GitHub action :pr:`578`
        * Added Github app to auto assign PR author as assignee :pr:`477`
        * Removed unneeded conda installation of xgboost in windows checkin tests :pr:`618`
        * Update graph tests to always use tmpfile dir :pr:`649`
        * Changelog checkin test workaround for release PRs: If 'future release' section is empty of PR refs, pass check :pr:`658`
        * Add changelog checkin test exception for `dep-update` branch :pr:`723`

.. warning::

    **Breaking Changes**

    * Pipelines will now no longer take an objective parameter during instantiation, and will no longer have an objective attribute.
    * ``fit()`` and ``predict()`` now use an optional ``objective`` parameter, which is only used in binary classification pipelines to fit for a specific objective.
    * ``score()`` will now use a required ``objectives`` parameter that is used to determine all the objectives to score on. This differs from the previous behavior, where the pipeline's objective was scored on regardless.
    * ``score()`` will now return one dictionary of all objective scores.
    * ``ROC`` and ``ConfusionMatrix`` plot methods via ``Auto(*).plot`` have been removed by :pr:`615` and are replaced by ``roc_curve`` and ``confusion_matrix`` in `evamlm.pipelines.plot_utils`` in :pr:`704`
    * ``normalize_confusion_matrix`` has been moved to ``evalml.pipelines.plot_utils`` :pr:`704`
    * Pipelines ``_name`` field changed to ``custom_name``
    * Pipelines ``supported_problem_types`` field is removed because it is no longer necessary :pr:`678`
    * Updated argument order of objectives' `objective_function` to align with sklearn :pr:`698`
    * `pipeline.feature_importance_graph` has been renamed to `pipeline.graph_feature_importances` in :pr:`700`
    * Removed unsupported ``MSLE`` objective :pr:`704`


**v0.8.0 Apr. 1, 2020**
    * Enhancements
        * Add normalization option and information to confusion matrix :pr:`484`
        * Add util function to drop rows with NaN values :pr:`487`
        * Renamed `PipelineBase.name` as `PipelineBase.summary` and redefined `PipelineBase.name` as class property :pr:`491`
        * Added access to parameters in Pipelines with `PipelineBase.parameters` (used to be return of `PipelineBase.describe`) :pr:`501`
        * Added `fill_value` parameter for SimpleImputer :pr:`509`
        * Added functionality to override component hyperparameters and made pipelines take hyperparemeters from components :pr:`516`
        * Allow numpy.random.RandomState for random_state parameters :pr:`556`
    * Fixes
        * Removed unused dependency `matplotlib`, and move `category_encoders` to test reqs :pr:`572`
    * Changes
        * Undo version cap in XGBoost placed in :pr:`402` and allowed all released of XGBoost :pr:`407`
        * Support pandas 1.0.0 :pr:`486`
        * Made all references to the logger static :pr:`503`
        * Refactored `model_type` parameter for components and pipelines to `model_family` :pr:`507`
        * Refactored `problem_types` for pipelines and components into `supported_problem_types` :pr:`515`
        * Moved `pipelines/utils.save_pipeline` and `pipelines/utils.load_pipeline` to `PipelineBase.save` and `PipelineBase.load` :pr:`526`
        * Limit number of categories encoded by OneHotEncoder :pr:`517`
    * Documentation Changes
        * Updated API reference to remove PipelinePlot and added moved PipelineBase plotting methods :pr:`483`
        * Add code style and github issue guides :pr:`463` :pr:`512`
        * Updated API reference for to surface class variables for pipelines and components :pr:`537`
        * Fixed README documentation link :pr:`535`
        * Unhid PR references in changelog :pr:`656`
    * Testing Changes
        * Added automated dependency check PR :pr:`482`, :pr:`505`
        * Updated automated dependency check comment :pr:`497`
        * Have build_docs job use python executor, so that env vars are set properly :pr:`547`
        * Added simple test to make sure OneHotEncoder's top_n works with large number of categories :pr:`552`
        * Run windows unit tests on PRs :pr:`557`


.. warning::

    **Breaking Changes**

    * ``AutoClassificationSearch`` and ``AutoRegressionSearch``'s ``model_types`` parameter has been refactored into ``allowed_model_families``
    * ``ModelTypes`` enum has been changed to ``ModelFamily``
    * Components and Pipelines now have a ``model_family`` field instead of ``model_type``
    * ``get_pipelines`` utility function now accepts ``model_families`` as an argument instead of ``model_types``
    * ``PipelineBase.name`` no longer returns structure of pipeline and has been replaced by ``PipelineBase.summary``
    * ``PipelineBase.problem_types`` and ``Estimator.problem_types`` has been renamed to ``supported_problem_types``
    * ``pipelines/utils.save_pipeline`` and ``pipelines/utils.load_pipeline`` moved to ``PipelineBase.save`` and ``PipelineBase.load``


**v0.7.0 Mar. 9, 2020**
    * Enhancements
        * Added emacs buffers to .gitignore :pr:`350`
        * Add CatBoost (gradient-boosted trees) classification and regression components and pipelines :pr:`247`
        * Added Tuner abstract base class :pr:`351`
        * Added n_jobs as parameter for AutoClassificationSearch and AutoRegressionSearch :pr:`403`
        * Changed colors of confusion matrix to shades of blue and updated axis order to match scikit-learn's :pr:`426`
        * Added PipelineBase graph and feature_importance_graph methods, moved from previous location :pr:`423`
        * Added support for python 3.8 :pr:`462`
    * Fixes
        * Fixed ROC and confusion matrix plots not being calculated if user passed own additional_objectives :pr:`276`
        * Fixed ReadtheDocs FileNotFoundError exception for fraud dataset :pr:`439`
    * Changes
        * Added n_estimators as a tunable parameter for XGBoost :pr:`307`
        * Remove unused parameter ObjectiveBase.fit_needs_proba :pr:`320`
        * Remove extraneous parameter component_type from all components :pr:`361`
        * Remove unused rankings.csv file :pr:`397`
        * Downloaded demo and test datasets so unit tests can run offline :pr:`408`
        * Remove `_needs_fitting` attribute from Components :pr:`398`
        * Changed plot.feature_importance to show only non-zero feature importances by default, added optional parameter to show all :pr:`413`
        * Refactored `PipelineBase` to take in parameter dictionary and moved pipeline metadata to class attribute :pr:`421`
        * Dropped support for Python 3.5 :pr:`438`
        * Removed unused `apply.py` file :pr:`449`
        * Clean up requirements.txt to remove unused deps :pr:`451`
        * Support installation without all required dependencies :pr:`459`
    * Documentation Changes
        * Update release.md with instructions to release to internal license key :pr:`354`
    * Testing Changes
        * Added tests for utils (and moved current utils to gen_utils) :pr:`297`
        * Moved XGBoost install into it's own separate step on Windows using Conda :pr:`313`
        * Rewind pandas version to before 1.0.0, to diagnose test failures for that version :pr:`325`
        * Added dependency update checkin test :pr:`324`
        * Rewind XGBoost version to before 1.0.0 to diagnose test failures for that version :pr:`402`
        * Update dependency check to use a whitelist :pr:`417`
        * Update unit test jobs to not install dev deps :pr:`455`

.. warning::

    **Breaking Changes**

    * Python 3.5 will not be actively supported.

**v0.6.0 Dec. 16, 2019**
    * Enhancements
        * Added ability to create a plot of feature importances :pr:`133`
        * Add early stopping to AutoML using patience and tolerance parameters :pr:`241`
        * Added ROC and confusion matrix metrics and plot for classification problems and introduce PipelineSearchPlots class :pr:`242`
        * Enhanced AutoML results with search order :pr:`260`
        * Added utility function to show system and environment information :pr:`300`
    * Fixes
        * Lower botocore requirement :pr:`235`
        * Fixed decision_function calculation for FraudCost objective :pr:`254`
        * Fixed return value of Recall metrics :pr:`264`
        * Components return `self` on fit :pr:`289`
    * Changes
        * Renamed automl classes to AutoRegressionSearch and AutoClassificationSearch :pr:`287`
        * Updating demo datasets to retain column names :pr:`223`
        * Moving pipeline visualization to PipelinePlots class :pr:`228`
        * Standarizing inputs as pd.Dataframe / pd.Series :pr:`130`
        * Enforcing that pipelines must have an estimator as last component :pr:`277`
        * Added ipywidgets as a dependency in requirements.txt :pr:`278`
        * Added Random and Grid Search Tuners :pr:`240`
    * Documentation Changes
        * Adding class properties to API reference :pr:`244`
        * Fix and filter FutureWarnings from scikit-learn :pr:`249`, :pr:`257`
        * Adding Linear Regression to API reference and cleaning up some Sphinx warnings :pr:`227`
    * Testing Changes
        * Added support for testing on Windows with CircleCI :pr:`226`
        * Added support for doctests :pr:`233`

.. warning::

    **Breaking Changes**

    * The ``fit()`` method for ``AutoClassifier`` and ``AutoRegressor`` has been renamed to ``search()``.
    * ``AutoClassifier`` has been renamed to ``AutoClassificationSearch``
    * ``AutoRegressor`` has been renamed to ``AutoRegressionSearch``
    * ``AutoClassificationSearch.results`` and ``AutoRegressionSearch.results`` now is a dictionary with ``pipeline_results`` and ``search_order`` keys. ``pipeline_results`` can be used to access a dictionary that is identical to the old ``.results`` dictionary. Whereas, ``search_order`` returns a list of the search order in terms of ``pipeline_id``.
    * Pipelines now require an estimator as the last component in ``component_list``. Slicing pipelines now throws an ``NotImplementedError`` to avoid returning pipelines without an estimator.

**v0.5.2 Nov. 18, 2019**
    * Enhancements
        * Adding basic pipeline structure visualization :pr:`211`
    * Documentation Changes
        * Added notebooks to build process :pr:`212`

**v0.5.1 Nov. 15, 2019**
    * Enhancements
        * Added basic outlier detection guardrail :pr:`151`
        * Added basic ID column guardrail :pr:`135`
        * Added support for unlimited pipelines with a max_time limit :pr:`70`
        * Updated .readthedocs.yaml to successfully build :pr:`188`
    * Fixes
        * Removed MSLE from default additional objectives :pr:`203`
        * Fixed random_state passed in pipelines :pr:`204`
        * Fixed slow down in RFRegressor :pr:`206`
    * Changes
        * Pulled information for describe_pipeline from pipeline's new describe method :pr:`190`
        * Refactored pipelines :pr:`108`
        * Removed guardrails from Auto(*) :pr:`202`, :pr:`208`
    * Documentation Changes
        * Updated documentation to show max_time enhancements :pr:`189`
        * Updated release instructions for RTD :pr:`193`
        * Added notebooks to build process :pr:`212`
        * Added contributing instructions :pr:`213`
        * Added new content :pr:`222`

**v0.5.0 Oct. 29, 2019**
    * Enhancements
        * Added basic one hot encoding :pr:`73`
        * Use enums for model_type :pr:`110`
        * Support for splitting regression datasets :pr:`112`
        * Auto-infer multiclass classification :pr:`99`
        * Added support for other units in max_time :pr:`125`
        * Detect highly null columns :pr:`121`
        * Added additional regression objectives :pr:`100`
        * Show an interactive iteration vs. score plot when using fit() :pr:`134`
    * Fixes
        * Reordered `describe_pipeline` :pr:`94`
        * Added type check for model_type :pr:`109`
        * Fixed `s` units when setting string max_time :pr:`132`
        * Fix objectives not appearing in API documentation :pr:`150`
    * Changes
        * Reorganized tests :pr:`93`
        * Moved logging to its own module :pr:`119`
        * Show progress bar history :pr:`111`
        * Using cloudpickle instead of pickle to allow unloading of custom objectives :pr:`113`
        * Removed render.py :pr:`154`
    * Documentation Changes
        * Update release instructions :pr:`140`
        * Include additional_objectives parameter :pr:`124`
        * Added Changelog :pr:`136`
    * Testing Changes
        * Code coverage :pr:`90`
        * Added CircleCI tests for other Python versions :pr:`104`
        * Added doc notebooks as tests :pr:`139`
        * Test metadata for CircleCI and 2 core parallelism :pr:`137`

**v0.4.1 Sep. 16, 2019**
    * Enhancements
        * Added AutoML for classification and regressor using Autobase and Skopt :pr:`7` :pr:`9`
        * Implemented standard classification and regression metrics :pr:`7`
        * Added logistic regression, random forest, and XGBoost pipelines :pr:`7`
        * Implemented support for custom objectives :pr:`15`
        * Feature importance for pipelines :pr:`18`
        * Serialization for pipelines :pr:`19`
        * Allow fitting on objectives for optimal threshold :pr:`27`
        * Added detect label leakage :pr:`31`
        * Implemented callbacks :pr:`42`
        * Allow for multiclass classification :pr:`21`
        * Added support for additional objectives :pr:`79`
    * Fixes
        * Fixed feature selection in pipelines :pr:`13`
        * Made random_seed usage consistent :pr:`45`
    * Documentation Changes
        * Documentation Changes
        * Added docstrings :pr:`6`
        * Created notebooks for docs :pr:`6`
        * Initialized readthedocs EvalML :pr:`6`
        * Added favicon :pr:`38`
    * Testing Changes
        * Added testing for loading data :pr:`39`

**v0.2.0 Aug. 13, 2019**
    * Enhancements
        * Created fraud detection objective :pr:`4`

**v0.1.0 July. 31, 2019**
    * *First Release*
    * Enhancements
        * Added lead scoring objecitve :pr:`1`
        * Added basic classifier :pr:`1`
    * Documentation Changes
        * Initialized Sphinx for docs :pr:`1`<|MERGE_RESOLUTION|>--- conflicted
+++ resolved
@@ -4,11 +4,8 @@
 **Future Releases**
     * Enhancements
         * Added `get_feature_names` on `OneHotEncoder` :pr:`1193`
-<<<<<<< HEAD
         * Added LightGBM to AutoMLSearch :pr:`1199`
-=======
         * Updates scikit-learn and scikit-optimize to use latest versions - 0.23.2 and 0.8.1 respectively :pr:`1141`
->>>>>>> 0bc791f0
     * Fixes
         * Updated GitHub URL after migration to Alteryx GitHub org :pr:`1207`
         * Changed Problem Type enum to be more similar to the string name :pr:`1208`
