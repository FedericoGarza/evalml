--- conflicted
+++ resolved
@@ -10,11 +10,8 @@
     * Changes
         * Removed private method ``_compute_features_during_fit`` from ``PipelineBase`` :pr:`2359`
     * Documentation Changes
-<<<<<<< HEAD
         * Fixed lead scoring weights in the demos documentation :pr:`2315`
-=======
         * Fixed start page code and description dataset naming discrepancy :pr:`2370`
->>>>>>> a53c7d29
     * Testing Changes
         * Add ``pytest-timeout``. All tests that run longer than 6 minutes will fail. :pr:`2374`
         * Separated the dask tests out into separate github action jobs to isolate dask failures. :pr:`2376`
