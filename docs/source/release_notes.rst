--- conflicted
+++ resolved
@@ -42,11 +42,8 @@
         * Updated our components with an attribute that describes if they modify features or targets and can be used in list API for pipeline initialization :pr:`2504`
         * Updated ``ComponentGraph`` to accept X and y as inputs :pr:`2507`
         * Removed unused ``TARGET_BINARY_INVALID_VALUES`` from ``DataCheckMessageCode`` enum and fixed formatting of objective documentation :pr:`2520`
-<<<<<<< HEAD
         * Added ``EvalMLAlgorithm`` :pr:`2525`
         * Added support for `NaN` values in ``TextFeaturizer`` :pr:`2532`
-=======
->>>>>>> a741641a
     * Fixes
         * Fixed ``FraudCost`` objective and reverted threshold optimization method for binary classification to ``Golden`` :pr:`2450`
         * Added custom exception message for partial dependence on features with scales that are too small :pr:`2455`
