Release Notes
-------------
**Future Releases**
    * Enhancements
<<<<<<< HEAD
=======
        * Create a separate CV split to train stacked ensembler on for AutoMLSearch :pr:`1814`
>>>>>>> e761749c
        * Added a GitHub Action for Linux unit tests :pr:`1846`
        * Added ``DataCheckAction`` class and ``DataCheckActionCode`` enum :pr:`1896`
        * Updated ``Woodwork`` requirement to ``v0.0.10`` :pr:`1900`
        * Added utility method to create list of components from a list of ``DataCheckAction`` :pr:`1907`
        * Aggregating the shap values for predictions that we know the provenance of, e.g. OHE, text, and date-time. :pr:`1901`
    * Fixes
        * Added metaclass for time series pipelines and fix binary classification pipeline ``predict`` not using objective if it is passed as a named argument :pr:`1874`
        * Fixed stack trace in prediction explanation functions caused by mixed string/numeric pandas column names :pr:`1871`
    * Changes
        * Reversed GitHub Action for Linux unit tests until a fix for report generation is found :pr:`1920`
        * Updated ``add_results`` in ``AutoMLAlgorithm`` to take in entire pipeline results dictionary from ``AutoMLSearch`` :pr:`1891`
        * Updated ``ClassImbalanceDataCheck`` to look for severe class imbalance scenarios :pr:`1905`
        * Deleted the ``explain_prediction`` function :pr:`1915`
    * Documentation Changes
    * Testing Changes

.. warning::

    **Breaking Changes**
        * Deleted the ``explain_prediction`` function :pr:`1915`

**v0.19.0 Feb. 23, 2021**
    * Enhancements
        * Added a GitHub Action for Python windows unit tests :pr:`1844`
        * Added a GitHub Action for checking updated release notes :pr:`1849`
        * Added a GitHub Action for Python lint checks :pr:`1837`
        * Adjusted ``explain_prediction``, ``explain_predictions`` and ``explain_predictions_best_worst`` to handle timeseries problems. :pr:`1818`
        * Updated ``InvalidTargetDataCheck`` to check for mismatched indices in target and features :pr:`1816`
        * Updated ``Woodwork`` structures returned from components to support ``Woodwork`` logical type overrides set by the user :pr:`1784`
        * Updated estimators to keep track of input feature names during ``fit()`` :pr:`1794`
        * Updated ``visualize_decision_tree`` to include feature names in output :pr:`1813`
        * Added ``is_bounded_like_percentage`` property for objectives. If true, the ``calculate_percent_difference`` method will return the absolute difference rather than relative difference :pr:`1809`
        * Added full error traceback to AutoMLSearch logger file :pr:`1840`
        * Changed ``TargetEncoder`` to preserve custom indices in the data :pr:`1836`
        * Refactored ``explain_predictions`` and ``explain_predictions_best_worst`` to only compute features once for all rows that need to be explained :pr:`1843`
        * Added custom random undersampling sampler for classification :pr:`1857`
        * Updated ``OutliersDataCheck`` implementation to calculate the probability of having no outliers :pr:`1855`
        * Added ``Engines`` pipeline processing API :pr:`1838`
    * Fixes
        * Changed EngineBase random_state arg to random_seed and same for user guide docs :pr:`1889`
    * Changes
        * Modified ``calculate_percent_difference`` so that division by 0 is now inf rather than nan :pr:`1809`
        * Removed ``text_columns`` parameter from ``LSA`` and ``TextFeaturizer`` components :pr:`1652`
        * Added ``random_seed`` as an argument to our automl/pipeline/component API. Using ``random_state`` will raise a warning :pr:`1798`
        * Added ``DataCheckError`` message in ``InvalidTargetDataCheck`` if input target is None and removed exception raised :pr:`1866`
    * Documentation Changes
    * Testing Changes
        * Added back coverage for ``_get_feature_provenance`` in ``TextFeaturizer`` after ``text_columns`` was removed :pr:`1842`
        * Pin graphviz version for windows builds :pr:`1847`
        * Unpin graphviz version for windows builds :pr:`1851`

.. warning::

    **Breaking Changes**
        * Added a deprecation warning to ``explain_prediction``. It will be deleted in the next release. :pr:`1860`


**v0.18.2 Feb. 10, 2021**
    * Enhancements
        * Added uniqueness score data check :pr:`1785`
        * Added "dataframe" output format for prediction explanations :pr:`1781`
        * Updated LightGBM estimators to handle ``pandas.MultiIndex`` :pr:`1770`
        * Sped up permutation importance for some pipelines :pr:`1762`
        * Added sparsity data check :pr:`1797`
        * Confirmed support for threshold tuning for binary time series classification problems :pr:`1803`
    * Fixes
    * Changes
    * Documentation Changes
        * Added section on conda to the contributing guide :pr:`1771`
        * Updated release process to reflect freezing `main` before perf tests :pr:`1787`
        * Moving some prs to the right section of the release notes :pr:`1789`
        * Tweak README.md. :pr:`1800`
        * Fixed back arrow on install page docs :pr:`1795`
        * Fixed docstring for `ClassImbalanceDataCheck.validate()` :pr:`1817`
    * Testing Changes

**v0.18.1 Feb. 1, 2021**
    * Enhancements
        * Added ``graph_t_sne`` as a visualization tool for high dimensional data :pr:`1731`
        * Added the ability to see the linear coefficients of features in linear models terms :pr:`1738`
        * Added support for ``scikit-learn`` ``v0.24.0`` :pr:`1733`
        * Added support for ``scipy`` ``v1.6.0`` :pr:`1752`
        * Added SVM Classifier and Regressor to estimators :pr:`1714` :pr:`1761`
    * Fixes
        * Addressed bug with ``partial_dependence`` and categorical data with more categories than grid resolution :pr:`1748`
        * Removed ``random_state`` arg from ``get_pipelines`` in ``AutoMLSearch`` :pr:`1719`
        * Pinned pyzmq at less than 22.0.0 till we add support :pr:`1756`
        * Remove ``ProphetRegressor`` from main as windows tests were flaky :pr:`1764`
    * Changes
        * Updated components and pipelines to return ``Woodwork`` data structures :pr:`1668`
        * Updated ``clone()`` for pipelines and components to copy over random state automatically :pr:`1753`
        * Dropped support for Python version 3.6 :pr:`1751`
        * Removed deprecated ``verbose`` flag from ``AutoMLSearch`` parameters :pr:`1772`
    * Documentation Changes
        * Add Twitter and Github link to documentation toolbar :pr:`1754`
        * Added Open Graph info to documentation :pr:`1758`
    * Testing Changes

.. warning::

    **Breaking Changes**
        * Components and pipelines return ``Woodwork`` data structures instead of ``pandas`` data structures :pr:`1668`
        * Python 3.6 will not be actively supported due to discontinued support from EvalML dependencies.
        * Deprecated ``verbose`` flag is removed for ``AutoMLSearch`` :pr:`1772`


**v0.18.0 Jan. 26, 2021**
    * Enhancements
        * Added RMSLE, MSLE, and MAPE to core objectives while checking for negative target values in ``invalid_targets_data_check`` :pr:`1574`
        * Added validation checks for binary problems with regression-like datasets and multiclass problems without true multiclass targets in ``invalid_targets_data_check`` :pr:`1665`
        * Added time series support for ``make_pipeline`` :pr:`1566`
        * Added target name for output of pipeline ``predict`` method :pr:`1578`
        * Added multiclass check to ``InvalidTargetDataCheck`` for two examples per class :pr:`1596`
        * Added support for ``graphviz`` ``v0.16`` :pr:`1657`
        * Enhanced time series pipelines to accept empty features :pr:`1651`
        * Added KNN Classifier to estimators. :pr:`1650`
        * Added support for list inputs for objectives :pr:`1663`
        * Added support for ``AutoMLSearch`` to handle time series classification pipelines :pr:`1666`
        * Enhanced ``DelayedFeaturesTransformer`` to encode categorical features and targets before delaying them :pr:`1691`
        * Added 2-way dependence plots. :pr:`1690`
        * Added ability to directly iterate through components within Pipelines :pr:`1583`
    * Fixes
        * Fixed inconsistent attributes and added Exceptions to docs :pr:`1673`
        * Fixed ``TargetLeakageDataCheck`` to use Woodwork ``mutual_information`` rather than using Pandas' Pearson Correlation :pr:`1616`
        * Fixed thresholding for pipelines in ``AutoMLSearch`` to only threshold binary classification pipelines :pr:`1622` :pr:`1626`
        * Updated ``load_data`` to return Woodwork structures and update default parameter value for ``index`` to ``None`` :pr:`1610`
        * Pinned scipy at < 1.6.0 while we work on adding support :pr:`1629`
        * Fixed data check message formatting in ``AutoMLSearch`` :pr:`1633`
        * Addressed stacked ensemble component for ``scikit-learn`` v0.24 support by setting ``shuffle=True`` for default CV :pr:`1613`
        * Fixed bug where ``Imputer`` reset the index on ``X`` :pr:`1590`
        * Fixed ``AutoMLSearch`` stacktrace when a cutom objective was passed in as a primary objective or additional objective :pr:`1575`
        * Fixed custom index bug for ``MAPE`` objective :pr:`1641`
        * Fixed index bug for ``TextFeaturizer`` and ``LSA`` components :pr:`1644`
        * Limited ``load_fraud`` dataset loaded into ``automl.ipynb`` :pr:`1646`
        * ``add_to_rankings`` updates ``AutoMLSearch.best_pipeline`` when necessary :pr:`1647`
        * Fixed bug where time series baseline estimators were not receiving ``gap`` and ``max_delay`` in ``AutoMLSearch`` :pr:`1645`
        * Fixed jupyter notebooks to help the RTD buildtime :pr:`1654`
        * Added ``positive_only`` objectives to ``non_core_objectives`` :pr:`1661`
        * Fixed stacking argument ``n_jobs`` for IterativeAlgorithm :pr:`1706`
        * Updated CatBoost estimators to return self in ``.fit()`` rather than the underlying model for consistency :pr:`1701`
        * Added ability to initialize pipeline parameters in ``AutoMLSearch`` constructor :pr:`1676`
        * Make AutoMLSearch pipelines pickle-able :pr:`1721`
    * Changes
        * Added labeling to ``graph_confusion_matrix`` :pr:`1632`
        * Rerunning search for ``AutoMLSearch`` results in a message thrown rather than failing the search, and removed ``has_searched`` property :pr:`1647`
        * Changed tuner class to allow and ignore single parameter values as input :pr:`1686`
        * Capped LightGBM version limit to remove bug in docs :pr:`1711`
        * Removed support for `np.random.RandomState` in EvalML :pr:`1727`
    * Documentation Changes
        * Update Model Understanding in the user guide to include ``visualize_decision_tree`` :pr:`1678`
        * Updated docs to include information about ``AutoMLSearch`` callback parameters and methods :pr:`1577`
        * Updated docs to prompt users to install graphiz on Mac :pr:`1656`
        * Added ``infer_feature_types`` to the ``start.ipynb`` guide :pr:`1700`
        * Added multicollinearity data check to API reference and docs :pr:`1707`
    * Testing Changes

.. warning::

    **Breaking Changes**
        * Removed ``has_searched`` property from ``AutoMLSearch`` :pr:`1647`
        * Components and pipelines return ``Woodwork`` data structures instead of ``pandas`` data structures :pr:`1668`
        * Removed support for `np.random.RandomState` in EvalML. Rather than passing ``np.random.RandomState`` as component and pipeline random_state values, we use int random_seed :pr:`1727`


**v0.17.0 Dec. 29, 2020**
    * Enhancements
        * Added ``save_plot`` that allows for saving figures from different backends :pr:`1588`
        * Added ``LightGBM Regressor`` to regression components :pr:`1459`
        * Added ``visualize_decision_tree`` for tree visualization with ``decision_tree_data_from_estimator`` and ``decision_tree_data_from_pipeline`` to reformat tree structure output :pr:`1511`
        * Added `DFS Transformer` component into transformer components :pr:`1454`
        * Added ``MAPE`` to the standard metrics for time series problems and update objectives :pr:`1510`
        * Added ``graph_prediction_vs_actual_over_time`` and ``get_prediction_vs_actual_over_time_data`` to the model understanding module for time series problems :pr:`1483`
        * Added a ``ComponentGraph`` class that will support future pipelines as directed acyclic graphs :pr:`1415`
        * Updated data checks to accept ``Woodwork`` data structures :pr:`1481`
        * Added parameter to ``InvalidTargetDataCheck`` to show only top unique values rather than all unique values :pr:`1485`
        * Added multicollinearity data check :pr:`1515`
        * Added baseline pipeline and components for time series regression problems :pr:`1496`
        * Added more information to users about ensembling behavior in ``AutoMLSearch`` :pr:`1527`
        * Add woodwork support for more utility and graph methods :pr:`1544`
        * Changed ``DateTimeFeaturizer`` to encode features as int :pr:`1479`
        * Return trained pipelines from ``AutoMLSearch.best_pipeline`` :pr:`1547`
        * Added utility method so that users can set feature types without having to learn about Woodwork directly :pr:`1555`
        * Added Linear Discriminant Analysis transformer for dimensionality reduction :pr:`1331`
        * Added multiclass support for ``partial_dependence`` and ``graph_partial_dependence`` :pr:`1554`
        * Added ``TimeSeriesBinaryClassificationPipeline`` and ``TimeSeriesMulticlassClassificationPipeline`` classes :pr:`1528`
        * Added ``make_data_splitter`` method for easier automl data split customization :pr:`1568`
        * Integrated ``ComponentGraph`` class into Pipelines for full non-linear pipeline support :pr:`1543`
        * Update ``AutoMLSearch`` constructor to take training data instead of ``search`` and ``add_to_leaderboard`` :pr:`1597`
        * Update ``split_data`` helper args :pr:`1597`
        * Add problem type utils ``is_regression``, ``is_classification``, ``is_timeseries`` :pr:`1597`
        * Rename ``AutoMLSearch`` ``data_split`` arg to ``data_splitter`` :pr:`1569`
    * Fixes
        * Fix AutoML not passing CV folds to ``DefaultDataChecks`` for usage by ``ClassImbalanceDataCheck`` :pr:`1619`
        * Fix Windows CI jobs: install ``numba`` via conda, required for ``shap`` :pr:`1490`
        * Added custom-index support for `reset-index-get_prediction_vs_actual_over_time_data` :pr:`1494`
        * Fix ``generate_pipeline_code`` to account for boolean and None differences between Python and JSON :pr:`1524` :pr:`1531`
        * Set max value for plotly and xgboost versions while we debug CI failures with newer versions :pr:`1532`
        * Undo version pinning for plotly :pr:`1533`
        * Fix ReadTheDocs build by updating the version of ``setuptools`` :pr:`1561`
        * Set ``random_state`` of data splitter in AutoMLSearch to take int to keep consistency in the resulting splits :pr:`1579`
        * Pin sklearn version while we work on adding support :pr:`1594`
        * Pin pandas at <1.2.0 while we work on adding support :pr:`1609`
        * Pin graphviz at < 0.16 while we work on adding support :pr:`1609`
    * Changes
        * Reverting ``save_graph`` :pr:`1550` to resolve kaleido build issues :pr:`1585`
        * Update circleci badge to apply to ``main`` :pr:`1489`
        * Added script to generate github markdown for releases :pr:`1487`
        * Updated selection using pandas ``dtypes`` to selecting using Woodwork logical types :pr:`1551`
        * Updated dependencies to fix ``ImportError: cannot import name 'MaskedArray' from 'sklearn.utils.fixes'`` error and to address Woodwork and Featuretool dependencies :pr:`1540`
        * Made ``get_prediction_vs_actual_data()`` a public method :pr:`1553`
        * Updated ``Woodwork`` version requirement to v0.0.7 :pr:`1560`
        * Move data splitters from ``evalml.automl.data_splitters`` to ``evalml.preprocessing.data_splitters`` :pr:`1597`
        * Rename "# Testing" in automl log output to "# Validation" :pr:`1597`
    * Documentation Changes
        * Added partial dependence methods to API reference :pr:`1537`
        * Updated documentation for confusion matrix methods :pr:`1611`
    * Testing Changes
        * Set ``n_jobs=1`` in most unit tests to reduce memory :pr:`1505`

.. warning::

    **Breaking Changes**
        * Updated minimal dependencies: ``numpy>=1.19.1``, ``pandas>=1.1.0``, ``scikit-learn>=0.23.1``, ``scikit-optimize>=0.8.1``
        * Updated ``AutoMLSearch.best_pipeline`` to return a trained pipeline. Pass in ``train_best_pipeline=False`` to AutoMLSearch in order to return an untrained pipeline.
        * Pipeline component instances can no longer be iterated through using ``Pipeline.component_graph`` :pr:`1543`
        * Update ``AutoMLSearch`` constructor to take training data instead of ``search`` and ``add_to_leaderboard`` :pr:`1597`
        * Update ``split_data`` helper args :pr:`1597`
        * Move data splitters from ``evalml.automl.data_splitters`` to ``evalml.preprocessing.data_splitters`` :pr:`1597`
        * Rename ``AutoMLSearch`` ``data_split`` arg to ``data_splitter`` :pr:`1569`



**v0.16.1 Dec. 1, 2020**
    * Enhancements
        * Pin woodwork version to v0.0.6 to avoid breaking changes :pr:`1484`
        * Updated ``Woodwork`` to >=0.0.5 in ``core-requirements.txt`` :pr:`1473`
        * Removed ``copy_dataframe`` parameter for ``Woodwork``, updated ``Woodwork`` to >=0.0.6 in ``core-requirements.txt`` :pr:`1478`
        * Updated ``detect_problem_type`` to use ``pandas.api.is_numeric_dtype`` :pr:`1476`
    * Changes
        * Changed ``make clean`` to delete coverage reports as a convenience for developers :pr:`1464`
        * Set ``n_jobs=-1`` by default for stacked ensemble components :pr:`1472`
    * Documentation Changes
        * Updated pipeline and component documentation and demos to use ``Woodwork`` :pr:`1466`
    * Testing Changes
        * Update dependency update checker to use everything from core and optional dependencies :pr:`1480`


**v0.16.0 Nov. 24, 2020**
    * Enhancements
        * Updated pipelines and ``make_pipeline`` to accept ``Woodwork`` inputs :pr:`1393`
        * Updated components to accept ``Woodwork`` inputs :pr:`1423`
        * Added ability to freeze hyperparameters for ``AutoMLSearch`` :pr:`1284`
        * Added ``Target Encoder`` into transformer components :pr:`1401`
        * Added callback for error handling in ``AutoMLSearch`` :pr:`1403`
        * Added the index id to the ``explain_predictions_best_worst`` output to help users identify which rows in their data are included :pr:`1365`
        * The top_k features displayed in ``explain_predictions_*`` functions are now determined by the magnitude of shap values as opposed to the ``top_k`` largest and smallest shap values. :pr:`1374`
        * Added a problem type for time series regression :pr:`1386`
        * Added a ``is_defined_for_problem_type`` method to ``ObjectiveBase`` :pr:`1386`
        * Added a ``random_state`` parameter to ``make_pipeline_from_components`` function :pr:`1411`
        * Added ``DelayedFeaturesTransformer`` :pr:`1396`
        * Added a ``TimeSeriesRegressionPipeline`` class :pr:`1418`
        * Removed ``core-requirements.txt`` from the package distribution :pr:`1429`
        * Updated data check messages to include a `"code"` and `"details"` fields :pr:`1451`, :pr:`1462`
        * Added a ``TimeSeriesSplit`` data splitter for time series problems :pr:`1441`
        * Added a ``problem_configuration`` parameter to AutoMLSearch :pr:`1457`
    * Fixes
        * Fixed ``IndexError`` raised in ``AutoMLSearch`` when ``ensembling = True`` but only one pipeline to iterate over :pr:`1397`
        * Fixed stacked ensemble input bug and LightGBM warning and bug in ``AutoMLSearch`` :pr:`1388`
        * Updated enum classes to show possible enum values as attributes :pr:`1391`
        * Updated calls to ``Woodwork``'s ``to_pandas()`` to ``to_series()`` and ``to_dataframe()`` :pr:`1428`
        * Fixed bug in OHE where column names were not guaranteed to be unique :pr:`1349`
        * Fixed bug with percent improvement of ``ExpVariance`` objective on data with highly skewed target :pr:`1467`
        * Fix SimpleImputer error which occurs when all features are bool type :pr:`1215`
    * Changes
        * Changed ``OutliersDataCheck`` to return the list of columns, rather than rows, that contain outliers :pr:`1377`
        * Simplified and cleaned output for Code Generation :pr:`1371`
        * Reverted changes from :pr:`1337` :pr:`1409`
        * Updated data checks to return dictionary of warnings and errors instead of a list :pr:`1448`
        * Updated ``AutoMLSearch`` to pass ``Woodwork`` data structures to every pipeline (instead of pandas DataFrames) :pr:`1450`
        * Update ``AutoMLSearch`` to default to ``max_batches=1`` instead of ``max_iterations=5`` :pr:`1452`
        * Updated _evaluate_pipelines to consolidate side effects :pr:`1410`
    * Documentation Changes
        * Added description of CLA to contributing guide, updated description of draft PRs :pr:`1402`
        * Updated documentation to include all data checks, ``DataChecks``, and usage of data checks in AutoML :pr:`1412`
        * Updated docstrings from ``np.array`` to ``np.ndarray`` :pr:`1417`
        * Added section on stacking ensembles in AutoMLSearch documentation :pr:`1425`
    * Testing Changes
        * Removed ``category_encoders`` from test-requirements.txt :pr:`1373`
        * Tweak codecov.io settings again to avoid flakes :pr:`1413`
        * Modified ``make lint`` to check notebook versions in the docs :pr:`1431`
        * Modified ``make lint-fix`` to standardize notebook versions in the docs :pr:`1431`
        * Use new version of pull request Github Action for dependency check (:pr:`1443`)
        * Reduced number of workers for tests to 4 :pr:`1447`

.. warning::

    **Breaking Changes**
        * The ``top_k`` and ``top_k_features`` parameters in ``explain_predictions_*`` functions now return ``k`` features as opposed to ``2 * k`` features :pr:`1374`
        * Renamed ``problem_type`` to ``problem_types`` in ``RegressionObjective``, ``BinaryClassificationObjective``, and ``MulticlassClassificationObjective`` :pr:`1319`
        * Data checks now return a dictionary of warnings and errors instead of a list :pr:`1448`



**v0.15.0 Oct. 29, 2020**
    * Enhancements
        * Added stacked ensemble component classes (``StackedEnsembleClassifier``, ``StackedEnsembleRegressor``) :pr:`1134`
        * Added stacked ensemble components to ``AutoMLSearch`` :pr:`1253`
        * Added ``DecisionTreeClassifier`` and ``DecisionTreeRegressor`` to AutoML :pr:`1255`
        * Added ``graph_prediction_vs_actual`` in ``model_understanding`` for regression problems :pr:`1252`
        * Added parameter to ``OneHotEncoder`` to enable filtering for features to encode for :pr:`1249`
        * Added percent-better-than-baseline for all objectives to automl.results :pr:`1244`
        * Added ``HighVarianceCVDataCheck`` and replaced synonymous warning in ``AutoMLSearch`` :pr:`1254`
        * Added `PCA Transformer` component for dimensionality reduction :pr:`1270`
        * Added ``generate_pipeline_code`` and ``generate_component_code`` to allow for code generation given a pipeline or component instance :pr:`1306`
        * Added ``PCA Transformer`` component for dimensionality reduction :pr:`1270`
        * Updated ``AutoMLSearch`` to support ``Woodwork`` data structures :pr:`1299`
        * Added cv_folds to ``ClassImbalanceDataCheck`` and added this check to ``DefaultDataChecks`` :pr:`1333`
        * Make ``max_batches`` argument to ``AutoMLSearch.search`` public :pr:`1320`
        * Added text support to automl search :pr:`1062`
        * Added ``_pipelines_per_batch`` as a private argument to ``AutoMLSearch`` :pr:`1355`
    * Fixes
        * Fixed ML performance issue with ordered datasets: always shuffle data in automl's default CV splits :pr:`1265`
        * Fixed broken ``evalml info`` CLI command :pr:`1293`
        * Fixed ``boosting type='rf'`` for LightGBM Classifier, as well as ``num_leaves`` error :pr:`1302`
        * Fixed bug in ``explain_predictions_best_worst`` where a custom index in the target variable would cause a ``ValueError`` :pr:`1318`
        * Added stacked ensemble estimators to to ``evalml.pipelines.__init__`` file :pr:`1326`
        * Fixed bug in OHE where calls to transform were not deterministic if ``top_n`` was less than the number of categories in a column :pr:`1324`
        * Fixed LightGBM warning messages during AutoMLSearch :pr:`1342`
        * Fix warnings thrown during AutoMLSearch in ``HighVarianceCVDataCheck`` :pr:`1346`
        * Fixed bug where TrainingValidationSplit would return invalid location indices for dataframes with a custom index :pr:`1348`
        * Fixed bug where the AutoMLSearch ``random_state`` was not being passed to the created pipelines :pr:`1321`
    * Changes
        * Allow ``add_to_rankings`` to be called before AutoMLSearch is called :pr:`1250`
        * Removed Graphviz from test-requirements to add to requirements.txt :pr:`1327`
        * Removed ``max_pipelines`` parameter from ``AutoMLSearch`` :pr:`1264`
        * Include editable installs in all install make targets :pr:`1335`
        * Made pip dependencies `featuretools` and `nlp_primitives` core dependencies :pr:`1062`
        * Removed `PartOfSpeechCount` from `TextFeaturizer` transform primitives :pr:`1062`
        * Added warning for ``partial_dependency`` when the feature includes null values :pr:`1352`
    * Documentation Changes
        * Fixed and updated code blocks in Release Notes :pr:`1243`
        * Added DecisionTree estimators to API Reference :pr:`1246`
        * Changed class inheritance display to flow vertically :pr:`1248`
        * Updated cost-benefit tutorial to use a holdout/test set :pr:`1159`
        * Added ``evalml info`` command to documentation :pr:`1293`
        * Miscellaneous doc updates :pr:`1269`
        * Removed conda pre-release testing from the release process document :pr:`1282`
        * Updates to contributing guide :pr:`1310`
        * Added Alteryx footer to docs with Twitter and Github link :pr:`1312`
        * Added documentation for evalml installation for Python 3.6 :pr:`1322`
        * Added documentation changes to make the API Docs easier to understand :pr:`1323`
        * Fixed documentation for ``feature_importance`` :pr:`1353`
        * Added tutorial for running `AutoML` with text data :pr:`1357`
        * Added documentation for woodwork integration with automl search :pr:`1361`
    * Testing Changes
        * Added tests for ``jupyter_check`` to handle IPython :pr:`1256`
        * Cleaned up ``make_pipeline`` tests to test for all estimators :pr:`1257`
        * Added a test to check conda build after merge to main :pr:`1247`
        * Removed code that was lacking codecov for ``__main__.py`` and unnecessary :pr:`1293`
        * Codecov: round coverage up instead of down :pr:`1334`
        * Add DockerHub credentials to CI testing environment :pr:`1356`
        * Add DockerHub credentials to conda testing environment :pr:`1363`

.. warning::

    **Breaking Changes**
        * Renamed ``LabelLeakageDataCheck`` to ``TargetLeakageDataCheck`` :pr:`1319`
        * ``max_pipelines`` parameter has been removed from ``AutoMLSearch``. Please use ``max_iterations`` instead. :pr:`1264`
        * ``AutoMLSearch.search()`` will now log a warning if the input is not a ``Woodwork`` data structure (``pandas``, ``numpy``) :pr:`1299`
        * Make ``max_batches`` argument to ``AutoMLSearch.search`` public :pr:`1320`
        * Removed unused argument `feature_types` from AutoMLSearch.search :pr:`1062`

**v0.14.1 Sep. 29, 2020**
    * Enhancements
        * Updated partial dependence methods to support calculating numeric columns in a dataset with non-numeric columns :pr:`1150`
        * Added ``get_feature_names`` on ``OneHotEncoder`` :pr:`1193`
        * Added ``detect_problem_type`` to ``problem_type/utils.py`` to automatically detect the problem type given targets :pr:`1194`
        * Added LightGBM to ``AutoMLSearch`` :pr:`1199`
        * Updated ``scikit-learn`` and ``scikit-optimize`` to use latest versions - 0.23.2 and 0.8.1 respectively :pr:`1141`
        * Added ``__str__`` and ``__repr__`` for pipelines and components :pr:`1218`
        * Included internal target check for both training and validation data in ``AutoMLSearch`` :pr:`1226`
        * Added ``ProblemTypes.all_problem_types`` helper to get list of supported problem types :pr:`1219`
        * Added ``DecisionTreeClassifier`` and ``DecisionTreeRegressor`` classes :pr:`1223`
        * Added ``ProblemTypes.all_problem_types`` helper to get list of supported problem types :pr:`1219`
        * ``DataChecks`` can now be parametrized by passing a list of ``DataCheck`` classes and a parameter dictionary :pr:`1167`
        * Added first CV fold score as validation score in ``AutoMLSearch.rankings`` :pr:`1221`
        * Updated ``flake8`` configuration to enable linting on ``__init__.py`` files :pr:`1234`
        * Refined ``make_pipeline_from_components`` implementation :pr:`1204`
    * Fixes
        * Updated GitHub URL after migration to Alteryx GitHub org :pr:`1207`
        * Changed Problem Type enum to be more similar to the string name :pr:`1208`
        * Wrapped call to scikit-learn's partial dependence method in a ``try``/``finally`` block :pr:`1232`
    * Changes
        * Added ``allow_writing_files`` as a named argument to CatBoost estimators. :pr:`1202`
        * Added ``solver`` and ``multi_class`` as named arguments to ``LogisticRegressionClassifier`` :pr:`1202`
        * Replaced pipeline's ``._transform`` method to evaluate all the preprocessing steps of a pipeline with ``.compute_estimator_features`` :pr:`1231`
        * Changed default large dataset train/test splitting behavior :pr:`1205`
    * Documentation Changes
        * Included description of how to access the component instances and features for pipeline user guide :pr:`1163`
        * Updated API docs to refer to target as "target" instead of "labels" for non-classification tasks and minor docs cleanup :pr:`1160`
        * Added Class Imbalance Data Check to ``api_reference.rst`` :pr:`1190` :pr:`1200`
        * Added pipeline properties to API reference :pr:`1209`
        * Clarified what the objective parameter in AutoML is used for in AutoML API reference and AutoML user guide :pr:`1222`
        * Updated API docs to include ``skopt.space.Categorical`` option for component hyperparameter range definition :pr:`1228`
        * Added install documentation for ``libomp`` in order to use LightGBM on Mac :pr:`1233`
        * Improved description of ``max_iterations`` in documentation :pr:`1212`
        * Removed unused code from sphinx conf :pr:`1235`
    * Testing Changes

.. warning::

    **Breaking Changes**
        * ``DefaultDataChecks`` now accepts a ``problem_type`` parameter that must be specified :pr:`1167`
        * Pipeline's ``._transform`` method to evaluate all the preprocessing steps of a pipeline has been replaced with ``.compute_estimator_features`` :pr:`1231`
        * ``get_objectives`` has been renamed to ``get_core_objectives``. This function will now return a list of valid objective instances :pr:`1230`


**v0.13.2 Sep. 17, 2020**
    * Enhancements
        * Added ``output_format`` field to explain predictions functions :pr:`1107`
        * Modified ``get_objective`` and ``get_objectives`` to be able to return any objective in ``evalml.objectives`` :pr:`1132`
        * Added a ``return_instance`` boolean parameter to ``get_objective`` :pr:`1132`
        * Added ``ClassImbalanceDataCheck`` to determine whether target imbalance falls below a given threshold :pr:`1135`
        * Added label encoder to LightGBM for binary classification :pr:`1152`
        * Added labels for the row index of confusion matrix :pr:`1154`
        * Added ``AutoMLSearch`` object as another parameter in search callbacks :pr:`1156`
        * Added the corresponding probability threshold for each point displayed in ``graph_roc_curve`` :pr:`1161`
        * Added ``__eq__`` for ``ComponentBase`` and ``PipelineBase`` :pr:`1178`
        * Added support for multiclass classification for ``roc_curve`` :pr:`1164`
        * Added ``categories`` accessor to ``OneHotEncoder`` for listing the categories associated with a feature :pr:`1182`
        * Added utility function to create pipeline instances from a list of component instances :pr:`1176`
    * Fixes
        * Fixed XGBoost column names for partial dependence methods :pr:`1104`
        * Removed dead code validating column type from ``TextFeaturizer`` :pr:`1122`
        * Fixed issue where ``Imputer`` cannot fit when there is None in a categorical or boolean column :pr:`1144`
        * ``OneHotEncoder`` preserves the custom index in the input data :pr:`1146`
        * Fixed representation for ``ModelFamily`` :pr:`1165`
        * Removed duplicate ``nbsphinx`` dependency in ``dev-requirements.txt`` :pr:`1168`
        * Users can now pass in any valid kwargs to all estimators :pr:`1157`
        * Remove broken accessor ``OneHotEncoder.get_feature_names`` and unneeded base class :pr:`1179`
        * Removed LightGBM Estimator from AutoML models :pr:`1186`
    * Changes
        * Pinned ``scikit-optimize`` version to 0.7.4 :pr:`1136`
        * Removed ``tqdm`` as a dependency :pr:`1177`
        * Added lightgbm version 3.0.0 to ``latest_dependency_versions.txt`` :pr:`1185`
        * Rename ``max_pipelines`` to ``max_iterations`` :pr:`1169`
    * Documentation Changes
        * Fixed API docs for ``AutoMLSearch`` ``add_result_callback`` :pr:`1113`
        * Added a step to our release process for pushing our latest version to conda-forge :pr:`1118`
        * Added warning for missing ipywidgets dependency for using ``PipelineSearchPlots`` on Jupyterlab :pr:`1145`
        * Updated ``README.md`` example to load demo dataset :pr:`1151`
        * Swapped mapping of breast cancer targets in ``model_understanding.ipynb`` :pr:`1170`
    * Testing Changes
        * Added test confirming ``TextFeaturizer`` never outputs null values :pr:`1122`
        * Changed Python version of ``Update Dependencies`` action to 3.8.x :pr:`1137`
        * Fixed release notes check-in test for ``Update Dependencies`` actions :pr:`1172`

.. warning::

    **Breaking Changes**
        * ``get_objective`` will now return a class definition rather than an instance by default :pr:`1132`
        * Deleted ``OPTIONS`` dictionary in ``evalml.objectives.utils.py`` :pr:`1132`
        * If specifying an objective by string, the string must now match the objective's name field, case-insensitive :pr:`1132`
        * Passing "Cost Benefit Matrix", "Fraud Cost", "Lead Scoring", "Mean Squared Log Error",
            "Recall", "Recall Macro", "Recall Micro", "Recall Weighted", or "Root Mean Squared Log Error" to ``AutoMLSearch`` will now result in a ``ValueError``
            rather than an ``ObjectiveNotFoundError`` :pr:`1132`
        * Search callbacks ``start_iteration_callback`` and ``add_results_callback`` have changed to include a copy of the AutoMLSearch object as a third parameter :pr:`1156`
        * Deleted ``OneHotEncoder.get_feature_names`` method which had been broken for a while, in favor of pipelines' ``input_feature_names`` :pr:`1179`
        * Deleted empty base class ``CategoricalEncoder`` which ``OneHotEncoder`` component was inheriting from :pr:`1176`
        * Results from ``roc_curve`` will now return as a list of dictionaries with each dictionary representing a class :pr:`1164`
        * ``max_pipelines`` now raises a ``DeprecationWarning`` and will be removed in the next release. ``max_iterations`` should be used instead. :pr:`1169`


**v0.13.1 Aug. 25, 2020**
    * Enhancements
        * Added Cost-Benefit Matrix objective for binary classification :pr:`1038`
        * Split ``fill_value`` into ``categorical_fill_value`` and ``numeric_fill_value`` for Imputer :pr:`1019`
        * Added ``explain_predictions`` and ``explain_predictions_best_worst`` for explaining multiple predictions with SHAP :pr:`1016`
        * Added new LSA component for text featurization :pr:`1022`
        * Added guide on installing with conda :pr:`1041`
        * Added a “cost-benefit curve” util method to graph cost-benefit matrix scores vs. binary classification thresholds :pr:`1081`
        * Standardized error when calling transform/predict before fit for pipelines :pr:`1048`
        * Added ``percent_better_than_baseline`` to AutoML search rankings and full rankings table :pr:`1050`
        * Added one-way partial dependence and partial dependence plots :pr:`1079`
        * Added "Feature Value" column to prediction explanation reports. :pr:`1064`
        * Added LightGBM classification estimator :pr:`1082`, :pr:`1114`
        * Added ``max_batches`` parameter to ``AutoMLSearch`` :pr:`1087`
    * Fixes
        * Updated ``TextFeaturizer`` component to no longer require an internet connection to run :pr:`1022`
        * Fixed non-deterministic element of ``TextFeaturizer`` transformations :pr:`1022`
        * Added a StandardScaler to all ElasticNet pipelines :pr:`1065`
        * Updated cost-benefit matrix to normalize score :pr:`1099`
        * Fixed logic in ``calculate_percent_difference`` so that it can handle negative values :pr:`1100`
    * Changes
        * Added ``needs_fitting`` property to ``ComponentBase`` :pr:`1044`
        * Updated references to data types to use datatype lists defined in ``evalml.utils.gen_utils`` :pr:`1039`
        * Remove maximum version limit for SciPy dependency :pr:`1051`
        * Moved ``all_components`` and other component importers into runtime methods :pr:`1045`
        * Consolidated graphing utility methods under ``evalml.utils.graph_utils`` :pr:`1060`
        * Made slight tweaks to how ``TextFeaturizer`` uses ``featuretools``, and did some refactoring of that and of LSA :pr:`1090`
        * Changed ``show_all_features`` parameter into ``importance_threshold``, which allows for thresholding feature importance :pr:`1097`, :pr:`1103`
    * Documentation Changes
        * Update ``setup.py`` URL to point to the github repo :pr:`1037`
        * Added tutorial for using the cost-benefit matrix objective :pr:`1088`
        * Updated ``model_understanding.ipynb`` to include documentation for using plotly on Jupyter Lab :pr:`1108`
    * Testing Changes
        * Refactor CircleCI tests to use matrix jobs (:pr:`1043`)
        * Added a test to check that all test directories are included in evalml package :pr:`1054`


.. warning::

    **Breaking Changes**
        * ``confusion_matrix`` and ``normalize_confusion_matrix`` have been moved to ``evalml.utils`` :pr:`1038`
        * All graph utility methods previously under ``evalml.pipelines.graph_utils`` have been moved to ``evalml.utils.graph_utils`` :pr:`1060`


**v0.12.2 Aug. 6, 2020**
    * Enhancements
        * Add save/load method to components :pr:`1023`
        * Expose pickle ``protocol`` as optional arg to save/load :pr:`1023`
        * Updated estimators used in AutoML to include ExtraTrees and ElasticNet estimators :pr:`1030`
    * Fixes
    * Changes
        * Removed ``DeprecationWarning`` for ``SimpleImputer`` :pr:`1018`
    * Documentation Changes
        * Add note about version numbers to release process docs :pr:`1034`
    * Testing Changes
        * Test files are now included in the evalml package :pr:`1029`


**v0.12.0 Aug. 3, 2020**
    * Enhancements
        * Added string and categorical targets support for binary and multiclass pipelines and check for numeric targets for ``DetectLabelLeakage`` data check :pr:`932`
        * Added clear exception for regression pipelines if target datatype is string or categorical :pr:`960`
        * Added target column names and class labels in ``predict`` and ``predict_proba`` output for pipelines :pr:`951`
        * Added ``_compute_shap_values`` and ``normalize_values`` to ``pipelines/explanations`` module :pr:`958`
        * Added ``explain_prediction`` feature which explains single predictions with SHAP :pr:`974`
        * Added Imputer to allow different imputation strategies for numerical and categorical dtypes :pr:`991`
        * Added support for configuring logfile path using env var, and don't create logger if there are filesystem errors :pr:`975`
        * Updated catboost estimators' default parameters and automl hyperparameter ranges to speed up fit time :pr:`998`
    * Fixes
        * Fixed ReadtheDocs warning failure regarding embedded gif :pr:`943`
        * Removed incorrect parameter passed to pipeline classes in ``_add_baseline_pipelines`` :pr:`941`
        * Added universal error for calling ``predict``, ``predict_proba``, ``transform``, and ``feature_importances`` before fitting :pr:`969`, :pr:`994`
        * Made ``TextFeaturizer`` component and pip dependencies ``featuretools`` and ``nlp_primitives`` optional :pr:`976`
        * Updated imputation strategy in automl to no longer limit impute strategy to ``most_frequent`` for all features if there are any categorical columns :pr:`991`
        * Fixed ``UnboundLocalError`` for ``cv_pipeline`` when automl search errors :pr:`996`
        * Fixed ``Imputer`` to reset dataframe index to preserve behavior expected from  ``SimpleImputer`` :pr:`1009`
    * Changes
        * Moved ``get_estimators`` to ``evalml.pipelines.components.utils`` :pr:`934`
        * Modified Pipelines to raise ``PipelineScoreError`` when they encounter an error during scoring :pr:`936`
        * Moved ``evalml.model_families.list_model_families`` to ``evalml.pipelines.components.allowed_model_families`` :pr:`959`
        * Renamed ``DateTimeFeaturization`` to ``DateTimeFeaturizer`` :pr:`977`
        * Added check to stop search and raise an error if all pipelines in a batch return NaN scores :pr:`1015`
    * Documentation Changes
        * Updated ``README.md`` :pr:`963`
        * Reworded message when errors are returned from data checks in search :pr:`982`
        * Added section on understanding model predictions with ``explain_prediction`` to User Guide :pr:`981`
        * Added a section to the user guide and api reference about how XGBoost and CatBoost are not fully supported. :pr:`992`
        * Added custom components section in user guide :pr:`993`
        * Updated FAQ section formatting :pr:`997`
        * Updated release process documentation :pr:`1003`
    * Testing Changes
        * Moved ``predict_proba`` and ``predict`` tests regarding string / categorical targets to ``test_pipelines.py`` :pr:`972`
        * Fixed dependency update bot by updating python version to 3.7 to avoid frequent github version updates :pr:`1002`


.. warning::

    **Breaking Changes**
        * ``get_estimators`` has been moved to ``evalml.pipelines.components.utils`` (previously was under ``evalml.pipelines.utils``) :pr:`934`
        * Removed the ``raise_errors`` flag in AutoML search. All errors during pipeline evaluation will be caught and logged. :pr:`936`
        * ``evalml.model_families.list_model_families`` has been moved to ``evalml.pipelines.components.allowed_model_families`` :pr:`959`
        * ``TextFeaturizer``: the ``featuretools`` and ``nlp_primitives`` packages must be installed after installing evalml in order to use this component :pr:`976`
        * Renamed ``DateTimeFeaturization`` to ``DateTimeFeaturizer`` :pr:`977`


**v0.11.2 July 16, 2020**
    * Enhancements
        * Added ``NoVarianceDataCheck`` to ``DefaultDataChecks`` :pr:`893`
        * Added text processing and featurization component ``TextFeaturizer`` :pr:`913`, :pr:`924`
        * Added additional checks to ``InvalidTargetDataCheck`` to handle invalid target data types :pr:`929`
        * ``AutoMLSearch`` will now handle ``KeyboardInterrupt`` and prompt user for confirmation :pr:`915`
    * Fixes
        * Makes automl results a read-only property :pr:`919`
    * Changes
        * Deleted static pipelines and refactored tests involving static pipelines, removed ``all_pipelines()`` and ``get_pipelines()`` :pr:`904`
        * Moved ``list_model_families`` to ``evalml.model_family.utils`` :pr:`903`
        * Updated ``all_pipelines``, ``all_estimators``, ``all_components`` to use the same mechanism for dynamically generating their elements :pr:`898`
        * Rename ``master`` branch to ``main`` :pr:`918`
        * Add pypi release github action :pr:`923`
        * Updated ``AutoMLSearch.search`` stdout output and logging and removed tqdm progress bar :pr:`921`
        * Moved automl config checks previously in ``search()`` to init :pr:`933`
    * Documentation Changes
        * Reorganized and rewrote documentation :pr:`937`
        * Updated to use pydata sphinx theme :pr:`937`
        * Updated docs to use ``release_notes`` instead of ``changelog`` :pr:`942`
    * Testing Changes
        * Cleaned up fixture names and usages in tests :pr:`895`


.. warning::

    **Breaking Changes**
        * ``list_model_families`` has been moved to ``evalml.model_family.utils`` (previously was under ``evalml.pipelines.utils``) :pr:`903`
        * ``get_estimators`` has been moved to ``evalml.pipelines.components.utils`` (previously was under ``evalml.pipelines.utils``) :pr:`934`
        * Static pipeline definitions have been removed, but similar pipelines can still be constructed via creating an instance of ``PipelineBase`` :pr:`904`
        * ``all_pipelines()`` and ``get_pipelines()`` utility methods have been removed :pr:`904`


**v0.11.0 June 30, 2020**
    * Enhancements
        * Added multiclass support for ROC curve graphing :pr:`832`
        * Added preprocessing component to drop features whose percentage of NaN values exceeds a specified threshold :pr:`834`
        * Added data check to check for problematic target labels :pr:`814`
        * Added PerColumnImputer that allows imputation strategies per column :pr:`824`
        * Added transformer to drop specific columns :pr:`827`
        * Added support for ``categories``, ``handle_error``, and ``drop`` parameters in ``OneHotEncoder`` :pr:`830` :pr:`897`
        * Added preprocessing component to handle DateTime columns featurization :pr:`838`
        * Added ability to clone pipelines and components :pr:`842`
        * Define getter method for component ``parameters`` :pr:`847`
        * Added utility methods to calculate and graph permutation importances :pr:`860`, :pr:`880`
        * Added new utility functions necessary for generating dynamic preprocessing pipelines :pr:`852`
        * Added kwargs to all components :pr:`863`
        * Updated ``AutoSearchBase`` to use dynamically generated preprocessing pipelines :pr:`870`
        * Added SelectColumns transformer :pr:`873`
        * Added ability to evaluate additional pipelines for automl search :pr:`874`
        * Added ``default_parameters`` class property to components and pipelines :pr:`879`
        * Added better support for disabling data checks in automl search :pr:`892`
        * Added ability to save and load AutoML objects to file :pr:`888`
        * Updated ``AutoSearchBase.get_pipelines`` to return an untrained pipeline instance :pr:`876`
        * Saved learned binary classification thresholds in automl results cv data dict :pr:`876`
    * Fixes
        * Fixed bug where SimpleImputer cannot handle dropped columns :pr:`846`
        * Fixed bug where PerColumnImputer cannot handle dropped columns :pr:`855`
        * Enforce requirement that builtin components save all inputted values in their parameters dict :pr:`847`
        * Don't list base classes in ``all_components`` output :pr:`847`
        * Standardize all components to output pandas data structures, and accept either pandas or numpy :pr:`853`
        * Fixed rankings and full_rankings error when search has not been run :pr:`894`
    * Changes
        * Update ``all_pipelines`` and ``all_components`` to try initializing pipelines/components, and on failure exclude them :pr:`849`
        * Refactor ``handle_components`` to ``handle_components_class``, standardize to ``ComponentBase`` subclass instead of instance :pr:`850`
        * Refactor "blacklist"/"whitelist" to "allow"/"exclude" lists :pr:`854`
        * Replaced ``AutoClassificationSearch`` and ``AutoRegressionSearch`` with ``AutoMLSearch`` :pr:`871`
        * Renamed feature_importances and permutation_importances methods to use singular names (feature_importance and permutation_importance) :pr:`883`
        * Updated ``automl`` default data splitter to train/validation split for large datasets :pr:`877`
        * Added open source license, update some repo metadata :pr:`887`
        * Removed dead code in ``_get_preprocessing_components`` :pr:`896`
    * Documentation Changes
        * Fix some typos and update the EvalML logo :pr:`872`
    * Testing Changes
        * Update the changelog check job to expect the new branching pattern for the deps update bot :pr:`836`
        * Check that all components output pandas datastructures, and can accept either pandas or numpy :pr:`853`
        * Replaced ``AutoClassificationSearch`` and ``AutoRegressionSearch`` with ``AutoMLSearch`` :pr:`871`


.. warning::

    **Breaking Changes**
        * Pipelines' static ``component_graph`` field must contain either ``ComponentBase`` subclasses or ``str``, instead of ``ComponentBase`` subclass instances :pr:`850`
        * Rename ``handle_component`` to ``handle_component_class``. Now standardizes to ``ComponentBase`` subclasses instead of ``ComponentBase`` subclass instances :pr:`850`
        * Renamed automl's ``cv`` argument to ``data_split`` :pr:`877`
        * Pipelines' and classifiers' ``feature_importances`` is renamed ``feature_importance``, ``graph_feature_importances`` is renamed ``graph_feature_importance`` :pr:`883`
        * Passing ``data_checks=None`` to automl search will not perform any data checks as opposed to default checks. :pr:`892`
        * Pipelines to search for in AutoML are now determined automatically, rather than using the statically-defined pipeline classes. :pr:`870`
        * Updated ``AutoSearchBase.get_pipelines`` to return an untrained pipeline instance, instead of one which happened to be trained on the final cross-validation fold :pr:`876`


**v0.10.0 May 29, 2020**
    * Enhancements
        * Added baseline models for classification and regression, add functionality to calculate baseline models before searching in AutoML :pr:`746`
        * Port over highly-null guardrail as a data check and define ``DefaultDataChecks`` and ``DisableDataChecks`` classes :pr:`745`
        * Update ``Tuner`` classes to work directly with pipeline parameters dicts instead of flat parameter lists :pr:`779`
        * Add Elastic Net as a pipeline option :pr:`812`
        * Added new Pipeline option ``ExtraTrees`` :pr:`790`
        * Added precicion-recall curve metrics and plot for binary classification problems in ``evalml.pipeline.graph_utils`` :pr:`794`
        * Update the default automl algorithm to search in batches, starting with default parameters for each pipeline and iterating from there :pr:`793`
        * Added ``AutoMLAlgorithm`` class and ``IterativeAlgorithm`` impl, separated from ``AutoSearchBase`` :pr:`793`
    * Fixes
        * Update pipeline ``score`` to return ``nan`` score for any objective which throws an exception during scoring :pr:`787`
        * Fixed bug introduced in :pr:`787` where binary classification metrics requiring predicted probabilities error in scoring :pr:`798`
        * CatBoost and XGBoost classifiers and regressors can no longer have a learning rate of 0 :pr:`795`
    * Changes
        * Cleanup pipeline ``score`` code, and cleanup codecov :pr:`711`
        * Remove ``pass`` for abstract methods for codecov :pr:`730`
        * Added __str__ for AutoSearch object :pr:`675`
        * Add util methods to graph ROC and confusion matrix :pr:`720`
        * Refactor ``AutoBase`` to ``AutoSearchBase`` :pr:`758`
        * Updated AutoBase with ``data_checks`` parameter, removed previous ``detect_label_leakage`` parameter, and added functionality to run data checks before search in AutoML :pr:`765`
        * Updated our logger to use Python's logging utils :pr:`763`
        * Refactor most of ``AutoSearchBase._do_iteration`` impl into ``AutoSearchBase._evaluate`` :pr:`762`
        * Port over all guardrails to use the new DataCheck API :pr:`789`
        * Expanded ``import_or_raise`` to catch all exceptions :pr:`759`
        * Adds RMSE, MSLE, RMSLE as standard metrics :pr:`788`
        * Don't allow ``Recall`` to be used as an objective for AutoML :pr:`784`
        * Removed feature selection from pipelines :pr:`819`
        * Update default estimator parameters to make automl search faster and more accurate :pr:`793`
    * Documentation Changes
        * Add instructions to freeze ``master`` on ``release.md`` :pr:`726`
        * Update release instructions with more details :pr:`727` :pr:`733`
        * Add objective base classes to API reference :pr:`736`
        * Fix components API to match other modules :pr:`747`
    * Testing Changes
        * Delete codecov yml, use codecov.io's default :pr:`732`
        * Added unit tests for fraud cost, lead scoring, and standard metric objectives :pr:`741`
        * Update codecov client :pr:`782`
        * Updated AutoBase __str__ test to include no parameters case :pr:`783`
        * Added unit tests for ``ExtraTrees`` pipeline :pr:`790`
        * If codecov fails to upload, fail build :pr:`810`
        * Updated Python version of dependency action :pr:`816`
        * Update the dependency update bot to use a suffix when creating branches :pr:`817`

.. warning::

    **Breaking Changes**
        * The ``detect_label_leakage`` parameter for AutoML classes has been removed and replaced by a ``data_checks`` parameter :pr:`765`
        * Moved ROC and confusion matrix methods from ``evalml.pipeline.plot_utils`` to ``evalml.pipeline.graph_utils`` :pr:`720`
        * ``Tuner`` classes require a pipeline hyperparameter range dict as an init arg instead of a space definition :pr:`779`
        * ``Tuner.propose`` and ``Tuner.add`` work directly with pipeline parameters dicts instead of flat parameter lists :pr:`779`
        * ``PipelineBase.hyperparameters`` and ``custom_hyperparameters`` use pipeline parameters dict format instead of being represented as a flat list :pr:`779`
        * All guardrail functions previously under ``evalml.guardrails.utils`` will be removed and replaced by data checks :pr:`789`
        * ``Recall`` disallowed as an objective for AutoML :pr:`784`
        * ``AutoSearchBase`` parameter ``tuner`` has been renamed to ``tuner_class`` :pr:`793`
        * ``AutoSearchBase`` parameter ``possible_pipelines`` and ``possible_model_families`` have been renamed to ``allowed_pipelines`` and ``allowed_model_families`` :pr:`793`


**v0.9.0 Apr. 27, 2020**
    * Enhancements
        * Added ``Accuracy`` as an standard objective :pr:`624`
        * Added verbose parameter to load_fraud :pr:`560`
        * Added Balanced Accuracy metric for binary, multiclass :pr:`612` :pr:`661`
        * Added XGBoost regressor and XGBoost regression pipeline :pr:`666`
        * Added ``Accuracy`` metric for multiclass :pr:`672`
        * Added objective name in ``AutoBase.describe_pipeline`` :pr:`686`
        * Added ``DataCheck`` and ``DataChecks``, ``Message`` classes and relevant subclasses :pr:`739`
    * Fixes
        * Removed direct access to ``cls.component_graph`` :pr:`595`
        * Add testing files to .gitignore :pr:`625`
        * Remove circular dependencies from ``Makefile`` :pr:`637`
        * Add error case for ``normalize_confusion_matrix()`` :pr:`640`
        * Fixed ``XGBoostClassifier`` and ``XGBoostRegressor`` bug with feature names that contain [, ], or < :pr:`659`
        * Update ``make_pipeline_graph`` to not accidentally create empty file when testing if path is valid :pr:`649`
        * Fix pip installation warning about docsutils version, from boto dependency :pr:`664`
        * Removed zero division warning for F1/precision/recall metrics :pr:`671`
        * Fixed ``summary`` for pipelines without estimators :pr:`707`
    * Changes
        * Updated default objective for binary/multiclass classification to log loss :pr:`613`
        * Created classification and regression pipeline subclasses and removed objective as an attribute of pipeline classes :pr:`405`
        * Changed the output of ``score`` to return one dictionary :pr:`429`
        * Created binary and multiclass objective subclasses :pr:`504`
        * Updated objectives API :pr:`445`
        * Removed call to ``get_plot_data`` from AutoML :pr:`615`
        * Set ``raise_error`` to default to True for AutoML classes :pr:`638`
        * Remove unnecessary "u" prefixes on some unicode strings :pr:`641`
        * Changed one-hot encoder to return uint8 dtypes instead of ints :pr:`653`
        * Pipeline ``_name`` field changed to ``custom_name`` :pr:`650`
        * Removed ``graphs.py`` and moved methods into ``PipelineBase`` :pr:`657`, :pr:`665`
        * Remove s3fs as a dev dependency :pr:`664`
        * Changed requirements-parser to be a core dependency :pr:`673`
        * Replace ``supported_problem_types`` field on pipelines with ``problem_type`` attribute on base classes :pr:`678`
        * Changed AutoML to only show best results for a given pipeline template in ``rankings``, added ``full_rankings`` property to show all :pr:`682`
        * Update ``ModelFamily`` values: don't list xgboost/catboost as classifiers now that we have regression pipelines for them :pr:`677`
        * Changed AutoML's ``describe_pipeline`` to get problem type from pipeline instead :pr:`685`
        * Standardize ``import_or_raise`` error messages :pr:`683`
        * Updated argument order of objectives to align with sklearn's :pr:`698`
        * Renamed ``pipeline.feature_importance_graph`` to ``pipeline.graph_feature_importances`` :pr:`700`
        * Moved ROC and confusion matrix methods to ``evalml.pipelines.plot_utils`` :pr:`704`
        * Renamed ``MultiClassificationObjective`` to ``MulticlassClassificationObjective``, to align with pipeline naming scheme :pr:`715`
    * Documentation Changes
        * Fixed some sphinx warnings :pr:`593`
        * Fixed docstring for ``AutoClassificationSearch`` with correct command :pr:`599`
        * Limit readthedocs formats to pdf, not htmlzip and epub :pr:`594` :pr:`600`
        * Clean up objectives API documentation :pr:`605`
        * Fixed function on Exploring search results page :pr:`604`
        * Update release process doc :pr:`567`
        * ``AutoClassificationSearch`` and ``AutoRegressionSearch`` show inherited methods in API reference :pr:`651`
        * Fixed improperly formatted code in breaking changes for changelog :pr:`655`
        * Added configuration to treat Sphinx warnings as errors :pr:`660`
        * Removed separate plotting section for pipelines in API reference :pr:`657`, :pr:`665`
        * Have leads example notebook load S3 files using https, so we can delete s3fs dev dependency :pr:`664`
        * Categorized components in API reference and added descriptions for each category :pr:`663`
        * Fixed Sphinx warnings about ``BalancedAccuracy`` objective :pr:`669`
        * Updated API reference to include missing components and clean up pipeline docstrings :pr:`689`
        * Reorganize API ref, and clarify pipeline sub-titles :pr:`688`
        * Add and update preprocessing utils in API reference :pr:`687`
        * Added inheritance diagrams to API reference :pr:`695`
        * Documented which default objective AutoML optimizes for :pr:`699`
        * Create seperate install page :pr:`701`
        * Include more utils in API ref, like ``import_or_raise`` :pr:`704`
        * Add more color to pipeline documentation :pr:`705`
    * Testing Changes
        * Matched install commands of ``check_latest_dependencies`` test and it's GitHub action :pr:`578`
        * Added Github app to auto assign PR author as assignee :pr:`477`
        * Removed unneeded conda installation of xgboost in windows checkin tests :pr:`618`
        * Update graph tests to always use tmpfile dir :pr:`649`
        * Changelog checkin test workaround for release PRs: If 'future release' section is empty of PR refs, pass check :pr:`658`
        * Add changelog checkin test exception for ``dep-update`` branch :pr:`723`

.. warning::

    **Breaking Changes**

    * Pipelines will now no longer take an objective parameter during instantiation, and will no longer have an objective attribute.
    * ``fit()`` and ``predict()`` now use an optional ``objective`` parameter, which is only used in binary classification pipelines to fit for a specific objective.
    * ``score()`` will now use a required ``objectives`` parameter that is used to determine all the objectives to score on. This differs from the previous behavior, where the pipeline's objective was scored on regardless.
    * ``score()`` will now return one dictionary of all objective scores.
    * ``ROC`` and ``ConfusionMatrix`` plot methods via ``Auto(*).plot`` have been removed by :pr:`615` and are replaced by ``roc_curve`` and ``confusion_matrix`` in ``evamlm.pipelines.plot_utils`` in :pr:`704`
    * ``normalize_confusion_matrix`` has been moved to ``evalml.pipelines.plot_utils`` :pr:`704`
    * Pipelines ``_name`` field changed to ``custom_name``
    * Pipelines ``supported_problem_types`` field is removed because it is no longer necessary :pr:`678`
    * Updated argument order of objectives' ``objective_function`` to align with sklearn :pr:`698`
    * ``pipeline.feature_importance_graph`` has been renamed to ``pipeline.graph_feature_importances`` in :pr:`700`
    * Removed unsupported ``MSLE`` objective :pr:`704`


**v0.8.0 Apr. 1, 2020**
    * Enhancements
        * Add normalization option and information to confusion matrix :pr:`484`
        * Add util function to drop rows with NaN values :pr:`487`
        * Renamed ``PipelineBase.name`` as ``PipelineBase.summary`` and redefined ``PipelineBase.name`` as class property :pr:`491`
        * Added access to parameters in Pipelines with ``PipelineBase.parameters`` (used to be return of ``PipelineBase.describe``) :pr:`501`
        * Added ``fill_value`` parameter for ``SimpleImputer`` :pr:`509`
        * Added functionality to override component hyperparameters and made pipelines take hyperparemeters from components :pr:`516`
        * Allow ``numpy.random.RandomState`` for random_state parameters :pr:`556`
    * Fixes
        * Removed unused dependency ``matplotlib``, and move ``category_encoders`` to test reqs :pr:`572`
    * Changes
        * Undo version cap in XGBoost placed in :pr:`402` and allowed all released of XGBoost :pr:`407`
        * Support pandas 1.0.0 :pr:`486`
        * Made all references to the logger static :pr:`503`
        * Refactored ``model_type`` parameter for components and pipelines to ``model_family`` :pr:`507`
        * Refactored ``problem_types`` for pipelines and components into ``supported_problem_types`` :pr:`515`
        * Moved ``pipelines/utils.save_pipeline`` and ``pipelines/utils.load_pipeline`` to ``PipelineBase.save`` and ``PipelineBase.load`` :pr:`526`
        * Limit number of categories encoded by ``OneHotEncoder`` :pr:`517`
    * Documentation Changes
        * Updated API reference to remove ``PipelinePlot`` and added moved ``PipelineBase`` plotting methods :pr:`483`
        * Add code style and github issue guides :pr:`463` :pr:`512`
        * Updated API reference for to surface class variables for pipelines and components :pr:`537`
        * Fixed README documentation link :pr:`535`
        * Unhid PR references in changelog :pr:`656`
    * Testing Changes
        * Added automated dependency check PR :pr:`482`, :pr:`505`
        * Updated automated dependency check comment :pr:`497`
        * Have build_docs job use python executor, so that env vars are set properly :pr:`547`
        * Added simple test to make sure ``OneHotEncoder``'s top_n works with large number of categories :pr:`552`
        * Run windows unit tests on PRs :pr:`557`


.. warning::

    **Breaking Changes**

    * ``AutoClassificationSearch`` and ``AutoRegressionSearch``'s ``model_types`` parameter has been refactored into ``allowed_model_families``
    * ``ModelTypes`` enum has been changed to ``ModelFamily``
    * Components and Pipelines now have a ``model_family`` field instead of ``model_type``
    * ``get_pipelines`` utility function now accepts ``model_families`` as an argument instead of ``model_types``
    * ``PipelineBase.name`` no longer returns structure of pipeline and has been replaced by ``PipelineBase.summary``
    * ``PipelineBase.problem_types`` and ``Estimator.problem_types`` has been renamed to ``supported_problem_types``
    * ``pipelines/utils.save_pipeline`` and ``pipelines/utils.load_pipeline`` moved to ``PipelineBase.save`` and ``PipelineBase.load``


**v0.7.0 Mar. 9, 2020**
    * Enhancements
        * Added emacs buffers to .gitignore :pr:`350`
        * Add CatBoost (gradient-boosted trees) classification and regression components and pipelines :pr:`247`
        * Added Tuner abstract base class :pr:`351`
        * Added ``n_jobs`` as parameter for ``AutoClassificationSearch`` and ``AutoRegressionSearch`` :pr:`403`
        * Changed colors of confusion matrix to shades of blue and updated axis order to match scikit-learn's :pr:`426`
        * Added ``PipelineBase`` ``.graph`` and ``.feature_importance_graph`` methods, moved from previous location :pr:`423`
        * Added support for python 3.8 :pr:`462`
    * Fixes
        * Fixed ROC and confusion matrix plots not being calculated if user passed own additional_objectives :pr:`276`
        * Fixed ReadtheDocs ``FileNotFoundError`` exception for fraud dataset :pr:`439`
    * Changes
        * Added ``n_estimators`` as a tunable parameter for XGBoost :pr:`307`
        * Remove unused parameter ``ObjectiveBase.fit_needs_proba`` :pr:`320`
        * Remove extraneous parameter ``component_type`` from all components :pr:`361`
        * Remove unused ``rankings.csv`` file :pr:`397`
        * Downloaded demo and test datasets so unit tests can run offline :pr:`408`
        * Remove ``_needs_fitting`` attribute from Components :pr:`398`
        * Changed plot.feature_importance to show only non-zero feature importances by default, added optional parameter to show all :pr:`413`
        * Refactored ``PipelineBase`` to take in parameter dictionary and moved pipeline metadata to class attribute :pr:`421`
        * Dropped support for Python 3.5 :pr:`438`
        * Removed unused ``apply.py`` file :pr:`449`
        * Clean up ``requirements.txt`` to remove unused deps :pr:`451`
        * Support installation without all required dependencies :pr:`459`
    * Documentation Changes
        * Update release.md with instructions to release to internal license key :pr:`354`
    * Testing Changes
        * Added tests for utils (and moved current utils to gen_utils) :pr:`297`
        * Moved XGBoost install into it's own separate step on Windows using Conda :pr:`313`
        * Rewind pandas version to before 1.0.0, to diagnose test failures for that version :pr:`325`
        * Added dependency update checkin test :pr:`324`
        * Rewind XGBoost version to before 1.0.0 to diagnose test failures for that version :pr:`402`
        * Update dependency check to use a whitelist :pr:`417`
        * Update unit test jobs to not install dev deps :pr:`455`

.. warning::

    **Breaking Changes**

    * Python 3.5 will not be actively supported.

**v0.6.0 Dec. 16, 2019**
    * Enhancements
        * Added ability to create a plot of feature importances :pr:`133`
        * Add early stopping to AutoML using patience and tolerance parameters :pr:`241`
        * Added ROC and confusion matrix metrics and plot for classification problems and introduce PipelineSearchPlots class :pr:`242`
        * Enhanced AutoML results with search order :pr:`260`
        * Added utility function to show system and environment information :pr:`300`
    * Fixes
        * Lower botocore requirement :pr:`235`
        * Fixed decision_function calculation for ``FraudCost`` objective :pr:`254`
        * Fixed return value of ``Recall`` metrics :pr:`264`
        * Components return ``self`` on fit :pr:`289`
    * Changes
        * Renamed automl classes to ``AutoRegressionSearch`` and ``AutoClassificationSearch`` :pr:`287`
        * Updating demo datasets to retain column names :pr:`223`
        * Moving pipeline visualization to ``PipelinePlot`` class :pr:`228`
        * Standarizing inputs as ``pd.Dataframe`` / ``pd.Series`` :pr:`130`
        * Enforcing that pipelines must have an estimator as last component :pr:`277`
        * Added ``ipywidgets`` as a dependency in ``requirements.txt`` :pr:`278`
        * Added Random and Grid Search Tuners :pr:`240`
    * Documentation Changes
        * Adding class properties to API reference :pr:`244`
        * Fix and filter FutureWarnings from scikit-learn :pr:`249`, :pr:`257`
        * Adding Linear Regression to API reference and cleaning up some Sphinx warnings :pr:`227`
    * Testing Changes
        * Added support for testing on Windows with CircleCI :pr:`226`
        * Added support for doctests :pr:`233`

.. warning::

    **Breaking Changes**

    * The ``fit()`` method for ``AutoClassifier`` and ``AutoRegressor`` has been renamed to ``search()``.
    * ``AutoClassifier`` has been renamed to ``AutoClassificationSearch``
    * ``AutoRegressor`` has been renamed to ``AutoRegressionSearch``
    * ``AutoClassificationSearch.results`` and ``AutoRegressionSearch.results`` now is a dictionary with ``pipeline_results`` and ``search_order`` keys. ``pipeline_results`` can be used to access a dictionary that is identical to the old ``.results`` dictionary. Whereas, ``search_order`` returns a list of the search order in terms of ``pipeline_id``.
    * Pipelines now require an estimator as the last component in ``component_list``. Slicing pipelines now throws an ``NotImplementedError`` to avoid returning pipelines without an estimator.

**v0.5.2 Nov. 18, 2019**
    * Enhancements
        * Adding basic pipeline structure visualization :pr:`211`
    * Documentation Changes
        * Added notebooks to build process :pr:`212`

**v0.5.1 Nov. 15, 2019**
    * Enhancements
        * Added basic outlier detection guardrail :pr:`151`
        * Added basic ID column guardrail :pr:`135`
        * Added support for unlimited pipelines with a ``max_time`` limit :pr:`70`
        * Updated .readthedocs.yaml to successfully build :pr:`188`
    * Fixes
        * Removed MSLE from default additional objectives :pr:`203`
        * Fixed ``random_state`` passed in pipelines :pr:`204`
        * Fixed slow down in RFRegressor :pr:`206`
    * Changes
        * Pulled information for describe_pipeline from pipeline's new describe method :pr:`190`
        * Refactored pipelines :pr:`108`
        * Removed guardrails from Auto(*) :pr:`202`, :pr:`208`
    * Documentation Changes
        * Updated documentation to show ``max_time`` enhancements :pr:`189`
        * Updated release instructions for RTD :pr:`193`
        * Added notebooks to build process :pr:`212`
        * Added contributing instructions :pr:`213`
        * Added new content :pr:`222`

**v0.5.0 Oct. 29, 2019**
    * Enhancements
        * Added basic one hot encoding :pr:`73`
        * Use enums for model_type :pr:`110`
        * Support for splitting regression datasets :pr:`112`
        * Auto-infer multiclass classification :pr:`99`
        * Added support for other units in ``max_time`` :pr:`125`
        * Detect highly null columns :pr:`121`
        * Added additional regression objectives :pr:`100`
        * Show an interactive iteration vs. score plot when using fit() :pr:`134`
    * Fixes
        * Reordered ``describe_pipeline`` :pr:`94`
        * Added type check for ``model_type`` :pr:`109`
        * Fixed ``s`` units when setting string ``max_time`` :pr:`132`
        * Fix objectives not appearing in API documentation :pr:`150`
    * Changes
        * Reorganized tests :pr:`93`
        * Moved logging to its own module :pr:`119`
        * Show progress bar history :pr:`111`
        * Using ``cloudpickle`` instead of pickle to allow unloading of custom objectives :pr:`113`
        * Removed render.py :pr:`154`
    * Documentation Changes
        * Update release instructions :pr:`140`
        * Include additional_objectives parameter :pr:`124`
        * Added Changelog :pr:`136`
    * Testing Changes
        * Code coverage :pr:`90`
        * Added CircleCI tests for other Python versions :pr:`104`
        * Added doc notebooks as tests :pr:`139`
        * Test metadata for CircleCI and 2 core parallelism :pr:`137`

**v0.4.1 Sep. 16, 2019**
    * Enhancements
        * Added AutoML for classification and regressor using Autobase and Skopt :pr:`7` :pr:`9`
        * Implemented standard classification and regression metrics :pr:`7`
        * Added logistic regression, random forest, and XGBoost pipelines :pr:`7`
        * Implemented support for custom objectives :pr:`15`
        * Feature importance for pipelines :pr:`18`
        * Serialization for pipelines :pr:`19`
        * Allow fitting on objectives for optimal threshold :pr:`27`
        * Added detect label leakage :pr:`31`
        * Implemented callbacks :pr:`42`
        * Allow for multiclass classification :pr:`21`
        * Added support for additional objectives :pr:`79`
    * Fixes
        * Fixed feature selection in pipelines :pr:`13`
        * Made ``random_seed`` usage consistent :pr:`45`
    * Documentation Changes
        * Documentation Changes
        * Added docstrings :pr:`6`
        * Created notebooks for docs :pr:`6`
        * Initialized readthedocs EvalML :pr:`6`
        * Added favicon :pr:`38`
    * Testing Changes
        * Added testing for loading data :pr:`39`

**v0.2.0 Aug. 13, 2019**
    * Enhancements
        * Created fraud detection objective :pr:`4`

**v0.1.0 July. 31, 2019**
    * *First Release*
    * Enhancements
        * Added lead scoring objecitve :pr:`1`
        * Added basic classifier :pr:`1`
    * Documentation Changes
        * Initialized Sphinx for docs :pr:`1`<|MERGE_RESOLUTION|>--- conflicted
+++ resolved
@@ -2,10 +2,7 @@
 -------------
 **Future Releases**
     * Enhancements
-<<<<<<< HEAD
-=======
         * Create a separate CV split to train stacked ensembler on for AutoMLSearch :pr:`1814`
->>>>>>> e761749c
         * Added a GitHub Action for Linux unit tests :pr:`1846`
         * Added ``DataCheckAction`` class and ``DataCheckActionCode`` enum :pr:`1896`
         * Updated ``Woodwork`` requirement to ``v0.0.10`` :pr:`1900`
