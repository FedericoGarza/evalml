Release Notes
-------------
**Future Releases**
    * Enhancements
<<<<<<< HEAD
        * Limit computationally-intensive models during ``AutoMLSearch`` for certain multiclass problems, allow for opt-in with parameter ``allow_long_running_models`` :pr:`2982`
=======
        * Added support for stacked ensemble pipelines to prediction explanations module :pr:`2971`
>>>>>>> 64c81d92
    * Fixes
        * Fixed bug where ``Oversampler`` didn't consider boolean columns to be categorical :pr:`2980`
    * Changes
    * Documentation Changes
        * Fixed cost benefit matrix demo formatting :pr:`2990`
        * Update ReadMe.md with new badge links and updated installation instructions for conda :pr:`2998`
    * Testing Changes

.. warning::

    **Breaking Changes**

**v0.36.0 Oct. 27, 2021**
    * Enhancements
        * Added LIME as an algorithm option for ``explain_predictions`` and ``explain_predictions_best_worst`` :pr:`2905`
        * Standardized data check messages and added default "rows" and "columns" to data check message details dictionary :pr:`2869`
        * Added ``rows_of_interest`` to pipeline utils :pr:`2908`
        * Added support for woodwork version ``0.8.2`` :pr:`2909`
        * Enhanced the ``DateTimeFeaturizer`` to handle ``NaNs`` in date features :pr:`2909`
        * Added support for woodwork logical types ``PostalCode``, ``SubRegionCode``, and ``CountryCode`` in model understanding tools :pr:`2946`
        * Added Vowpal Wabbit regressor and classifiers :pr:`2846`
        * Added `NoSplit` data splitter for future unsupervised learning searches :pr:`2958`
        * Added method to convert actions into a preprocessing pipeline :pr:`2968`
    * Fixes
        * Fixed bug where partial dependence was not respecting the ww schema :pr:`2929`
        * Fixed ``calculate_permutation_importance`` for datetimes on ``StandardScaler`` :pr:`2938`
        * Fixed ``SelectColumns`` to only select available features for feature selection in ``DefaultAlgorithm`` :pr:`2944`
        * Fixed ``DropColumns`` component not receiving parameters in ``DefaultAlgorithm`` :pr:`2945`
        * Fixed bug where trained binary thresholds were not being returned by ``get_pipeline`` or ``clone`` :pr:`2948`
        * Fixed bug where ``Oversampler`` selected ww logical categorical instead of ww semantic category :pr:`2946`
    * Changes
        * Changed ``make_pipeline`` function to place the ``DateTimeFeaturizer`` prior to the ``Imputer`` so that ``NaN`` dates can be imputed :pr:`2909`
        * Refactored ``OutliersDataCheck`` and ``HighlyNullDataCheck`` to add more descriptive metadata :pr:`2907`
        * Bumped minimum version of ``dask`` from 2021.2.0 to 2021.10.0 :pr:`2978`
    * Documentation Changes
        * Added back Future Release section to release notes :pr:`2927`
        * Updated CI to run doctest (docstring tests) and apply necessary fixes to docstrings :pr:`2933`
        * Added documentation for ``BinaryClassificationPipeline`` thresholding :pr:`2937`
    * Testing Changes
        * Fixed dependency checker to catch full names of packages :pr:`2930`
        * Refactored ``build_conda_pkg`` to work from a local recipe :pr:`2925`
        * Refactored component test for different environments :pr:`2957`

.. warning::

    **Breaking Changes**
        * Standardized data check messages and added default "rows" and "columns" to data check message details dictionary. This may change the number of messages returned from a data check. :pr:`2869`


**v0.35.0 Oct. 14, 2021**
    * Enhancements
        * Added human-readable pipeline explanations to model understanding :pr:`2861`
        * Updated to support Featuretools 1.0.0 and nlp-primitives 2.0.0 :pr:`2848`
    * Fixes
        * Fixed bug where ``long`` mode for the top level search method was not respected :pr:`2875`
        * Pinned ``cmdstan`` to ``0.28.0`` in ``cmdstan-builder`` to prevent future breaking of support for Prophet :pr:`2880`
        * Added ``Jarque-Bera`` to the ``TargetDistributionDataCheck`` :pr:`2891`
    * Changes
        * Updated pipelines to use a label encoder component instead of doing encoding on the pipeline level :pr:`2821`
        * Deleted scikit-learn ensembler :pr:`2819`
        * Refactored pipeline building logic out of ``AutoMLSearch`` and into ``IterativeAlgorithm`` :pr:`2854`
        * Refactored names for methods in ``ComponentGraph`` and ``PipelineBase`` :pr:`2902`
    * Documentation Changes
        * Updated ``install.ipynb`` to reflect flexibility for ``cmdstan`` version installation :pr:`2880`
        * Updated the conda section of our contributing guide :pr:`2899`
    * Testing Changes
        * Updated ``test_all_estimators`` to account for Prophet being allowed for Python 3.9 :pr:`2892`
        * Updated linux tests to use ``cmdstan-builder==0.0.8`` :pr:`2880`

.. warning::

    **Breaking Changes**
        * Updated pipelines to use a label encoder component instead of doing encoding on the pipeline level. This means that pipelines will no longer automatically encode non-numerical targets. Please use a label encoder if working with classification problems and non-numeric targets. :pr:`2821`
        * Deleted scikit-learn ensembler :pr:`2819`
        * ``IterativeAlgorithm`` now requires X, y, problem_type as required arguments as well as sampler_name, allowed_model_families, allowed_component_graphs, max_batches, and verbose as optional arguments :pr:`2854`
        * Changed method names of ``fit_features`` and ``compute_final_component_features`` to ``fit_and_transform_all_but_final`` and ``transform_all_but_final`` in ``ComponentGraph``, and ``compute_estimator_features`` to ``transform_all_but_final`` in pipeline classes :pr:`2902`

**v0.34.0 Sep. 30, 2021**
    * Enhancements
        * Updated to work with Woodwork 0.8.1 :pr:`2783`
        * Added validation that ``training_data`` and ``training_target`` are not ``None`` in prediction explanations :pr:`2787`
        * Added support for training-only components in pipelines and component graphs :pr:`2776`
        * Added default argument for the parameters value for ``ComponentGraph.instantiate`` :pr:`2796`
        * Added ``TIME_SERIES_REGRESSION`` to ``LightGBMRegressor's`` supported problem types :pr:`2793`
        * Provided a JSON representation of a pipeline's DAG structure :pr:`2812`
        * Added validation to holdout data passed to ``predict`` and ``predict_proba`` for time series :pr:`2804`
        * Added information about which row indices are outliers in ``OutliersDataCheck`` :pr:`2818`
        * Added verbose flag to top level ``search()`` method :pr:`2813`
        * Added support for linting jupyter notebooks and clearing the executed cells and empty cells :pr:`2829` :pr:`2837`
        * Added "DROP_ROWS" action to output of ``OutliersDataCheck.validate()`` :pr:`2820`
        * Added the ability of ``AutoMLSearch`` to accept a ``SequentialEngine`` instance as engine input :pr:`2838`
        * Added new label encoder component to EvalML :pr:`2853`
        * Added our own partial dependence implementation :pr:`2834`
    * Fixes
        * Fixed bug where ``calculate_permutation_importance`` was not calculating the right value for pipelines with target transformers :pr:`2782`
        * Fixed bug where transformed target values were not used in ``fit`` for time series pipelines :pr:`2780`
        * Fixed bug where ``score_pipelines`` method of ``AutoMLSearch`` would not work for time series problems :pr:`2786`
        * Removed ``TargetTransformer`` class :pr:`2833`
        * Added tests to verify ``ComponentGraph`` support by pipelines :pr:`2830`
        * Fixed incorrect parameter for baseline regression pipeline in ``AutoMLSearch`` :pr:`2847`
        * Fixed bug where the desired estimator family order was not respected in ``IterativeAlgorithm`` :pr:`2850`
    * Changes
        * Changed woodwork initialization to use partial schemas :pr:`2774`
        * Made ``Transformer.transform()`` an abstract method :pr:`2744`
        * Deleted ``EmptyDataChecks`` class :pr:`2794`
        * Removed data check for checking log distributions in ``make_pipeline`` :pr:`2806`
        * Changed the minimum ``woodwork`` version to 0.8.0 :pr:`2783`
        * Pinned ``woodwork`` version to 0.8.0 :pr:`2832`
        * Removed ``model_family`` attribute from ``ComponentBase`` and transformers :pr:`2828`
        * Limited ``scikit-learn`` until new features and errors can be addressed :pr:`2842`
        * Show DeprecationWarning when Sklearn Ensemblers are called :pr:`2859`
    * Testing Changes
        * Updated matched assertion message regarding monotonic indices in polynomial detrender tests :pr:`2811`
        * Added a test to make sure pip versions match conda versions :pr:`2851`

.. warning::

    **Breaking Changes**
        * Made ``Transformer.transform()`` an abstract method :pr:`2744`
        * Deleted ``EmptyDataChecks`` class :pr:`2794`
        * Removed data check for checking log distributions in ``make_pipeline`` :pr:`2806`


**v0.33.0 Sep. 15, 2021**
    * Enhancements
    * Fixes
        * Fixed bug where warnings during ``make_pipeline`` were not being raised to the user :pr:`2765`
    * Changes
        * Refactored and removed ``SamplerBase`` class :pr:`2775`
    * Documentation Changes
        * Added docstring linting packages ``pydocstyle`` and ``darglint`` to `make-lint` command :pr:`2670`
    * Testing Changes

.. warning::

    **Breaking Changes**


**v0.32.1 Sep. 10, 2021**
    * Enhancements
        * Added ``verbose`` flag to ``AutoMLSearch`` to run search in silent mode by default :pr:`2645`
        * Added label encoder to ``XGBoostClassifier`` to remove the warning :pr:`2701`
        * Set ``eval_metric`` to ``logloss`` for ``XGBoostClassifier`` :pr:`2741`
        * Added support for ``woodwork`` versions ``0.7.0`` and ``0.7.1`` :pr:`2743`
        * Changed ``explain_predictions`` functions to display original feature values :pr:`2759`
        * Added ``X_train`` and ``y_train`` to ``graph_prediction_vs_actual_over_time`` and ``get_prediction_vs_actual_over_time_data`` :pr:`2762`
        * Added ``forecast_horizon`` as a required parameter to time series pipelines and ``AutoMLSearch`` :pr:`2697`
        * Added ``predict_in_sample`` and ``predict_proba_in_sample`` methods to time series pipelines to predict on data where the target is known, e.g. cross-validation :pr:`2697`
    * Fixes
        * Fixed bug where ``_catch_warnings`` assumed all warnings were ``PipelineNotUsed`` :pr:`2753`
        * Fixed bug where ``Imputer.transform`` would erase ww typing information prior to handing data to the ``SimpleImputer`` :pr:`2752`
        * Fixed bug where ``Oversampler`` could not be copied :pr:`2755`
    * Changes
        * Deleted ``drop_nan_target_rows`` utility method :pr:`2737`
        * Removed default logging setup and debugging log file :pr:`2645`
        * Changed the default n_jobs value for ``XGBoostClassifier`` and ``XGBoostRegressor`` to 12 :pr:`2757`
        * Changed ``TimeSeriesBaselineEstimator`` to only work on a time series pipeline with a ``DelayedFeaturesTransformer`` :pr:`2697`
        * Added ``X_train`` and ``y_train`` as optional parameters to pipeline ``predict``, ``predict_proba``. Only used for time series pipelines :pr:`2697`
        * Added ``training_data`` and ``training_target`` as optional parameters to ``explain_predictions`` and ``explain_predictions_best_worst`` to support time series pipelines :pr:`2697`
        * Changed time series pipeline predictions to no longer output series/dataframes padded with NaNs. A prediction will be returned for every row in the `X` input :pr:`2697`
    * Documentation Changes
        * Specified installation steps for Prophet :pr:`2713`
        * Added documentation for data exploration on data check actions :pr:`2696`
        * Added a user guide entry for time series modelling :pr:`2697`
    * Testing Changes
        * Fixed flaky ``TargetDistributionDataCheck`` test for very_lognormal distribution :pr:`2748`

.. warning::

    **Breaking Changes**
        * Removed default logging setup and debugging log file :pr:`2645`
        * Added ``X_train`` and ``y_train`` to ``graph_prediction_vs_actual_over_time`` and ``get_prediction_vs_actual_over_time_data`` :pr:`2762`
        * Added ``forecast_horizon`` as a required parameter to time series pipelines and ``AutoMLSearch`` :pr:`2697`
        * Changed ``TimeSeriesBaselineEstimator`` to only work on a time series pipeline with a ``DelayedFeaturesTransformer`` :pr:`2697`
        * Added ``X_train`` and ``y_train`` as required parameters for ``predict`` and ``predict_proba`` in time series pipelines :pr:`2697`
        * Added ``training_data`` and ``training_target`` as required parameters to ``explain_predictions`` and ``explain_predictions_best_worst`` for time series pipelines :pr:`2697`

**v0.32.0 Aug. 31, 2021**
    * Enhancements
        * Allow string for ``engine`` parameter for ``AutoMLSearch``:pr:`2667`
        * Add ``ProphetRegressor`` to AutoML :pr:`2619`
        * Integrated ``DefaultAlgorithm`` into ``AutoMLSearch`` :pr:`2634`
        * Removed SVM "linear" and "precomputed" kernel hyperparameter options, and improved default parameters :pr:`2651`
        * Updated ``ComponentGraph`` initalization to raise ``ValueError`` when user attempts to use ``.y`` for a component that does not produce a tuple output :pr:`2662`
        * Updated to support Woodwork 0.6.0 :pr:`2690`
        * Updated pipeline ``graph()`` to distingush X and y edges :pr:`2654`
        * Added ``DropRowsTransformer`` component :pr:`2692`
        * Added ``DROP_ROWS`` to ``_make_component_list_from_actions`` and clean up metadata :pr:`2694`
        * Add new ensembler component :pr:`2653`
    * Fixes
        * Updated Oversampler logic to select best SMOTE based on component input instead of pipeline input :pr:`2695`
        * Added ability to explicitly close DaskEngine resources to improve runtime and reduce Dask warnings :pr:`2667`
        * Fixed partial dependence bug for ensemble pipelines :pr:`2714`
        * Updated ``TargetLeakageDataCheck`` to maintain user-selected logical types :pr:`2711`
    * Changes
        * Replaced ``SMOTEOversampler``, ``SMOTENOversampler`` and ``SMOTENCOversampler`` with consolidated ``Oversampler`` component :pr:`2695`
        * Removed ``LinearRegressor`` from the list of default ``AutoMLSearch`` estimators due to poor performance :pr:`2660`
    * Documentation Changes
        * Added user guide documentation for using ``ComponentGraph`` and added ``ComponentGraph`` to API reference :pr:`2673`
        * Updated documentation to make parallelization of AutoML clearer :pr:`2667`
    * Testing Changes
        * Removes the process-level parallelism from the ``test_cancel_job`` test :pr:`2666`
        * Installed numba 0.53 in windows CI to prevent problems installing version 0.54 :pr:`2710`

.. warning::

    **Breaking Changes**
        * Renamed the current top level ``search`` method to ``search_iterative`` and defined a new ``search`` method for the ``DefaultAlgorithm`` :pr:`2634`
        * Replaced ``SMOTEOversampler``, ``SMOTENOversampler`` and ``SMOTENCOversampler`` with consolidated ``Oversampler`` component :pr:`2695`
        * Removed ``LinearRegressor`` from the list of default ``AutoMLSearch`` estimators due to poor performance :pr:`2660`

**v0.31.0 Aug. 19, 2021**
    * Enhancements
        * Updated the high variance check in AutoMLSearch to be robust to a variety of objectives and cv scores :pr:`2622`
        * Use Woodwork's outlier detection for the ``OutliersDataCheck`` :pr:`2637`
        * Added ability to utilize instantiated components when creating a pipeline :pr:`2643`
        * Sped up the all Nan and unknown check in ``infer_feature_types`` :pr:`2661`
    * Fixes
    * Changes
        * Deleted ``_put_into_original_order`` helper function :pr:`2639`
        * Refactored time series pipeline code using a time series pipeline base class :pr:`2649`
        * Renamed ``dask_tests`` to ``parallel_tests`` :pr:`2657`
        * Removed commented out code in ``pipeline_meta.py`` :pr:`2659`
    * Documentation Changes
        * Add complete install command to README and Install section :pr:`2627`
        * Cleaned up documentation for ``MulticollinearityDataCheck`` :pr:`2664`
    * Testing Changes
        * Speed up CI by splitting Prophet tests into a separate workflow in GitHub :pr:`2644`

.. warning::

    **Breaking Changes**
        * ``TimeSeriesRegressionPipeline`` no longer inherits from ``TimeSeriesRegressionPipeline`` :pr:`2649`


**v0.30.2 Aug. 16, 2021**
    * Fixes
        * Updated changelog and version numbers to match the release.  Release 0.30.1 was release erroneously without a change to the version numbers.  0.30.2 replaces it.

**v0.30.1 Aug. 12, 2021**
    * Enhancements
        * Added ``DatetimeFormatDataCheck`` for time series problems :pr:`2603`
        * Added ``ProphetRegressor`` to estimators :pr:`2242`
        * Updated ``ComponentGraph`` to handle not calling samplers' transform during predict, and updated samplers' transform methods s.t. ``fit_transform`` is equivalent to ``fit(X, y).transform(X, y)`` :pr:`2583`
        * Updated ``ComponentGraph`` ``_validate_component_dict`` logic to be stricter about input values :pr:`2599`
        * Patched bug in ``xgboost`` estimators where predicting on a feature matrix of only booleans would throw an exception. :pr:`2602`
        * Updated ``ARIMARegressor`` to use relative forecasting to predict values :pr:`2613`
        * Added support for creating pipelines without an estimator as the final component and added ``transform(X, y)`` method to pipelines and component graphs :pr:`2625`
        * Updated to support Woodwork 0.5.1 :pr:`2610`
    * Fixes
        * Updated ``AutoMLSearch`` to drop ``ARIMARegressor`` from ``allowed_estimators`` if an incompatible frequency is detected :pr:`2632`
        * Updated ``get_best_sampler_for_data`` to consider all non-numeric datatypes as categorical for SMOTE :pr:`2590`
        * Fixed inconsistent test results from `TargetDistributionDataCheck` :pr:`2608`
        * Adopted vectorized pd.NA checking for Woodwork 0.5.1 support :pr:`2626`
        * Pinned upper version of astroid to 2.6.6 to keep ReadTheDocs working. :pr:`2638`
    * Changes
        * Renamed SMOTE samplers to SMOTE oversampler :pr:`2595`
        * Changed ``partial_dependence`` and ``graph_partial_dependence`` to raise a ``PartialDependenceError`` instead of ``ValueError``. This is not a breaking change because ``PartialDependenceError`` is a subclass of ``ValueError`` :pr:`2604`
        * Cleaned up code duplication in ``ComponentGraph`` :pr:`2612`
        * Stored predict_proba results in .x for intermediate estimators in ComponentGraph :pr:`2629`
    * Documentation Changes
        * To avoid local docs build error, only add warning disable and download headers on ReadTheDocs builds, not locally :pr:`2617`
    * Testing Changes
        * Updated partial_dependence tests to change the element-wise comparison per the Plotly 5.2.1 upgrade :pr:`2638`
        * Changed the lint CI job to only check against python 3.9 via the `-t` flag :pr:`2586`
        * Installed Prophet in linux nightlies test and fixed ``test_all_components`` :pr:`2598`
        * Refactored and fixed all ``make_pipeline`` tests to assert correct order and address new Woodwork Unknown type inference :pr:`2572`
        * Removed ``component_graphs`` as a global variable in ``test_component_graphs.py`` :pr:`2609`

.. warning::

    **Breaking Changes**
        * Renamed SMOTE samplers to SMOTE oversampler. Please use ``SMOTEOversampler``, ``SMOTENCOversampler``, ``SMOTENOversampler`` instead of ``SMOTESampler``, ``SMOTENCSampler``, and ``SMOTENSampler`` :pr:`2595`


**v0.30.0 Aug. 3, 2021**
    * Enhancements
        * Added ``LogTransformer`` and ``TargetDistributionDataCheck`` :pr:`2487`
        * Issue a warning to users when a pipeline parameter passed in isn't used in the pipeline :pr:`2564`
        * Added Gini coefficient as an objective :pr:`2544`
        * Added ``repr`` to ``ComponentGraph`` :pr:`2565`
        * Added components to extract features from ``URL`` and ``EmailAddress`` Logical Types :pr:`2550`
        * Added support for `NaN` values in ``TextFeaturizer`` :pr:`2532`
        * Added ``SelectByType`` transformer :pr:`2531`
        * Added separate thresholds for percent null rows and columns in ``HighlyNullDataCheck`` :pr:`2562`
        * Added support for `NaN` natural language values :pr:`2577`
    * Fixes
        * Raised error message for types ``URL``, ``NaturalLanguage``, and ``EmailAddress`` in ``partial_dependence`` :pr:`2573`
    * Changes
        * Updated ``PipelineBase`` implementation for creating pipelines from a list of components :pr:`2549`
        * Moved ``get_hyperparameter_ranges`` to ``PipelineBase`` class from automl/utils module :pr:`2546`
        * Renamed ``ComponentGraph``'s ``get_parents`` to ``get_inputs`` :pr:`2540`
        * Removed ``ComponentGraph.linearized_component_graph`` and ``ComponentGraph.from_list`` :pr:`2556`
        * Updated ``ComponentGraph`` to enforce requiring `.x` and `.y` inputs for each component in the graph :pr:`2563`
        * Renamed existing ensembler implementation from ``StackedEnsemblers`` to ``SklearnStackedEnsemblers`` :pr:`2578`
    * Documentation Changes
        * Added documentation for ``DaskEngine`` and ``CFEngine`` parallel engines :pr:`2560`
        * Improved detail of ``TextFeaturizer`` docstring and tutorial :pr:`2568`
    * Testing Changes
        * Added test that makes sure ``split_data`` does not shuffle for time series problems :pr:`2552`

.. warning::

    **Breaking Changes**
        * Moved ``get_hyperparameter_ranges`` to ``PipelineBase`` class from automl/utils module :pr:`2546`
        * Renamed ``ComponentGraph``'s ``get_parents`` to ``get_inputs`` :pr:`2540`
        * Removed ``ComponentGraph.linearized_component_graph`` and ``ComponentGraph.from_list`` :pr:`2556`
        * Updated ``ComponentGraph`` to enforce requiring `.x` and `.y` inputs for each component in the graph :pr:`2563`


**v0.29.0 Jul. 21, 2021**
    * Enhancements
        * Updated 1-way partial dependence support for datetime features :pr:`2454`
        * Added details on how to fix error caused by broken ww schema :pr:`2466`
        * Added ability to use built-in pickle for saving AutoMLSearch :pr:`2463`
        * Updated our components and component graphs to use latest features of ww 0.4.1, e.g. ``concat_columns`` and drop in-place. :pr:`2465`
        * Added new, concurrent.futures based engine for parallel AutoML :pr:`2506`
        * Added support for new Woodwork ``Unknown`` type in AutoMLSearch :pr:`2477`
        * Updated our components with an attribute that describes if they modify features or targets and can be used in list API for pipeline initialization :pr:`2504`
        * Updated ``ComponentGraph`` to accept X and y as inputs :pr:`2507`
        * Removed unused ``TARGET_BINARY_INVALID_VALUES`` from ``DataCheckMessageCode`` enum and fixed formatting of objective documentation :pr:`2520`
        * Added ``EvalMLAlgorithm`` :pr:`2525`
        * Added support for `NaN` values in ``TextFeaturizer`` :pr:`2532`
    * Fixes
        * Fixed ``FraudCost`` objective and reverted threshold optimization method for binary classification to ``Golden`` :pr:`2450`
        * Added custom exception message for partial dependence on features with scales that are too small :pr:`2455`
        * Ensures the typing for Ordinal and Datetime ltypes are passed through _retain_custom_types_and_initalize_woodwork :pr:`2461`
        * Updated to work with Pandas 1.3.0 :pr:`2442`
        * Updated to work with sktime 0.7.0 :pr:`2499`
    * Changes
        * Updated XGBoost dependency to ``>=1.4.2`` :pr:`2484`, :pr:`2498`
        * Added a ``DeprecationWarning`` about deprecating the list API for ``ComponentGraph`` :pr:`2488`
        * Updated ``make_pipeline`` for AutoML to create dictionaries, not lists, to initialize pipelines :pr:`2504`
        * No longer installing graphviz on windows in our CI pipelines because release 0.17 breaks windows 3.7 :pr:`2516`
    * Documentation Changes
        * Moved docstrings from ``__init__`` to class pages, added missing docstrings for missing classes, and updated missing default values :pr:`2452`
        * Build documentation with sphinx-autoapi :pr:`2458`
        * Change ``autoapi_ignore`` to only ignore files in ``evalml/tests/*`` :pr:`2530` 
    * Testing Changes
        * Fixed flaky dask tests :pr:`2471`
        * Removed shellcheck action from ``build_conda_pkg`` action :pr:`2514`
        * Added a tmp_dir fixture that deletes its contents after tests run :pr:`2505`
        * Added a test that makes sure all pipelines in ``AutoMLSearch`` get the same data splits :pr:`2513`
        * Condensed warning output in test logs :pr:`2521`

.. warning::

    **Breaking Changes**
        * `NaN` values in the `Natural Language` type are no longer supported by the Imputer with the pandas upgrade. :pr:`2477`

**v0.28.0 Jul. 2, 2021**
    * Enhancements
        * Added support for showing a Individual Conditional Expectations plot when graphing Partial Dependence :pr:`2386`
        * Exposed ``thread_count`` for Catboost estimators as ``n_jobs`` parameter :pr:`2410`
        * Updated Objectives API to allow for sample weighting :pr:`2433`
    * Fixes
        * Deleted unreachable line from ``IterativeAlgorithm`` :pr:`2464`
    * Changes
        * Pinned Woodwork version between 0.4.1 and 0.4.2 :pr:`2460`
        * Updated psutils minimum version in requirements :pr:`2438`
        * Updated ``log_error_callback`` to not include filepath in logged message :pr:`2429`
    * Documentation Changes
        * Sped up docs :pr:`2430`
        * Removed mentions of ``DataTable`` and ``DataColumn`` from the docs :pr:`2445`
    * Testing Changes
        * Added slack integration for nightlies tests :pr:`2436`
        * Changed ``build_conda_pkg`` CI job to run only when dependencies are updates :pr:`2446`
        * Updated workflows to store pytest runtimes as test artifacts :pr:`2448`
        * Added ``AutoMLTestEnv`` test fixture for making it easy to mock automl tests :pr:`2406`

**v0.27.0 Jun. 22, 2021**
    * Enhancements
        * Adds force plots for prediction explanations :pr:`2157`
        * Removed self-reference from ``AutoMLSearch`` :pr:`2304`
        * Added support for nonlinear pipelines for ``generate_pipeline_code`` :pr:`2332`
        * Added ``inverse_transform`` method to pipelines :pr:`2256`
        * Add optional automatic update checker :pr:`2350`
        * Added ``search_order`` to ``AutoMLSearch``'s ``rankings`` and ``full_rankings`` tables :pr:`2345`
        * Updated threshold optimization method for binary classification :pr:`2315`
        * Updated demos to pull data from S3 instead of including demo data in package :pr:`2387`
        * Upgrade woodwork version to v0.4.1 :pr:`2379`
    * Fixes
        * Preserve user-specified woodwork types throughout pipeline fit/predict :pr:`2297`
        * Fixed ``ComponentGraph`` appending target to ``final_component_features`` if there is a component that returns both X and y :pr:`2358`
        * Fixed partial dependence graph method failing on multiclass problems when the class labels are numeric :pr:`2372`
        * Added ``thresholding_objective`` argument to ``AutoMLSearch`` for binary classification problems :pr:`2320`
        * Added change for ``k_neighbors`` parameter in SMOTE Oversamplers to automatically handle small samples :pr:`2375`
        * Changed naming for ``Logistic Regression Classifier`` file :pr:`2399`
        * Pinned pytest-timeout to fix minimum dependence checker :pr:`2425`
        * Replaced ``Elastic Net Classifier`` base class with ``Logistsic Regression`` to avoid ``NaN`` outputs :pr:`2420`
    * Changes
        * Cleaned up ``PipelineBase``'s ``component_graph`` and ``_component_graph`` attributes. Updated ``PipelineBase`` ``__repr__`` and added ``__eq__`` for ``ComponentGraph`` :pr:`2332`
        * Added and applied  ``black`` linting package to the EvalML repo in place of ``autopep8`` :pr:`2306`
        * Separated `custom_hyperparameters` from pipelines and added them as an argument to ``AutoMLSearch`` :pr:`2317`
        * Replaced `allowed_pipelines` with `allowed_component_graphs` :pr:`2364`
        * Removed private method ``_compute_features_during_fit`` from ``PipelineBase`` :pr:`2359`
        * Updated ``compute_order`` in ``ComponentGraph`` to be a read-only property :pr:`2408`
        * Unpinned PyZMQ version in requirements.txt :pr:`2389` 
        * Uncapping LightGBM version in requirements.txt :pr:`2405`
        * Updated minimum version of plotly :pr:`2415`
        * Removed ``SensitivityLowAlert`` objective from core objectives :pr:`2418`
    * Documentation Changes
        * Fixed lead scoring weights in the demos documentation :pr:`2315`
        * Fixed start page code and description dataset naming discrepancy :pr:`2370`
    * Testing Changes
        * Update minimum unit tests to run on all pull requests :pr:`2314`
        * Pass token to authorize uploading of codecov reports :pr:`2344`
        * Add ``pytest-timeout``. All tests that run longer than 6 minutes will fail. :pr:`2374`
        * Separated the dask tests out into separate github action jobs to isolate dask failures. :pr:`2376`
        * Refactored dask tests :pr:`2377`
        * Added the combined dask/non-dask unit tests back and renamed the dask only unit tests. :pr:`2382`
        * Sped up unit tests and split into separate jobs :pr:`2365`
        * Change CI job names, run lint for python 3.9, run nightlies on python 3.8 at 3am EST :pr:`2395` :pr:`2398`
        * Set fail-fast to false for CI jobs that run for PRs :pr:`2402`

.. warning::

    **Breaking Changes**
        * `AutoMLSearch` will accept `allowed_component_graphs` instead of `allowed_pipelines` :pr:`2364`
        * Removed ``PipelineBase``'s ``_component_graph`` attribute. Updated ``PipelineBase`` ``__repr__`` and added ``__eq__`` for ``ComponentGraph`` :pr:`2332`
        * `pipeline_parameters` will no longer accept `skopt.space` variables since hyperparameter ranges will now be specified through `custom_hyperparameters` :pr:`2317`

**v0.25.0 Jun. 01, 2021**
    * Enhancements
        * Upgraded minimum woodwork to version 0.3.1. Previous versions will not be supported :pr:`2181`
        * Added a new callback parameter for ``explain_predictions_best_worst`` :pr:`2308`
    * Fixes
    * Changes
        * Deleted the ``return_pandas`` flag from our demo data loaders :pr:`2181`
        * Moved ``default_parameters`` to ``ComponentGraph`` from ``PipelineBase`` :pr:`2307`
    * Documentation Changes
        * Updated the release procedure documentation :pr:`2230`
    * Testing Changes
        * Ignoring ``test_saving_png_file`` while building conda package :pr:`2323`

.. warning::

    **Breaking Changes**
        * Deleted the ``return_pandas`` flag from our demo data loaders :pr:`2181`
        * Upgraded minimum woodwork to version 0.3.1. Previous versions will not be supported :pr:`2181`
        * Due to the weak-ref in woodwork, set the result of ``infer_feature_types`` to a variable before accessing woodwork :pr:`2181`

**v0.24.2 May. 24, 2021**
    * Enhancements
        * Added oversamplers to AutoMLSearch :pr:`2213` :pr:`2286`
        * Added dictionary input functionality for ``Undersampler`` component :pr:`2271`
        * Changed the default parameter values for ``Elastic Net Classifier`` and ``Elastic Net Regressor`` :pr:`2269`
        * Added dictionary input functionality for the Oversampler components :pr:`2288`
    * Fixes
        * Set default `n_jobs` to 1 for `StackedEnsembleClassifier` and `StackedEnsembleRegressor` until fix for text-based parallelism in sklearn stacking can be found :pr:`2295`
    * Changes
        * Updated ``start_iteration_callback`` to accept a pipeline instance instead of a pipeline class and no longer accept pipeline parameters as a parameter :pr:`2290`
        * Refactored ``calculate_permutation_importance`` method and add per-column permutation importance method :pr:`2302`
        * Updated logging information in ``AutoMLSearch.__init__`` to clarify pipeline generation :pr:`2263`
    * Documentation Changes
        * Minor changes to the release procedure :pr:`2230`
    * Testing Changes
        * Use codecov action to update coverage reports :pr:`2238`
        * Removed MarkupSafe dependency version pin from requirements.txt and moved instead into RTD docs build CI :pr:`2261`

.. warning::

    **Breaking Changes**
        * Updated ``start_iteration_callback`` to accept a pipeline instance instead of a pipeline class and no longer accept pipeline parameters as a parameter :pr:`2290`
        * Moved ``default_parameters`` to ``ComponentGraph`` from ``PipelineBase``. A pipeline's ``default_parameters`` is now accessible via ``pipeline.component_graph.default_parameters`` :pr:`2307`


**v0.24.1 May. 16, 2021**
    * Enhancements
        * Integrated ``ARIMARegressor`` into AutoML :pr:`2009`
        * Updated ``HighlyNullDataCheck`` to also perform a null row check :pr:`2222`
        * Set ``max_depth`` to 1 in calls to featuretools dfs :pr:`2231`
    * Fixes
        * Removed data splitter sampler calls during training :pr:`2253`
        * Set minimum required version for for pyzmq, colorama, and docutils :pr:`2254`
        * Changed BaseSampler to return None instead of y :pr:`2272`
    * Changes
        * Removed ensemble split and indices in ``AutoMLSearch`` :pr:`2260`
        * Updated pipeline ``repr()`` and ``generate_pipeline_code`` to return pipeline instances without generating custom pipeline class :pr:`2227`
    * Documentation Changes
        * Capped Sphinx version under 4.0.0 :pr:`2244`
    * Testing Changes
        * Change number of cores for pytest from 4 to 2 :pr:`2266`
        * Add minimum dependency checker to generate minimum requirement files :pr:`2267`
        * Add unit tests with minimum dependencies  :pr:`2277`


**v0.24.0 May. 04, 2021**
    * Enhancements
        * Added `date_index` as a required parameter for TimeSeries problems :pr:`2217`
        * Have the ``OneHotEncoder`` return the transformed columns as booleans rather than floats :pr:`2170`
        * Added Oversampler transformer component to EvalML :pr:`2079`
        * Added Undersampler to AutoMLSearch, as well as arguments ``_sampler_method`` and ``sampler_balanced_ratio`` :pr:`2128`
        * Updated prediction explanations functions to allow pipelines with XGBoost estimators :pr:`2162`
        * Added partial dependence for datetime columns :pr:`2180`
        * Update precision-recall curve with positive label index argument, and fix for 2d predicted probabilities :pr:`2090`
        * Add pct_null_rows to ``HighlyNullDataCheck`` :pr:`2211`
        * Added a standalone AutoML `search` method for convenience, which runs data checks and then runs automl :pr:`2152`
        * Make the first batch of AutoML have a predefined order, with linear models first and complex models last :pr:`2223` :pr:`2225`
        * Added sampling dictionary support to ``BalancedClassficationSampler`` :pr:`2235`
    * Fixes
        * Fixed partial dependence not respecting grid resolution parameter for numerical features :pr:`2180`
        * Enable prediction explanations for catboost for multiclass problems :pr:`2224`
    * Changes
        * Deleted baseline pipeline classes :pr:`2202`
        * Reverting user specified date feature PR :pr:`2155` until `pmdarima` installation fix is found :pr:`2214`
        * Updated pipeline API to accept component graph and other class attributes as instance parameters. Old pipeline API still works but will not be supported long-term. :pr:`2091`
        * Removed all old datasplitters from EvalML :pr:`2193`
        * Deleted ``make_pipeline_from_components`` :pr:`2218`
    * Documentation Changes
        * Renamed dataset to clarify that its gzipped but not a tarball :pr:`2183`
        * Updated documentation to use pipeline instances instead of pipeline subclasses :pr:`2195`
        * Updated contributing guide with a note about GitHub Actions permissions :pr:`2090`
        * Updated automl and model understanding user guides :pr:`2090`
    * Testing Changes
        * Use machineFL user token for dependency update bot, and add more reviewers :pr:`2189`


.. warning::

    **Breaking Changes**
        * All baseline pipeline classes (``BaselineBinaryPipeline``, ``BaselineMulticlassPipeline``, ``BaselineRegressionPipeline``, etc.) have been deleted :pr:`2202`
        * Updated pipeline API to accept component graph and other class attributes as instance parameters. Old pipeline API still works but will not be supported long-term. Pipelines can now be initialized by specifying the component graph as the first parameter, and then passing in optional arguments such as ``custom_name``, ``parameters``, etc. For example, ``BinaryClassificationPipeline(["Random Forest Classifier"], parameters={})``.  :pr:`2091`
        * Removed all old datasplitters from EvalML :pr:`2193`
        * Deleted utility method ``make_pipeline_from_components`` :pr:`2218`


**v0.23.0 Apr. 20, 2021**
    * Enhancements
        * Refactored ``EngineBase`` and ``SequentialEngine`` api. Adding ``DaskEngine`` :pr:`1975`.
        * Added optional ``engine`` argument to ``AutoMLSearch`` :pr:`1975`
        * Added a warning about how time series support is still in beta when a user passes in a time series problem to ``AutoMLSearch`` :pr:`2118`
        * Added ``NaturalLanguageNaNDataCheck`` data check :pr:`2122`
        * Added ValueError to ``partial_dependence`` to prevent users from computing partial dependence on columns with all NaNs :pr:`2120`
        * Added standard deviation of cv scores to rankings table :pr:`2154`
    * Fixes
        * Fixed ``BalancedClassificationDataCVSplit``, ``BalancedClassificationDataTVSplit``, and ``BalancedClassificationSampler`` to use ``minority:majority`` ratio instead of ``majority:minority`` :pr:`2077`
        * Fixed bug where two-way partial dependence plots with categorical variables were not working correctly :pr:`2117`
        * Fixed bug where ``hyperparameters`` were not displaying properly for pipelines with a list ``component_graph`` and duplicate components :pr:`2133`
        * Fixed bug where ``pipeline_parameters`` argument in ``AutoMLSearch`` was not applied to pipelines passed in as ``allowed_pipelines`` :pr:`2133`
        * Fixed bug where ``AutoMLSearch`` was not applying custom hyperparameters to pipelines with a list ``component_graph`` and duplicate components :pr:`2133`
    * Changes
        * Removed ``hyperparameter_ranges`` from Undersampler and renamed ``balanced_ratio`` to ``sampling_ratio`` for samplers :pr:`2113`
        * Renamed ``TARGET_BINARY_NOT_TWO_EXAMPLES_PER_CLASS`` data check message code to ``TARGET_MULTICLASS_NOT_TWO_EXAMPLES_PER_CLASS`` :pr:`2126`
        * Modified one-way partial dependence plots of categorical features to display data with a bar plot :pr:`2117`
        * Renamed ``score`` column for ``automl.rankings`` as ``mean_cv_score`` :pr:`2135`
        * Remove 'warning' from docs tool output :pr:`2031`
    * Documentation Changes
        * Fixed ``conf.py`` file :pr:`2112`
        * Added a sentence to the automl user guide stating that our support for time series problems is still in beta. :pr:`2118`
        * Fixed documentation demos :pr:`2139`
        * Update test badge in README to use GitHub Actions :pr:`2150`
    * Testing Changes
        * Fixed ``test_describe_pipeline`` for ``pandas`` ``v1.2.4`` :pr:`2129`
        * Added a GitHub Action for building the conda package :pr:`1870` :pr:`2148`


.. warning::

    **Breaking Changes**
        * Renamed ``balanced_ratio`` to ``sampling_ratio`` for the ``BalancedClassificationDataCVSplit``, ``BalancedClassificationDataTVSplit``, ``BalancedClassficationSampler``, and Undersampler :pr:`2113`
        * Deleted the "errors" key from automl results :pr:`1975`
        * Deleted the ``raise_and_save_error_callback`` and the ``log_and_save_error_callback`` :pr:`1975`
        * Fixed ``BalancedClassificationDataCVSplit``, ``BalancedClassificationDataTVSplit``, and ``BalancedClassificationSampler`` to use minority:majority ratio instead of majority:minority :pr:`2077`


**v0.22.0 Apr. 06, 2021**
    * Enhancements
        * Added a GitHub Action for ``linux_unit_tests``:pr:`2013`
        * Added recommended actions for ``InvalidTargetDataCheck``, updated ``_make_component_list_from_actions`` to address new action, and added ``TargetImputer`` component :pr:`1989`
        * Updated ``AutoMLSearch._check_for_high_variance`` to not emit ``RuntimeWarning`` :pr:`2024`
        * Added exception when pipeline passed to ``explain_predictions`` is a ``Stacked Ensemble`` pipeline :pr:`2033`
        * Added sensitivity at low alert rates as an objective :pr:`2001`
        * Added ``Undersampler`` transformer component :pr:`2030`
    * Fixes
        * Updated Engine's ``train_batch`` to apply undersampling :pr:`2038`
        * Fixed bug in where Time Series Classification pipelines were not encoding targets in ``predict`` and ``predict_proba`` :pr:`2040`
        * Fixed data splitting errors if target is float for classification problems :pr:`2050`
        * Pinned ``docutils`` to <0.17 to fix ReadtheDocs warning issues :pr:`2088`
    * Changes
        * Removed lists as acceptable hyperparameter ranges in ``AutoMLSearch`` :pr:`2028`
        * Renamed "details" to "metadata" for data check actions :pr:`2008`
    * Documentation Changes
        * Catch and suppress warnings in documentation :pr:`1991` :pr:`2097`
        * Change spacing in ``start.ipynb`` to provide clarity for ``AutoMLSearch`` :pr:`2078`
        * Fixed start code on README :pr:`2108`
    * Testing Changes


**v0.21.0 Mar. 24, 2021**
    * Enhancements
        * Changed ``AutoMLSearch`` to default ``optimize_thresholds`` to True :pr:`1943`
        * Added multiple oversampling and undersampling sampling methods as data splitters for imbalanced classification :pr:`1775`
        * Added params to balanced classification data splitters for visibility :pr:`1966`
        * Updated ``make_pipeline`` to not add ``Imputer`` if input data does not have numeric or categorical columns :pr:`1967`
        * Updated ``ClassImbalanceDataCheck`` to better handle multiclass imbalances :pr:`1986`
        * Added recommended actions for the output of data check's ``validate`` method :pr:`1968`
        * Added error message for ``partial_dependence`` when features are mostly the same value :pr:`1994`
        * Updated ``OneHotEncoder`` to drop one redundant feature by default for features with two categories :pr:`1997`
        * Added a ``PolynomialDetrender`` component :pr:`1992`
        * Added ``DateTimeNaNDataCheck`` data check :pr:`2039`
    * Fixes
        * Changed best pipeline to train on the entire dataset rather than just ensemble indices for ensemble problems :pr:`2037`
        * Updated binary classification pipelines to use objective decision function during scoring of custom objectives :pr:`1934`
    * Changes
        * Removed ``data_checks`` parameter, ``data_check_results`` and data checks logic from ``AutoMLSearch`` :pr:`1935`
        * Deleted ``random_state`` argument :pr:`1985`
        * Updated Woodwork version requirement to ``v0.0.11`` :pr:`1996`
    * Documentation Changes
    * Testing Changes
        * Removed ``build_docs`` CI job in favor of RTD GH builder :pr:`1974`
        * Added tests to confirm support for Python 3.9 :pr:`1724`
        * Added tests to support Dask AutoML/Engine :pr:`1990`
        * Changed ``build_conda_pkg`` job to use ``latest_release_changes`` branch in the feedstock. :pr:`1979`

.. warning::

    **Breaking Changes**
        * Changed ``AutoMLSearch`` to default ``optimize_thresholds`` to True :pr:`1943`
        * Removed ``data_checks`` parameter, ``data_check_results`` and data checks logic from ``AutoMLSearch``. To run the data checks which were previously run by default in ``AutoMLSearch``, please call ``DefaultDataChecks().validate(X_train, y_train)`` or take a look at our documentation for more examples. :pr:`1935`
        * Deleted ``random_state`` argument :pr:`1985`

**v0.20.0 Mar. 10, 2021**
    * Enhancements
        * Added a GitHub Action for Detecting dependency changes :pr:`1933`
        * Create a separate CV split to train stacked ensembler on for AutoMLSearch :pr:`1814`
        * Added a GitHub Action for Linux unit tests :pr:`1846`
        * Added ``ARIMARegressor`` estimator :pr:`1894`
        * Added ``DataCheckAction`` class and ``DataCheckActionCode`` enum :pr:`1896`
        * Updated ``Woodwork`` requirement to ``v0.0.10`` :pr:`1900`
        * Added ``BalancedClassificationDataCVSplit`` and ``BalancedClassificationDataTVSplit`` to AutoMLSearch :pr:`1875`
        * Update default classification data splitter to use downsampling for highly imbalanced data :pr:`1875`
        * Updated ``describe_pipeline`` to return more information, including ``id`` of pipelines used for ensemble models :pr:`1909`
        * Added utility method to create list of components from a list of ``DataCheckAction`` :pr:`1907`
        * Updated ``validate`` method to include a ``action`` key in returned dictionary for all ``DataCheck``and ``DataChecks`` :pr:`1916`
        * Aggregating the shap values for predictions that we know the provenance of, e.g. OHE, text, and date-time. :pr:`1901`
        * Improved error message when custom objective is passed as a string in ``pipeline.score`` :pr:`1941`
        * Added ``score_pipelines`` and ``train_pipelines`` methods to ``AutoMLSearch`` :pr:`1913`
        * Added support for ``pandas`` version 1.2.0 :pr:`1708`
        * Added ``score_batch`` and ``train_batch`` abstact methods to ``EngineBase`` and implementations in ``SequentialEngine`` :pr:`1913`
        * Added ability to handle index columns in ``AutoMLSearch`` and ``DataChecks`` :pr:`2138`
    * Fixes
        * Removed CI check for ``check_dependencies_updated_linux`` :pr:`1950`
        * Added metaclass for time series pipelines and fix binary classification pipeline ``predict`` not using objective if it is passed as a named argument :pr:`1874`
        * Fixed stack trace in prediction explanation functions caused by mixed string/numeric pandas column names :pr:`1871`
        * Fixed stack trace caused by passing pipelines with duplicate names to ``AutoMLSearch`` :pr:`1932`
        * Fixed ``AutoMLSearch.get_pipelines`` returning pipelines with the same attributes :pr:`1958`
    * Changes
        * Reversed GitHub Action for Linux unit tests until a fix for report generation is found :pr:`1920`
        * Updated ``add_results`` in ``AutoMLAlgorithm`` to take in entire pipeline results dictionary from ``AutoMLSearch`` :pr:`1891`
        * Updated ``ClassImbalanceDataCheck`` to look for severe class imbalance scenarios :pr:`1905`
        * Deleted the ``explain_prediction`` function :pr:`1915`
        * Removed ``HighVarianceCVDataCheck`` and convered it to an ``AutoMLSearch`` method instead :pr:`1928`
        * Removed warning in ``InvalidTargetDataCheck`` returned when numeric binary classification targets are not (0, 1) :pr:`1959`
    * Documentation Changes
        * Updated ``model_understanding.ipynb`` to demo the two-way partial dependence capability :pr:`1919`
    * Testing Changes

.. warning::

    **Breaking Changes**
        * Deleted the ``explain_prediction`` function :pr:`1915`
        * Removed ``HighVarianceCVDataCheck`` and convered it to an ``AutoMLSearch`` method instead :pr:`1928`
        * Added ``score_batch`` and ``train_batch`` abstact methods to ``EngineBase``. These need to be implemented in Engine subclasses :pr:`1913`


**v0.19.0 Feb. 23, 2021**
    * Enhancements
        * Added a GitHub Action for Python windows unit tests :pr:`1844`
        * Added a GitHub Action for checking updated release notes :pr:`1849`
        * Added a GitHub Action for Python lint checks :pr:`1837`
        * Adjusted ``explain_prediction``, ``explain_predictions`` and ``explain_predictions_best_worst`` to handle timeseries problems. :pr:`1818`
        * Updated ``InvalidTargetDataCheck`` to check for mismatched indices in target and features :pr:`1816`
        * Updated ``Woodwork`` structures returned from components to support ``Woodwork`` logical type overrides set by the user :pr:`1784`
        * Updated estimators to keep track of input feature names during ``fit()`` :pr:`1794`
        * Updated ``visualize_decision_tree`` to include feature names in output :pr:`1813`
        * Added ``is_bounded_like_percentage`` property for objectives. If true, the ``calculate_percent_difference`` method will return the absolute difference rather than relative difference :pr:`1809`
        * Added full error traceback to AutoMLSearch logger file :pr:`1840`
        * Changed ``TargetEncoder`` to preserve custom indices in the data :pr:`1836`
        * Refactored ``explain_predictions`` and ``explain_predictions_best_worst`` to only compute features once for all rows that need to be explained :pr:`1843`
        * Added custom random undersampler data splitter for classification :pr:`1857`
        * Updated ``OutliersDataCheck`` implementation to calculate the probability of having no outliers :pr:`1855`
        * Added ``Engines`` pipeline processing API :pr:`1838`
    * Fixes
        * Changed EngineBase random_state arg to random_seed and same for user guide docs :pr:`1889`
    * Changes
        * Modified ``calculate_percent_difference`` so that division by 0 is now inf rather than nan :pr:`1809`
        * Removed ``text_columns`` parameter from ``LSA`` and ``TextFeaturizer`` components :pr:`1652`
        * Added ``random_seed`` as an argument to our automl/pipeline/component API. Using ``random_state`` will raise a warning :pr:`1798`
        * Added ``DataCheckError`` message in ``InvalidTargetDataCheck`` if input target is None and removed exception raised :pr:`1866`
    * Documentation Changes
    * Testing Changes
        * Added back coverage for ``_get_feature_provenance`` in ``TextFeaturizer`` after ``text_columns`` was removed :pr:`1842`
        * Pin graphviz version for windows builds :pr:`1847`
        * Unpin graphviz version for windows builds :pr:`1851`

.. warning::

    **Breaking Changes**
        * Added a deprecation warning to ``explain_prediction``. It will be deleted in the next release. :pr:`1860`


**v0.18.2 Feb. 10, 2021**
    * Enhancements
        * Added uniqueness score data check :pr:`1785`
        * Added "dataframe" output format for prediction explanations :pr:`1781`
        * Updated LightGBM estimators to handle ``pandas.MultiIndex`` :pr:`1770`
        * Sped up permutation importance for some pipelines :pr:`1762`
        * Added sparsity data check :pr:`1797`
        * Confirmed support for threshold tuning for binary time series classification problems :pr:`1803`
    * Fixes
    * Changes
    * Documentation Changes
        * Added section on conda to the contributing guide :pr:`1771`
        * Updated release process to reflect freezing `main` before perf tests :pr:`1787`
        * Moving some prs to the right section of the release notes :pr:`1789`
        * Tweak README.md. :pr:`1800`
        * Fixed back arrow on install page docs :pr:`1795`
        * Fixed docstring for `ClassImbalanceDataCheck.validate()` :pr:`1817`
    * Testing Changes

**v0.18.1 Feb. 1, 2021**
    * Enhancements
        * Added ``graph_t_sne`` as a visualization tool for high dimensional data :pr:`1731`
        * Added the ability to see the linear coefficients of features in linear models terms :pr:`1738`
        * Added support for ``scikit-learn`` ``v0.24.0`` :pr:`1733`
        * Added support for ``scipy`` ``v1.6.0`` :pr:`1752`
        * Added SVM Classifier and Regressor to estimators :pr:`1714` :pr:`1761`
    * Fixes
        * Addressed bug with ``partial_dependence`` and categorical data with more categories than grid resolution :pr:`1748`
        * Removed ``random_state`` arg from ``get_pipelines`` in ``AutoMLSearch`` :pr:`1719`
        * Pinned pyzmq at less than 22.0.0 till we add support :pr:`1756`
    * Changes
        * Updated components and pipelines to return ``Woodwork`` data structures :pr:`1668`
        * Updated ``clone()`` for pipelines and components to copy over random state automatically :pr:`1753`
        * Dropped support for Python version 3.6 :pr:`1751`
        * Removed deprecated ``verbose`` flag from ``AutoMLSearch`` parameters :pr:`1772`
    * Documentation Changes
        * Add Twitter and Github link to documentation toolbar :pr:`1754`
        * Added Open Graph info to documentation :pr:`1758`
    * Testing Changes

.. warning::

    **Breaking Changes**
        * Components and pipelines return ``Woodwork`` data structures instead of ``pandas`` data structures :pr:`1668`
        * Python 3.6 will not be actively supported due to discontinued support from EvalML dependencies.
        * Deprecated ``verbose`` flag is removed for ``AutoMLSearch`` :pr:`1772`


**v0.18.0 Jan. 26, 2021**
    * Enhancements
        * Added RMSLE, MSLE, and MAPE to core objectives while checking for negative target values in ``invalid_targets_data_check`` :pr:`1574`
        * Added validation checks for binary problems with regression-like datasets and multiclass problems without true multiclass targets in ``invalid_targets_data_check`` :pr:`1665`
        * Added time series support for ``make_pipeline`` :pr:`1566`
        * Added target name for output of pipeline ``predict`` method :pr:`1578`
        * Added multiclass check to ``InvalidTargetDataCheck`` for two examples per class :pr:`1596`
        * Added support for ``graphviz`` ``v0.16`` :pr:`1657`
        * Enhanced time series pipelines to accept empty features :pr:`1651`
        * Added KNN Classifier to estimators. :pr:`1650`
        * Added support for list inputs for objectives :pr:`1663`
        * Added support for ``AutoMLSearch`` to handle time series classification pipelines :pr:`1666`
        * Enhanced ``DelayedFeaturesTransformer`` to encode categorical features and targets before delaying them :pr:`1691`
        * Added 2-way dependence plots. :pr:`1690`
        * Added ability to directly iterate through components within Pipelines :pr:`1583`
    * Fixes
        * Fixed inconsistent attributes and added Exceptions to docs :pr:`1673`
        * Fixed ``TargetLeakageDataCheck`` to use Woodwork ``mutual_information`` rather than using Pandas' Pearson Correlation :pr:`1616`
        * Fixed thresholding for pipelines in ``AutoMLSearch`` to only threshold binary classification pipelines :pr:`1622` :pr:`1626`
        * Updated ``load_data`` to return Woodwork structures and update default parameter value for ``index`` to ``None`` :pr:`1610`
        * Pinned scipy at < 1.6.0 while we work on adding support :pr:`1629`
        * Fixed data check message formatting in ``AutoMLSearch`` :pr:`1633`
        * Addressed stacked ensemble component for ``scikit-learn`` v0.24 support by setting ``shuffle=True`` for default CV :pr:`1613`
        * Fixed bug where ``Imputer`` reset the index on ``X`` :pr:`1590`
        * Fixed ``AutoMLSearch`` stacktrace when a cutom objective was passed in as a primary objective or additional objective :pr:`1575`
        * Fixed custom index bug for ``MAPE`` objective :pr:`1641`
        * Fixed index bug for ``TextFeaturizer`` and ``LSA`` components :pr:`1644`
        * Limited ``load_fraud`` dataset loaded into ``automl.ipynb`` :pr:`1646`
        * ``add_to_rankings`` updates ``AutoMLSearch.best_pipeline`` when necessary :pr:`1647`
        * Fixed bug where time series baseline estimators were not receiving ``gap`` and ``max_delay`` in ``AutoMLSearch`` :pr:`1645`
        * Fixed jupyter notebooks to help the RTD buildtime :pr:`1654`
        * Added ``positive_only`` objectives to ``non_core_objectives`` :pr:`1661`
        * Fixed stacking argument ``n_jobs`` for IterativeAlgorithm :pr:`1706`
        * Updated CatBoost estimators to return self in ``.fit()`` rather than the underlying model for consistency :pr:`1701`
        * Added ability to initialize pipeline parameters in ``AutoMLSearch`` constructor :pr:`1676`
    * Changes
        * Added labeling to ``graph_confusion_matrix`` :pr:`1632`
        * Rerunning search for ``AutoMLSearch`` results in a message thrown rather than failing the search, and removed ``has_searched`` property :pr:`1647`
        * Changed tuner class to allow and ignore single parameter values as input :pr:`1686`
        * Capped LightGBM version limit to remove bug in docs :pr:`1711`
        * Removed support for `np.random.RandomState` in EvalML :pr:`1727`
    * Documentation Changes
        * Update Model Understanding in the user guide to include ``visualize_decision_tree`` :pr:`1678`
        * Updated docs to include information about ``AutoMLSearch`` callback parameters and methods :pr:`1577`
        * Updated docs to prompt users to install graphiz on Mac :pr:`1656`
        * Added ``infer_feature_types`` to the ``start.ipynb`` guide :pr:`1700`
        * Added multicollinearity data check to API reference and docs :pr:`1707`
    * Testing Changes

.. warning::

    **Breaking Changes**
        * Removed ``has_searched`` property from ``AutoMLSearch`` :pr:`1647`
        * Components and pipelines return ``Woodwork`` data structures instead of ``pandas`` data structures :pr:`1668`
        * Removed support for `np.random.RandomState` in EvalML. Rather than passing ``np.random.RandomState`` as component and pipeline random_state values, we use int random_seed :pr:`1727`


**v0.17.0 Dec. 29, 2020**
    * Enhancements
        * Added ``save_plot`` that allows for saving figures from different backends :pr:`1588`
        * Added ``LightGBM Regressor`` to regression components :pr:`1459`
        * Added ``visualize_decision_tree`` for tree visualization with ``decision_tree_data_from_estimator`` and ``decision_tree_data_from_pipeline`` to reformat tree structure output :pr:`1511`
        * Added `DFS Transformer` component into transformer components :pr:`1454`
        * Added ``MAPE`` to the standard metrics for time series problems and update objectives :pr:`1510`
        * Added ``graph_prediction_vs_actual_over_time`` and ``get_prediction_vs_actual_over_time_data`` to the model understanding module for time series problems :pr:`1483`
        * Added a ``ComponentGraph`` class that will support future pipelines as directed acyclic graphs :pr:`1415`
        * Updated data checks to accept ``Woodwork`` data structures :pr:`1481`
        * Added parameter to ``InvalidTargetDataCheck`` to show only top unique values rather than all unique values :pr:`1485`
        * Added multicollinearity data check :pr:`1515`
        * Added baseline pipeline and components for time series regression problems :pr:`1496`
        * Added more information to users about ensembling behavior in ``AutoMLSearch`` :pr:`1527`
        * Add woodwork support for more utility and graph methods :pr:`1544`
        * Changed ``DateTimeFeaturizer`` to encode features as int :pr:`1479`
        * Return trained pipelines from ``AutoMLSearch.best_pipeline`` :pr:`1547`
        * Added utility method so that users can set feature types without having to learn about Woodwork directly :pr:`1555`
        * Added Linear Discriminant Analysis transformer for dimensionality reduction :pr:`1331`
        * Added multiclass support for ``partial_dependence`` and ``graph_partial_dependence`` :pr:`1554`
        * Added ``TimeSeriesBinaryClassificationPipeline`` and ``TimeSeriesMulticlassClassificationPipeline`` classes :pr:`1528`
        * Added ``make_data_splitter`` method for easier automl data split customization :pr:`1568`
        * Integrated ``ComponentGraph`` class into Pipelines for full non-linear pipeline support :pr:`1543`
        * Update ``AutoMLSearch`` constructor to take training data instead of ``search`` and ``add_to_leaderboard`` :pr:`1597`
        * Update ``split_data`` helper args :pr:`1597`
        * Add problem type utils ``is_regression``, ``is_classification``, ``is_timeseries`` :pr:`1597`
        * Rename ``AutoMLSearch`` ``data_split`` arg to ``data_splitter`` :pr:`1569`
    * Fixes
        * Fix AutoML not passing CV folds to ``DefaultDataChecks`` for usage by ``ClassImbalanceDataCheck`` :pr:`1619`
        * Fix Windows CI jobs: install ``numba`` via conda, required for ``shap`` :pr:`1490`
        * Added custom-index support for `reset-index-get_prediction_vs_actual_over_time_data` :pr:`1494`
        * Fix ``generate_pipeline_code`` to account for boolean and None differences between Python and JSON :pr:`1524` :pr:`1531`
        * Set max value for plotly and xgboost versions while we debug CI failures with newer versions :pr:`1532`
        * Undo version pinning for plotly :pr:`1533`
        * Fix ReadTheDocs build by updating the version of ``setuptools`` :pr:`1561`
        * Set ``random_state`` of data splitter in AutoMLSearch to take int to keep consistency in the resulting splits :pr:`1579`
        * Pin sklearn version while we work on adding support :pr:`1594`
        * Pin pandas at <1.2.0 while we work on adding support :pr:`1609`
        * Pin graphviz at < 0.16 while we work on adding support :pr:`1609`
    * Changes
        * Reverting ``save_graph`` :pr:`1550` to resolve kaleido build issues :pr:`1585`
        * Update circleci badge to apply to ``main`` :pr:`1489`
        * Added script to generate github markdown for releases :pr:`1487`
        * Updated selection using pandas ``dtypes`` to selecting using Woodwork logical types :pr:`1551`
        * Updated dependencies to fix ``ImportError: cannot import name 'MaskedArray' from 'sklearn.utils.fixes'`` error and to address Woodwork and Featuretool dependencies :pr:`1540`
        * Made ``get_prediction_vs_actual_data()`` a public method :pr:`1553`
        * Updated ``Woodwork`` version requirement to v0.0.7 :pr:`1560`
        * Move data splitters from ``evalml.automl.data_splitters`` to ``evalml.preprocessing.data_splitters`` :pr:`1597`
        * Rename "# Testing" in automl log output to "# Validation" :pr:`1597`
    * Documentation Changes
        * Added partial dependence methods to API reference :pr:`1537`
        * Updated documentation for confusion matrix methods :pr:`1611`
    * Testing Changes
        * Set ``n_jobs=1`` in most unit tests to reduce memory :pr:`1505`

.. warning::

    **Breaking Changes**
        * Updated minimal dependencies: ``numpy>=1.19.1``, ``pandas>=1.1.0``, ``scikit-learn>=0.23.1``, ``scikit-optimize>=0.8.1``
        * Updated ``AutoMLSearch.best_pipeline`` to return a trained pipeline. Pass in ``train_best_pipeline=False`` to AutoMLSearch in order to return an untrained pipeline.
        * Pipeline component instances can no longer be iterated through using ``Pipeline.component_graph`` :pr:`1543`
        * Update ``AutoMLSearch`` constructor to take training data instead of ``search`` and ``add_to_leaderboard`` :pr:`1597`
        * Update ``split_data`` helper args :pr:`1597`
        * Move data splitters from ``evalml.automl.data_splitters`` to ``evalml.preprocessing.data_splitters`` :pr:`1597`
        * Rename ``AutoMLSearch`` ``data_split`` arg to ``data_splitter`` :pr:`1569`



**v0.16.1 Dec. 1, 2020**
    * Enhancements
        * Pin woodwork version to v0.0.6 to avoid breaking changes :pr:`1484`
        * Updated ``Woodwork`` to >=0.0.5 in ``core-requirements.txt`` :pr:`1473`
        * Removed ``copy_dataframe`` parameter for ``Woodwork``, updated ``Woodwork`` to >=0.0.6 in ``core-requirements.txt`` :pr:`1478`
        * Updated ``detect_problem_type`` to use ``pandas.api.is_numeric_dtype`` :pr:`1476`
    * Changes
        * Changed ``make clean`` to delete coverage reports as a convenience for developers :pr:`1464`
        * Set ``n_jobs=-1`` by default for stacked ensemble components :pr:`1472`
    * Documentation Changes
        * Updated pipeline and component documentation and demos to use ``Woodwork`` :pr:`1466`
    * Testing Changes
        * Update dependency update checker to use everything from core and optional dependencies :pr:`1480`


**v0.16.0 Nov. 24, 2020**
    * Enhancements
        * Updated pipelines and ``make_pipeline`` to accept ``Woodwork`` inputs :pr:`1393`
        * Updated components to accept ``Woodwork`` inputs :pr:`1423`
        * Added ability to freeze hyperparameters for ``AutoMLSearch`` :pr:`1284`
        * Added ``Target Encoder`` into transformer components :pr:`1401`
        * Added callback for error handling in ``AutoMLSearch`` :pr:`1403`
        * Added the index id to the ``explain_predictions_best_worst`` output to help users identify which rows in their data are included :pr:`1365`
        * The top_k features displayed in ``explain_predictions_*`` functions are now determined by the magnitude of shap values as opposed to the ``top_k`` largest and smallest shap values. :pr:`1374`
        * Added a problem type for time series regression :pr:`1386`
        * Added a ``is_defined_for_problem_type`` method to ``ObjectiveBase`` :pr:`1386`
        * Added a ``random_state`` parameter to ``make_pipeline_from_components`` function :pr:`1411`
        * Added ``DelayedFeaturesTransformer`` :pr:`1396`
        * Added a ``TimeSeriesRegressionPipeline`` class :pr:`1418`
        * Removed ``core-requirements.txt`` from the package distribution :pr:`1429`
        * Updated data check messages to include a `"code"` and `"details"` fields :pr:`1451`, :pr:`1462`
        * Added a ``TimeSeriesSplit`` data splitter for time series problems :pr:`1441`
        * Added a ``problem_configuration`` parameter to AutoMLSearch :pr:`1457`
    * Fixes
        * Fixed ``IndexError`` raised in ``AutoMLSearch`` when ``ensembling = True`` but only one pipeline to iterate over :pr:`1397`
        * Fixed stacked ensemble input bug and LightGBM warning and bug in ``AutoMLSearch`` :pr:`1388`
        * Updated enum classes to show possible enum values as attributes :pr:`1391`
        * Updated calls to ``Woodwork``'s ``to_pandas()`` to ``to_series()`` and ``to_dataframe()`` :pr:`1428`
        * Fixed bug in OHE where column names were not guaranteed to be unique :pr:`1349`
        * Fixed bug with percent improvement of ``ExpVariance`` objective on data with highly skewed target :pr:`1467`
        * Fix SimpleImputer error which occurs when all features are bool type :pr:`1215`
    * Changes
        * Changed ``OutliersDataCheck`` to return the list of columns, rather than rows, that contain outliers :pr:`1377`
        * Simplified and cleaned output for Code Generation :pr:`1371`
        * Reverted changes from :pr:`1337` :pr:`1409`
        * Updated data checks to return dictionary of warnings and errors instead of a list :pr:`1448`
        * Updated ``AutoMLSearch`` to pass ``Woodwork`` data structures to every pipeline (instead of pandas DataFrames) :pr:`1450`
        * Update ``AutoMLSearch`` to default to ``max_batches=1`` instead of ``max_iterations=5`` :pr:`1452`
        * Updated _evaluate_pipelines to consolidate side effects :pr:`1410`
    * Documentation Changes
        * Added description of CLA to contributing guide, updated description of draft PRs :pr:`1402`
        * Updated documentation to include all data checks, ``DataChecks``, and usage of data checks in AutoML :pr:`1412`
        * Updated docstrings from ``np.array`` to ``np.ndarray`` :pr:`1417`
        * Added section on stacking ensembles in AutoMLSearch documentation :pr:`1425`
    * Testing Changes
        * Removed ``category_encoders`` from test-requirements.txt :pr:`1373`
        * Tweak codecov.io settings again to avoid flakes :pr:`1413`
        * Modified ``make lint`` to check notebook versions in the docs :pr:`1431`
        * Modified ``make lint-fix`` to standardize notebook versions in the docs :pr:`1431`
        * Use new version of pull request Github Action for dependency check (:pr:`1443`)
        * Reduced number of workers for tests to 4 :pr:`1447`

.. warning::

    **Breaking Changes**
        * The ``top_k`` and ``top_k_features`` parameters in ``explain_predictions_*`` functions now return ``k`` features as opposed to ``2 * k`` features :pr:`1374`
        * Renamed ``problem_type`` to ``problem_types`` in ``RegressionObjective``, ``BinaryClassificationObjective``, and ``MulticlassClassificationObjective`` :pr:`1319`
        * Data checks now return a dictionary of warnings and errors instead of a list :pr:`1448`



**v0.15.0 Oct. 29, 2020**
    * Enhancements
        * Added stacked ensemble component classes (``StackedEnsembleClassifier``, ``StackedEnsembleRegressor``) :pr:`1134`
        * Added stacked ensemble components to ``AutoMLSearch`` :pr:`1253`
        * Added ``DecisionTreeClassifier`` and ``DecisionTreeRegressor`` to AutoML :pr:`1255`
        * Added ``graph_prediction_vs_actual`` in ``model_understanding`` for regression problems :pr:`1252`
        * Added parameter to ``OneHotEncoder`` to enable filtering for features to encode for :pr:`1249`
        * Added percent-better-than-baseline for all objectives to automl.results :pr:`1244`
        * Added ``HighVarianceCVDataCheck`` and replaced synonymous warning in ``AutoMLSearch`` :pr:`1254`
        * Added `PCA Transformer` component for dimensionality reduction :pr:`1270`
        * Added ``generate_pipeline_code`` and ``generate_component_code`` to allow for code generation given a pipeline or component instance :pr:`1306`
        * Added ``PCA Transformer`` component for dimensionality reduction :pr:`1270`
        * Updated ``AutoMLSearch`` to support ``Woodwork`` data structures :pr:`1299`
        * Added cv_folds to ``ClassImbalanceDataCheck`` and added this check to ``DefaultDataChecks`` :pr:`1333`
        * Make ``max_batches`` argument to ``AutoMLSearch.search`` public :pr:`1320`
        * Added text support to automl search :pr:`1062`
        * Added ``_pipelines_per_batch`` as a private argument to ``AutoMLSearch`` :pr:`1355`
    * Fixes
        * Fixed ML performance issue with ordered datasets: always shuffle data in automl's default CV splits :pr:`1265`
        * Fixed broken ``evalml info`` CLI command :pr:`1293`
        * Fixed ``boosting type='rf'`` for LightGBM Classifier, as well as ``num_leaves`` error :pr:`1302`
        * Fixed bug in ``explain_predictions_best_worst`` where a custom index in the target variable would cause a ``ValueError`` :pr:`1318`
        * Added stacked ensemble estimators to to ``evalml.pipelines.__init__`` file :pr:`1326`
        * Fixed bug in OHE where calls to transform were not deterministic if ``top_n`` was less than the number of categories in a column :pr:`1324`
        * Fixed LightGBM warning messages during AutoMLSearch :pr:`1342`
        * Fix warnings thrown during AutoMLSearch in ``HighVarianceCVDataCheck`` :pr:`1346`
        * Fixed bug where TrainingValidationSplit would return invalid location indices for dataframes with a custom index :pr:`1348`
        * Fixed bug where the AutoMLSearch ``random_state`` was not being passed to the created pipelines :pr:`1321`
    * Changes
        * Allow ``add_to_rankings`` to be called before AutoMLSearch is called :pr:`1250`
        * Removed Graphviz from test-requirements to add to requirements.txt :pr:`1327`
        * Removed ``max_pipelines`` parameter from ``AutoMLSearch`` :pr:`1264`
        * Include editable installs in all install make targets :pr:`1335`
        * Made pip dependencies `featuretools` and `nlp_primitives` core dependencies :pr:`1062`
        * Removed `PartOfSpeechCount` from `TextFeaturizer` transform primitives :pr:`1062`
        * Added warning for ``partial_dependency`` when the feature includes null values :pr:`1352`
    * Documentation Changes
        * Fixed and updated code blocks in Release Notes :pr:`1243`
        * Added DecisionTree estimators to API Reference :pr:`1246`
        * Changed class inheritance display to flow vertically :pr:`1248`
        * Updated cost-benefit tutorial to use a holdout/test set :pr:`1159`
        * Added ``evalml info`` command to documentation :pr:`1293`
        * Miscellaneous doc updates :pr:`1269`
        * Removed conda pre-release testing from the release process document :pr:`1282`
        * Updates to contributing guide :pr:`1310`
        * Added Alteryx footer to docs with Twitter and Github link :pr:`1312`
        * Added documentation for evalml installation for Python 3.6 :pr:`1322`
        * Added documentation changes to make the API Docs easier to understand :pr:`1323`
        * Fixed documentation for ``feature_importance`` :pr:`1353`
        * Added tutorial for running `AutoML` with text data :pr:`1357`
        * Added documentation for woodwork integration with automl search :pr:`1361`
    * Testing Changes
        * Added tests for ``jupyter_check`` to handle IPython :pr:`1256`
        * Cleaned up ``make_pipeline`` tests to test for all estimators :pr:`1257`
        * Added a test to check conda build after merge to main :pr:`1247`
        * Removed code that was lacking codecov for ``__main__.py`` and unnecessary :pr:`1293`
        * Codecov: round coverage up instead of down :pr:`1334`
        * Add DockerHub credentials to CI testing environment :pr:`1356`
        * Add DockerHub credentials to conda testing environment :pr:`1363`

.. warning::

    **Breaking Changes**
        * Renamed ``LabelLeakageDataCheck`` to ``TargetLeakageDataCheck`` :pr:`1319`
        * ``max_pipelines`` parameter has been removed from ``AutoMLSearch``. Please use ``max_iterations`` instead. :pr:`1264`
        * ``AutoMLSearch.search()`` will now log a warning if the input is not a ``Woodwork`` data structure (``pandas``, ``numpy``) :pr:`1299`
        * Make ``max_batches`` argument to ``AutoMLSearch.search`` public :pr:`1320`
        * Removed unused argument `feature_types` from AutoMLSearch.search :pr:`1062`

**v0.14.1 Sep. 29, 2020**
    * Enhancements
        * Updated partial dependence methods to support calculating numeric columns in a dataset with non-numeric columns :pr:`1150`
        * Added ``get_feature_names`` on ``OneHotEncoder`` :pr:`1193`
        * Added ``detect_problem_type`` to ``problem_type/utils.py`` to automatically detect the problem type given targets :pr:`1194`
        * Added LightGBM to ``AutoMLSearch`` :pr:`1199`
        * Updated ``scikit-learn`` and ``scikit-optimize`` to use latest versions - 0.23.2 and 0.8.1 respectively :pr:`1141`
        * Added ``__str__`` and ``__repr__`` for pipelines and components :pr:`1218`
        * Included internal target check for both training and validation data in ``AutoMLSearch`` :pr:`1226`
        * Added ``ProblemTypes.all_problem_types`` helper to get list of supported problem types :pr:`1219`
        * Added ``DecisionTreeClassifier`` and ``DecisionTreeRegressor`` classes :pr:`1223`
        * Added ``ProblemTypes.all_problem_types`` helper to get list of supported problem types :pr:`1219`
        * ``DataChecks`` can now be parametrized by passing a list of ``DataCheck`` classes and a parameter dictionary :pr:`1167`
        * Added first CV fold score as validation score in ``AutoMLSearch.rankings`` :pr:`1221`
        * Updated ``flake8`` configuration to enable linting on ``__init__.py`` files :pr:`1234`
        * Refined ``make_pipeline_from_components`` implementation :pr:`1204`
    * Fixes
        * Updated GitHub URL after migration to Alteryx GitHub org :pr:`1207`
        * Changed Problem Type enum to be more similar to the string name :pr:`1208`
        * Wrapped call to scikit-learn's partial dependence method in a ``try``/``finally`` block :pr:`1232`
    * Changes
        * Added ``allow_writing_files`` as a named argument to CatBoost estimators. :pr:`1202`
        * Added ``solver`` and ``multi_class`` as named arguments to ``LogisticRegressionClassifier`` :pr:`1202`
        * Replaced pipeline's ``._transform`` method to evaluate all the preprocessing steps of a pipeline with ``.compute_estimator_features`` :pr:`1231`
        * Changed default large dataset train/test splitting behavior :pr:`1205`
    * Documentation Changes
        * Included description of how to access the component instances and features for pipeline user guide :pr:`1163`
        * Updated API docs to refer to target as "target" instead of "labels" for non-classification tasks and minor docs cleanup :pr:`1160`
        * Added Class Imbalance Data Check to ``api_reference.rst`` :pr:`1190` :pr:`1200`
        * Added pipeline properties to API reference :pr:`1209`
        * Clarified what the objective parameter in AutoML is used for in AutoML API reference and AutoML user guide :pr:`1222`
        * Updated API docs to include ``skopt.space.Categorical`` option for component hyperparameter range definition :pr:`1228`
        * Added install documentation for ``libomp`` in order to use LightGBM on Mac :pr:`1233`
        * Improved description of ``max_iterations`` in documentation :pr:`1212`
        * Removed unused code from sphinx conf :pr:`1235`
    * Testing Changes

.. warning::

    **Breaking Changes**
        * ``DefaultDataChecks`` now accepts a ``problem_type`` parameter that must be specified :pr:`1167`
        * Pipeline's ``._transform`` method to evaluate all the preprocessing steps of a pipeline has been replaced with ``.compute_estimator_features`` :pr:`1231`
        * ``get_objectives`` has been renamed to ``get_core_objectives``. This function will now return a list of valid objective instances :pr:`1230`


**v0.13.2 Sep. 17, 2020**
    * Enhancements
        * Added ``output_format`` field to explain predictions functions :pr:`1107`
        * Modified ``get_objective`` and ``get_objectives`` to be able to return any objective in ``evalml.objectives`` :pr:`1132`
        * Added a ``return_instance`` boolean parameter to ``get_objective`` :pr:`1132`
        * Added ``ClassImbalanceDataCheck`` to determine whether target imbalance falls below a given threshold :pr:`1135`
        * Added label encoder to LightGBM for binary classification :pr:`1152`
        * Added labels for the row index of confusion matrix :pr:`1154`
        * Added ``AutoMLSearch`` object as another parameter in search callbacks :pr:`1156`
        * Added the corresponding probability threshold for each point displayed in ``graph_roc_curve`` :pr:`1161`
        * Added ``__eq__`` for ``ComponentBase`` and ``PipelineBase`` :pr:`1178`
        * Added support for multiclass classification for ``roc_curve`` :pr:`1164`
        * Added ``categories`` accessor to ``OneHotEncoder`` for listing the categories associated with a feature :pr:`1182`
        * Added utility function to create pipeline instances from a list of component instances :pr:`1176`
    * Fixes
        * Fixed XGBoost column names for partial dependence methods :pr:`1104`
        * Removed dead code validating column type from ``TextFeaturizer`` :pr:`1122`
        * Fixed issue where ``Imputer`` cannot fit when there is None in a categorical or boolean column :pr:`1144`
        * ``OneHotEncoder`` preserves the custom index in the input data :pr:`1146`
        * Fixed representation for ``ModelFamily`` :pr:`1165`
        * Removed duplicate ``nbsphinx`` dependency in ``dev-requirements.txt`` :pr:`1168`
        * Users can now pass in any valid kwargs to all estimators :pr:`1157`
        * Remove broken accessor ``OneHotEncoder.get_feature_names`` and unneeded base class :pr:`1179`
        * Removed LightGBM Estimator from AutoML models :pr:`1186`
    * Changes
        * Pinned ``scikit-optimize`` version to 0.7.4 :pr:`1136`
        * Removed ``tqdm`` as a dependency :pr:`1177`
        * Added lightgbm version 3.0.0 to ``latest_dependency_versions.txt`` :pr:`1185`
        * Rename ``max_pipelines`` to ``max_iterations`` :pr:`1169`
    * Documentation Changes
        * Fixed API docs for ``AutoMLSearch`` ``add_result_callback`` :pr:`1113`
        * Added a step to our release process for pushing our latest version to conda-forge :pr:`1118`
        * Added warning for missing ipywidgets dependency for using ``PipelineSearchPlots`` on Jupyterlab :pr:`1145`
        * Updated ``README.md`` example to load demo dataset :pr:`1151`
        * Swapped mapping of breast cancer targets in ``model_understanding.ipynb`` :pr:`1170`
    * Testing Changes
        * Added test confirming ``TextFeaturizer`` never outputs null values :pr:`1122`
        * Changed Python version of ``Update Dependencies`` action to 3.8.x :pr:`1137`
        * Fixed release notes check-in test for ``Update Dependencies`` actions :pr:`1172`

.. warning::

    **Breaking Changes**
        * ``get_objective`` will now return a class definition rather than an instance by default :pr:`1132`
        * Deleted ``OPTIONS`` dictionary in ``evalml.objectives.utils.py`` :pr:`1132`
        * If specifying an objective by string, the string must now match the objective's name field, case-insensitive :pr:`1132`
        * Passing "Cost Benefit Matrix", "Fraud Cost", "Lead Scoring", "Mean Squared Log Error",
            "Recall", "Recall Macro", "Recall Micro", "Recall Weighted", or "Root Mean Squared Log Error" to ``AutoMLSearch`` will now result in a ``ValueError``
            rather than an ``ObjectiveNotFoundError`` :pr:`1132`
        * Search callbacks ``start_iteration_callback`` and ``add_results_callback`` have changed to include a copy of the AutoMLSearch object as a third parameter :pr:`1156`
        * Deleted ``OneHotEncoder.get_feature_names`` method which had been broken for a while, in favor of pipelines' ``input_feature_names`` :pr:`1179`
        * Deleted empty base class ``CategoricalEncoder`` which ``OneHotEncoder`` component was inheriting from :pr:`1176`
        * Results from ``roc_curve`` will now return as a list of dictionaries with each dictionary representing a class :pr:`1164`
        * ``max_pipelines`` now raises a ``DeprecationWarning`` and will be removed in the next release. ``max_iterations`` should be used instead. :pr:`1169`


**v0.13.1 Aug. 25, 2020**
    * Enhancements
        * Added Cost-Benefit Matrix objective for binary classification :pr:`1038`
        * Split ``fill_value`` into ``categorical_fill_value`` and ``numeric_fill_value`` for Imputer :pr:`1019`
        * Added ``explain_predictions`` and ``explain_predictions_best_worst`` for explaining multiple predictions with SHAP :pr:`1016`
        * Added new LSA component for text featurization :pr:`1022`
        * Added guide on installing with conda :pr:`1041`
        * Added a “cost-benefit curve” util method to graph cost-benefit matrix scores vs. binary classification thresholds :pr:`1081`
        * Standardized error when calling transform/predict before fit for pipelines :pr:`1048`
        * Added ``percent_better_than_baseline`` to AutoML search rankings and full rankings table :pr:`1050`
        * Added one-way partial dependence and partial dependence plots :pr:`1079`
        * Added "Feature Value" column to prediction explanation reports. :pr:`1064`
        * Added LightGBM classification estimator :pr:`1082`, :pr:`1114`
        * Added ``max_batches`` parameter to ``AutoMLSearch`` :pr:`1087`
    * Fixes
        * Updated ``TextFeaturizer`` component to no longer require an internet connection to run :pr:`1022`
        * Fixed non-deterministic element of ``TextFeaturizer`` transformations :pr:`1022`
        * Added a StandardScaler to all ElasticNet pipelines :pr:`1065`
        * Updated cost-benefit matrix to normalize score :pr:`1099`
        * Fixed logic in ``calculate_percent_difference`` so that it can handle negative values :pr:`1100`
    * Changes
        * Added ``needs_fitting`` property to ``ComponentBase`` :pr:`1044`
        * Updated references to data types to use datatype lists defined in ``evalml.utils.gen_utils`` :pr:`1039`
        * Remove maximum version limit for SciPy dependency :pr:`1051`
        * Moved ``all_components`` and other component importers into runtime methods :pr:`1045`
        * Consolidated graphing utility methods under ``evalml.utils.graph_utils`` :pr:`1060`
        * Made slight tweaks to how ``TextFeaturizer`` uses ``featuretools``, and did some refactoring of that and of LSA :pr:`1090`
        * Changed ``show_all_features`` parameter into ``importance_threshold``, which allows for thresholding feature importance :pr:`1097`, :pr:`1103`
    * Documentation Changes
        * Update ``setup.py`` URL to point to the github repo :pr:`1037`
        * Added tutorial for using the cost-benefit matrix objective :pr:`1088`
        * Updated ``model_understanding.ipynb`` to include documentation for using plotly on Jupyter Lab :pr:`1108`
    * Testing Changes
        * Refactor CircleCI tests to use matrix jobs (:pr:`1043`)
        * Added a test to check that all test directories are included in evalml package :pr:`1054`


.. warning::

    **Breaking Changes**
        * ``confusion_matrix`` and ``normalize_confusion_matrix`` have been moved to ``evalml.utils`` :pr:`1038`
        * All graph utility methods previously under ``evalml.pipelines.graph_utils`` have been moved to ``evalml.utils.graph_utils`` :pr:`1060`


**v0.12.2 Aug. 6, 2020**
    * Enhancements
        * Add save/load method to components :pr:`1023`
        * Expose pickle ``protocol`` as optional arg to save/load :pr:`1023`
        * Updated estimators used in AutoML to include ExtraTrees and ElasticNet estimators :pr:`1030`
    * Fixes
    * Changes
        * Removed ``DeprecationWarning`` for ``SimpleImputer`` :pr:`1018`
    * Documentation Changes
        * Add note about version numbers to release process docs :pr:`1034`
    * Testing Changes
        * Test files are now included in the evalml package :pr:`1029`


**v0.12.0 Aug. 3, 2020**
    * Enhancements
        * Added string and categorical targets support for binary and multiclass pipelines and check for numeric targets for ``DetectLabelLeakage`` data check :pr:`932`
        * Added clear exception for regression pipelines if target datatype is string or categorical :pr:`960`
        * Added target column names and class labels in ``predict`` and ``predict_proba`` output for pipelines :pr:`951`
        * Added ``_compute_shap_values`` and ``normalize_values`` to ``pipelines/explanations`` module :pr:`958`
        * Added ``explain_prediction`` feature which explains single predictions with SHAP :pr:`974`
        * Added Imputer to allow different imputation strategies for numerical and categorical dtypes :pr:`991`
        * Added support for configuring logfile path using env var, and don't create logger if there are filesystem errors :pr:`975`
        * Updated catboost estimators' default parameters and automl hyperparameter ranges to speed up fit time :pr:`998`
    * Fixes
        * Fixed ReadtheDocs warning failure regarding embedded gif :pr:`943`
        * Removed incorrect parameter passed to pipeline classes in ``_add_baseline_pipelines`` :pr:`941`
        * Added universal error for calling ``predict``, ``predict_proba``, ``transform``, and ``feature_importances`` before fitting :pr:`969`, :pr:`994`
        * Made ``TextFeaturizer`` component and pip dependencies ``featuretools`` and ``nlp_primitives`` optional :pr:`976`
        * Updated imputation strategy in automl to no longer limit impute strategy to ``most_frequent`` for all features if there are any categorical columns :pr:`991`
        * Fixed ``UnboundLocalError`` for ``cv_pipeline`` when automl search errors :pr:`996`
        * Fixed ``Imputer`` to reset dataframe index to preserve behavior expected from  ``SimpleImputer`` :pr:`1009`
    * Changes
        * Moved ``get_estimators`` to ``evalml.pipelines.components.utils`` :pr:`934`
        * Modified Pipelines to raise ``PipelineScoreError`` when they encounter an error during scoring :pr:`936`
        * Moved ``evalml.model_families.list_model_families`` to ``evalml.pipelines.components.allowed_model_families`` :pr:`959`
        * Renamed ``DateTimeFeaturization`` to ``DateTimeFeaturizer`` :pr:`977`
        * Added check to stop search and raise an error if all pipelines in a batch return NaN scores :pr:`1015`
    * Documentation Changes
        * Updated ``README.md`` :pr:`963`
        * Reworded message when errors are returned from data checks in search :pr:`982`
        * Added section on understanding model predictions with ``explain_prediction`` to User Guide :pr:`981`
        * Added a section to the user guide and api reference about how XGBoost and CatBoost are not fully supported. :pr:`992`
        * Added custom components section in user guide :pr:`993`
        * Updated FAQ section formatting :pr:`997`
        * Updated release process documentation :pr:`1003`
    * Testing Changes
        * Moved ``predict_proba`` and ``predict`` tests regarding string / categorical targets to ``test_pipelines.py`` :pr:`972`
        * Fixed dependency update bot by updating python version to 3.7 to avoid frequent github version updates :pr:`1002`


.. warning::

    **Breaking Changes**
        * ``get_estimators`` has been moved to ``evalml.pipelines.components.utils`` (previously was under ``evalml.pipelines.utils``) :pr:`934`
        * Removed the ``raise_errors`` flag in AutoML search. All errors during pipeline evaluation will be caught and logged. :pr:`936`
        * ``evalml.model_families.list_model_families`` has been moved to ``evalml.pipelines.components.allowed_model_families`` :pr:`959`
        * ``TextFeaturizer``: the ``featuretools`` and ``nlp_primitives`` packages must be installed after installing evalml in order to use this component :pr:`976`
        * Renamed ``DateTimeFeaturization`` to ``DateTimeFeaturizer`` :pr:`977`


**v0.11.2 July 16, 2020**
    * Enhancements
        * Added ``NoVarianceDataCheck`` to ``DefaultDataChecks`` :pr:`893`
        * Added text processing and featurization component ``TextFeaturizer`` :pr:`913`, :pr:`924`
        * Added additional checks to ``InvalidTargetDataCheck`` to handle invalid target data types :pr:`929`
        * ``AutoMLSearch`` will now handle ``KeyboardInterrupt`` and prompt user for confirmation :pr:`915`
    * Fixes
        * Makes automl results a read-only property :pr:`919`
    * Changes
        * Deleted static pipelines and refactored tests involving static pipelines, removed ``all_pipelines()`` and ``get_pipelines()`` :pr:`904`
        * Moved ``list_model_families`` to ``evalml.model_family.utils`` :pr:`903`
        * Updated ``all_pipelines``, ``all_estimators``, ``all_components`` to use the same mechanism for dynamically generating their elements :pr:`898`
        * Rename ``master`` branch to ``main`` :pr:`918`
        * Add pypi release github action :pr:`923`
        * Updated ``AutoMLSearch.search`` stdout output and logging and removed tqdm progress bar :pr:`921`
        * Moved automl config checks previously in ``search()`` to init :pr:`933`
    * Documentation Changes
        * Reorganized and rewrote documentation :pr:`937`
        * Updated to use pydata sphinx theme :pr:`937`
        * Updated docs to use ``release_notes`` instead of ``changelog`` :pr:`942`
    * Testing Changes
        * Cleaned up fixture names and usages in tests :pr:`895`


.. warning::

    **Breaking Changes**
        * ``list_model_families`` has been moved to ``evalml.model_family.utils`` (previously was under ``evalml.pipelines.utils``) :pr:`903`
        * ``get_estimators`` has been moved to ``evalml.pipelines.components.utils`` (previously was under ``evalml.pipelines.utils``) :pr:`934`
        * Static pipeline definitions have been removed, but similar pipelines can still be constructed via creating an instance of ``PipelineBase`` :pr:`904`
        * ``all_pipelines()`` and ``get_pipelines()`` utility methods have been removed :pr:`904`


**v0.11.0 June 30, 2020**
    * Enhancements
        * Added multiclass support for ROC curve graphing :pr:`832`
        * Added preprocessing component to drop features whose percentage of NaN values exceeds a specified threshold :pr:`834`
        * Added data check to check for problematic target labels :pr:`814`
        * Added PerColumnImputer that allows imputation strategies per column :pr:`824`
        * Added transformer to drop specific columns :pr:`827`
        * Added support for ``categories``, ``handle_error``, and ``drop`` parameters in ``OneHotEncoder`` :pr:`830` :pr:`897`
        * Added preprocessing component to handle DateTime columns featurization :pr:`838`
        * Added ability to clone pipelines and components :pr:`842`
        * Define getter method for component ``parameters`` :pr:`847`
        * Added utility methods to calculate and graph permutation importances :pr:`860`, :pr:`880`
        * Added new utility functions necessary for generating dynamic preprocessing pipelines :pr:`852`
        * Added kwargs to all components :pr:`863`
        * Updated ``AutoSearchBase`` to use dynamically generated preprocessing pipelines :pr:`870`
        * Added SelectColumns transformer :pr:`873`
        * Added ability to evaluate additional pipelines for automl search :pr:`874`
        * Added ``default_parameters`` class property to components and pipelines :pr:`879`
        * Added better support for disabling data checks in automl search :pr:`892`
        * Added ability to save and load AutoML objects to file :pr:`888`
        * Updated ``AutoSearchBase.get_pipelines`` to return an untrained pipeline instance :pr:`876`
        * Saved learned binary classification thresholds in automl results cv data dict :pr:`876`
    * Fixes
        * Fixed bug where SimpleImputer cannot handle dropped columns :pr:`846`
        * Fixed bug where PerColumnImputer cannot handle dropped columns :pr:`855`
        * Enforce requirement that builtin components save all inputted values in their parameters dict :pr:`847`
        * Don't list base classes in ``all_components`` output :pr:`847`
        * Standardize all components to output pandas data structures, and accept either pandas or numpy :pr:`853`
        * Fixed rankings and full_rankings error when search has not been run :pr:`894`
    * Changes
        * Update ``all_pipelines`` and ``all_components`` to try initializing pipelines/components, and on failure exclude them :pr:`849`
        * Refactor ``handle_components`` to ``handle_components_class``, standardize to ``ComponentBase`` subclass instead of instance :pr:`850`
        * Refactor "blacklist"/"whitelist" to "allow"/"exclude" lists :pr:`854`
        * Replaced ``AutoClassificationSearch`` and ``AutoRegressionSearch`` with ``AutoMLSearch`` :pr:`871`
        * Renamed feature_importances and permutation_importances methods to use singular names (feature_importance and permutation_importance) :pr:`883`
        * Updated ``automl`` default data splitter to train/validation split for large datasets :pr:`877`
        * Added open source license, update some repo metadata :pr:`887`
        * Removed dead code in ``_get_preprocessing_components`` :pr:`896`
    * Documentation Changes
        * Fix some typos and update the EvalML logo :pr:`872`
    * Testing Changes
        * Update the changelog check job to expect the new branching pattern for the deps update bot :pr:`836`
        * Check that all components output pandas datastructures, and can accept either pandas or numpy :pr:`853`
        * Replaced ``AutoClassificationSearch`` and ``AutoRegressionSearch`` with ``AutoMLSearch`` :pr:`871`


.. warning::

    **Breaking Changes**
        * Pipelines' static ``component_graph`` field must contain either ``ComponentBase`` subclasses or ``str``, instead of ``ComponentBase`` subclass instances :pr:`850`
        * Rename ``handle_component`` to ``handle_component_class``. Now standardizes to ``ComponentBase`` subclasses instead of ``ComponentBase`` subclass instances :pr:`850`
        * Renamed automl's ``cv`` argument to ``data_split`` :pr:`877`
        * Pipelines' and classifiers' ``feature_importances`` is renamed ``feature_importance``, ``graph_feature_importances`` is renamed ``graph_feature_importance`` :pr:`883`
        * Passing ``data_checks=None`` to automl search will not perform any data checks as opposed to default checks. :pr:`892`
        * Pipelines to search for in AutoML are now determined automatically, rather than using the statically-defined pipeline classes. :pr:`870`
        * Updated ``AutoSearchBase.get_pipelines`` to return an untrained pipeline instance, instead of one which happened to be trained on the final cross-validation fold :pr:`876`


**v0.10.0 May 29, 2020**
    * Enhancements
        * Added baseline models for classification and regression, add functionality to calculate baseline models before searching in AutoML :pr:`746`
        * Port over highly-null guardrail as a data check and define ``DefaultDataChecks`` and ``DisableDataChecks`` classes :pr:`745`
        * Update ``Tuner`` classes to work directly with pipeline parameters dicts instead of flat parameter lists :pr:`779`
        * Add Elastic Net as a pipeline option :pr:`812`
        * Added new Pipeline option ``ExtraTrees`` :pr:`790`
        * Added precicion-recall curve metrics and plot for binary classification problems in ``evalml.pipeline.graph_utils`` :pr:`794`
        * Update the default automl algorithm to search in batches, starting with default parameters for each pipeline and iterating from there :pr:`793`
        * Added ``AutoMLAlgorithm`` class and ``IterativeAlgorithm`` impl, separated from ``AutoSearchBase`` :pr:`793`
    * Fixes
        * Update pipeline ``score`` to return ``nan`` score for any objective which throws an exception during scoring :pr:`787`
        * Fixed bug introduced in :pr:`787` where binary classification metrics requiring predicted probabilities error in scoring :pr:`798`
        * CatBoost and XGBoost classifiers and regressors can no longer have a learning rate of 0 :pr:`795`
    * Changes
        * Cleanup pipeline ``score`` code, and cleanup codecov :pr:`711`
        * Remove ``pass`` for abstract methods for codecov :pr:`730`
        * Added __str__ for AutoSearch object :pr:`675`
        * Add util methods to graph ROC and confusion matrix :pr:`720`
        * Refactor ``AutoBase`` to ``AutoSearchBase`` :pr:`758`
        * Updated AutoBase with ``data_checks`` parameter, removed previous ``detect_label_leakage`` parameter, and added functionality to run data checks before search in AutoML :pr:`765`
        * Updated our logger to use Python's logging utils :pr:`763`
        * Refactor most of ``AutoSearchBase._do_iteration`` impl into ``AutoSearchBase._evaluate`` :pr:`762`
        * Port over all guardrails to use the new DataCheck API :pr:`789`
        * Expanded ``import_or_raise`` to catch all exceptions :pr:`759`
        * Adds RMSE, MSLE, RMSLE as standard metrics :pr:`788`
        * Don't allow ``Recall`` to be used as an objective for AutoML :pr:`784`
        * Removed feature selection from pipelines :pr:`819`
        * Update default estimator parameters to make automl search faster and more accurate :pr:`793`
    * Documentation Changes
        * Add instructions to freeze ``master`` on ``release.md`` :pr:`726`
        * Update release instructions with more details :pr:`727` :pr:`733`
        * Add objective base classes to API reference :pr:`736`
        * Fix components API to match other modules :pr:`747`
    * Testing Changes
        * Delete codecov yml, use codecov.io's default :pr:`732`
        * Added unit tests for fraud cost, lead scoring, and standard metric objectives :pr:`741`
        * Update codecov client :pr:`782`
        * Updated AutoBase __str__ test to include no parameters case :pr:`783`
        * Added unit tests for ``ExtraTrees`` pipeline :pr:`790`
        * If codecov fails to upload, fail build :pr:`810`
        * Updated Python version of dependency action :pr:`816`
        * Update the dependency update bot to use a suffix when creating branches :pr:`817`

.. warning::

    **Breaking Changes**
        * The ``detect_label_leakage`` parameter for AutoML classes has been removed and replaced by a ``data_checks`` parameter :pr:`765`
        * Moved ROC and confusion matrix methods from ``evalml.pipeline.plot_utils`` to ``evalml.pipeline.graph_utils`` :pr:`720`
        * ``Tuner`` classes require a pipeline hyperparameter range dict as an init arg instead of a space definition :pr:`779`
        * ``Tuner.propose`` and ``Tuner.add`` work directly with pipeline parameters dicts instead of flat parameter lists :pr:`779`
        * ``PipelineBase.hyperparameters`` and ``custom_hyperparameters`` use pipeline parameters dict format instead of being represented as a flat list :pr:`779`
        * All guardrail functions previously under ``evalml.guardrails.utils`` will be removed and replaced by data checks :pr:`789`
        * ``Recall`` disallowed as an objective for AutoML :pr:`784`
        * ``AutoSearchBase`` parameter ``tuner`` has been renamed to ``tuner_class`` :pr:`793`
        * ``AutoSearchBase`` parameter ``possible_pipelines`` and ``possible_model_families`` have been renamed to ``allowed_pipelines`` and ``allowed_model_families`` :pr:`793`


**v0.9.0 Apr. 27, 2020**
    * Enhancements
        * Added ``Accuracy`` as an standard objective :pr:`624`
        * Added verbose parameter to load_fraud :pr:`560`
        * Added Balanced Accuracy metric for binary, multiclass :pr:`612` :pr:`661`
        * Added XGBoost regressor and XGBoost regression pipeline :pr:`666`
        * Added ``Accuracy`` metric for multiclass :pr:`672`
        * Added objective name in ``AutoBase.describe_pipeline`` :pr:`686`
        * Added ``DataCheck`` and ``DataChecks``, ``Message`` classes and relevant subclasses :pr:`739`
    * Fixes
        * Removed direct access to ``cls.component_graph`` :pr:`595`
        * Add testing files to .gitignore :pr:`625`
        * Remove circular dependencies from ``Makefile`` :pr:`637`
        * Add error case for ``normalize_confusion_matrix()`` :pr:`640`
        * Fixed ``XGBoostClassifier`` and ``XGBoostRegressor`` bug with feature names that contain [, ], or < :pr:`659`
        * Update ``make_pipeline_graph`` to not accidentally create empty file when testing if path is valid :pr:`649`
        * Fix pip installation warning about docsutils version, from boto dependency :pr:`664`
        * Removed zero division warning for F1/precision/recall metrics :pr:`671`
        * Fixed ``summary`` for pipelines without estimators :pr:`707`
    * Changes
        * Updated default objective for binary/multiclass classification to log loss :pr:`613`
        * Created classification and regression pipeline subclasses and removed objective as an attribute of pipeline classes :pr:`405`
        * Changed the output of ``score`` to return one dictionary :pr:`429`
        * Created binary and multiclass objective subclasses :pr:`504`
        * Updated objectives API :pr:`445`
        * Removed call to ``get_plot_data`` from AutoML :pr:`615`
        * Set ``raise_error`` to default to True for AutoML classes :pr:`638`
        * Remove unnecessary "u" prefixes on some unicode strings :pr:`641`
        * Changed one-hot encoder to return uint8 dtypes instead of ints :pr:`653`
        * Pipeline ``_name`` field changed to ``custom_name`` :pr:`650`
        * Removed ``graphs.py`` and moved methods into ``PipelineBase`` :pr:`657`, :pr:`665`
        * Remove s3fs as a dev dependency :pr:`664`
        * Changed requirements-parser to be a core dependency :pr:`673`
        * Replace ``supported_problem_types`` field on pipelines with ``problem_type`` attribute on base classes :pr:`678`
        * Changed AutoML to only show best results for a given pipeline template in ``rankings``, added ``full_rankings`` property to show all :pr:`682`
        * Update ``ModelFamily`` values: don't list xgboost/catboost as classifiers now that we have regression pipelines for them :pr:`677`
        * Changed AutoML's ``describe_pipeline`` to get problem type from pipeline instead :pr:`685`
        * Standardize ``import_or_raise`` error messages :pr:`683`
        * Updated argument order of objectives to align with sklearn's :pr:`698`
        * Renamed ``pipeline.feature_importance_graph`` to ``pipeline.graph_feature_importances`` :pr:`700`
        * Moved ROC and confusion matrix methods to ``evalml.pipelines.plot_utils`` :pr:`704`
        * Renamed ``MultiClassificationObjective`` to ``MulticlassClassificationObjective``, to align with pipeline naming scheme :pr:`715`
    * Documentation Changes
        * Fixed some sphinx warnings :pr:`593`
        * Fixed docstring for ``AutoClassificationSearch`` with correct command :pr:`599`
        * Limit readthedocs formats to pdf, not htmlzip and epub :pr:`594` :pr:`600`
        * Clean up objectives API documentation :pr:`605`
        * Fixed function on Exploring search results page :pr:`604`
        * Update release process doc :pr:`567`
        * ``AutoClassificationSearch`` and ``AutoRegressionSearch`` show inherited methods in API reference :pr:`651`
        * Fixed improperly formatted code in breaking changes for changelog :pr:`655`
        * Added configuration to treat Sphinx warnings as errors :pr:`660`
        * Removed separate plotting section for pipelines in API reference :pr:`657`, :pr:`665`
        * Have leads example notebook load S3 files using https, so we can delete s3fs dev dependency :pr:`664`
        * Categorized components in API reference and added descriptions for each category :pr:`663`
        * Fixed Sphinx warnings about ``BalancedAccuracy`` objective :pr:`669`
        * Updated API reference to include missing components and clean up pipeline docstrings :pr:`689`
        * Reorganize API ref, and clarify pipeline sub-titles :pr:`688`
        * Add and update preprocessing utils in API reference :pr:`687`
        * Added inheritance diagrams to API reference :pr:`695`
        * Documented which default objective AutoML optimizes for :pr:`699`
        * Create seperate install page :pr:`701`
        * Include more utils in API ref, like ``import_or_raise`` :pr:`704`
        * Add more color to pipeline documentation :pr:`705`
    * Testing Changes
        * Matched install commands of ``check_latest_dependencies`` test and it's GitHub action :pr:`578`
        * Added Github app to auto assign PR author as assignee :pr:`477`
        * Removed unneeded conda installation of xgboost in windows checkin tests :pr:`618`
        * Update graph tests to always use tmpfile dir :pr:`649`
        * Changelog checkin test workaround for release PRs: If 'future release' section is empty of PR refs, pass check :pr:`658`
        * Add changelog checkin test exception for ``dep-update`` branch :pr:`723`

.. warning::

    **Breaking Changes**

    * Pipelines will now no longer take an objective parameter during instantiation, and will no longer have an objective attribute.
    * ``fit()`` and ``predict()`` now use an optional ``objective`` parameter, which is only used in binary classification pipelines to fit for a specific objective.
    * ``score()`` will now use a required ``objectives`` parameter that is used to determine all the objectives to score on. This differs from the previous behavior, where the pipeline's objective was scored on regardless.
    * ``score()`` will now return one dictionary of all objective scores.
    * ``ROC`` and ``ConfusionMatrix`` plot methods via ``Auto(*).plot`` have been removed by :pr:`615` and are replaced by ``roc_curve`` and ``confusion_matrix`` in ``evamlm.pipelines.plot_utils`` in :pr:`704`
    * ``normalize_confusion_matrix`` has been moved to ``evalml.pipelines.plot_utils`` :pr:`704`
    * Pipelines ``_name`` field changed to ``custom_name``
    * Pipelines ``supported_problem_types`` field is removed because it is no longer necessary :pr:`678`
    * Updated argument order of objectives' ``objective_function`` to align with sklearn :pr:`698`
    * ``pipeline.feature_importance_graph`` has been renamed to ``pipeline.graph_feature_importances`` in :pr:`700`
    * Removed unsupported ``MSLE`` objective :pr:`704`


**v0.8.0 Apr. 1, 2020**
    * Enhancements
        * Add normalization option and information to confusion matrix :pr:`484`
        * Add util function to drop rows with NaN values :pr:`487`
        * Renamed ``PipelineBase.name`` as ``PipelineBase.summary`` and redefined ``PipelineBase.name`` as class property :pr:`491`
        * Added access to parameters in Pipelines with ``PipelineBase.parameters`` (used to be return of ``PipelineBase.describe``) :pr:`501`
        * Added ``fill_value`` parameter for ``SimpleImputer`` :pr:`509`
        * Added functionality to override component hyperparameters and made pipelines take hyperparemeters from components :pr:`516`
        * Allow ``numpy.random.RandomState`` for random_state parameters :pr:`556`
    * Fixes
        * Removed unused dependency ``matplotlib``, and move ``category_encoders`` to test reqs :pr:`572`
    * Changes
        * Undo version cap in XGBoost placed in :pr:`402` and allowed all released of XGBoost :pr:`407`
        * Support pandas 1.0.0 :pr:`486`
        * Made all references to the logger static :pr:`503`
        * Refactored ``model_type`` parameter for components and pipelines to ``model_family`` :pr:`507`
        * Refactored ``problem_types`` for pipelines and components into ``supported_problem_types`` :pr:`515`
        * Moved ``pipelines/utils.save_pipeline`` and ``pipelines/utils.load_pipeline`` to ``PipelineBase.save`` and ``PipelineBase.load`` :pr:`526`
        * Limit number of categories encoded by ``OneHotEncoder`` :pr:`517`
    * Documentation Changes
        * Updated API reference to remove ``PipelinePlot`` and added moved ``PipelineBase`` plotting methods :pr:`483`
        * Add code style and github issue guides :pr:`463` :pr:`512`
        * Updated API reference for to surface class variables for pipelines and components :pr:`537`
        * Fixed README documentation link :pr:`535`
        * Unhid PR references in changelog :pr:`656`
    * Testing Changes
        * Added automated dependency check PR :pr:`482`, :pr:`505`
        * Updated automated dependency check comment :pr:`497`
        * Have build_docs job use python executor, so that env vars are set properly :pr:`547`
        * Added simple test to make sure ``OneHotEncoder``'s top_n works with large number of categories :pr:`552`
        * Run windows unit tests on PRs :pr:`557`


.. warning::

    **Breaking Changes**

    * ``AutoClassificationSearch`` and ``AutoRegressionSearch``'s ``model_types`` parameter has been refactored into ``allowed_model_families``
    * ``ModelTypes`` enum has been changed to ``ModelFamily``
    * Components and Pipelines now have a ``model_family`` field instead of ``model_type``
    * ``get_pipelines`` utility function now accepts ``model_families`` as an argument instead of ``model_types``
    * ``PipelineBase.name`` no longer returns structure of pipeline and has been replaced by ``PipelineBase.summary``
    * ``PipelineBase.problem_types`` and ``Estimator.problem_types`` has been renamed to ``supported_problem_types``
    * ``pipelines/utils.save_pipeline`` and ``pipelines/utils.load_pipeline`` moved to ``PipelineBase.save`` and ``PipelineBase.load``


**v0.7.0 Mar. 9, 2020**
    * Enhancements
        * Added emacs buffers to .gitignore :pr:`350`
        * Add CatBoost (gradient-boosted trees) classification and regression components and pipelines :pr:`247`
        * Added Tuner abstract base class :pr:`351`
        * Added ``n_jobs`` as parameter for ``AutoClassificationSearch`` and ``AutoRegressionSearch`` :pr:`403`
        * Changed colors of confusion matrix to shades of blue and updated axis order to match scikit-learn's :pr:`426`
        * Added ``PipelineBase`` ``.graph`` and ``.feature_importance_graph`` methods, moved from previous location :pr:`423`
        * Added support for python 3.8 :pr:`462`
    * Fixes
        * Fixed ROC and confusion matrix plots not being calculated if user passed own additional_objectives :pr:`276`
        * Fixed ReadtheDocs ``FileNotFoundError`` exception for fraud dataset :pr:`439`
    * Changes
        * Added ``n_estimators`` as a tunable parameter for XGBoost :pr:`307`
        * Remove unused parameter ``ObjectiveBase.fit_needs_proba`` :pr:`320`
        * Remove extraneous parameter ``component_type`` from all components :pr:`361`
        * Remove unused ``rankings.csv`` file :pr:`397`
        * Downloaded demo and test datasets so unit tests can run offline :pr:`408`
        * Remove ``_needs_fitting`` attribute from Components :pr:`398`
        * Changed plot.feature_importance to show only non-zero feature importances by default, added optional parameter to show all :pr:`413`
        * Refactored ``PipelineBase`` to take in parameter dictionary and moved pipeline metadata to class attribute :pr:`421`
        * Dropped support for Python 3.5 :pr:`438`
        * Removed unused ``apply.py`` file :pr:`449`
        * Clean up ``requirements.txt`` to remove unused deps :pr:`451`
        * Support installation without all required dependencies :pr:`459`
    * Documentation Changes
        * Update release.md with instructions to release to internal license key :pr:`354`
    * Testing Changes
        * Added tests for utils (and moved current utils to gen_utils) :pr:`297`
        * Moved XGBoost install into it's own separate step on Windows using Conda :pr:`313`
        * Rewind pandas version to before 1.0.0, to diagnose test failures for that version :pr:`325`
        * Added dependency update checkin test :pr:`324`
        * Rewind XGBoost version to before 1.0.0 to diagnose test failures for that version :pr:`402`
        * Update dependency check to use a whitelist :pr:`417`
        * Update unit test jobs to not install dev deps :pr:`455`

.. warning::

    **Breaking Changes**

    * Python 3.5 will not be actively supported.

**v0.6.0 Dec. 16, 2019**
    * Enhancements
        * Added ability to create a plot of feature importances :pr:`133`
        * Add early stopping to AutoML using patience and tolerance parameters :pr:`241`
        * Added ROC and confusion matrix metrics and plot for classification problems and introduce PipelineSearchPlots class :pr:`242`
        * Enhanced AutoML results with search order :pr:`260`
        * Added utility function to show system and environment information :pr:`300`
    * Fixes
        * Lower botocore requirement :pr:`235`
        * Fixed decision_function calculation for ``FraudCost`` objective :pr:`254`
        * Fixed return value of ``Recall`` metrics :pr:`264`
        * Components return ``self`` on fit :pr:`289`
    * Changes
        * Renamed automl classes to ``AutoRegressionSearch`` and ``AutoClassificationSearch`` :pr:`287`
        * Updating demo datasets to retain column names :pr:`223`
        * Moving pipeline visualization to ``PipelinePlot`` class :pr:`228`
        * Standarizing inputs as ``pd.Dataframe`` / ``pd.Series`` :pr:`130`
        * Enforcing that pipelines must have an estimator as last component :pr:`277`
        * Added ``ipywidgets`` as a dependency in ``requirements.txt`` :pr:`278`
        * Added Random and Grid Search Tuners :pr:`240`
    * Documentation Changes
        * Adding class properties to API reference :pr:`244`
        * Fix and filter FutureWarnings from scikit-learn :pr:`249`, :pr:`257`
        * Adding Linear Regression to API reference and cleaning up some Sphinx warnings :pr:`227`
    * Testing Changes
        * Added support for testing on Windows with CircleCI :pr:`226`
        * Added support for doctests :pr:`233`

.. warning::

    **Breaking Changes**

    * The ``fit()`` method for ``AutoClassifier`` and ``AutoRegressor`` has been renamed to ``search()``.
    * ``AutoClassifier`` has been renamed to ``AutoClassificationSearch``
    * ``AutoRegressor`` has been renamed to ``AutoRegressionSearch``
    * ``AutoClassificationSearch.results`` and ``AutoRegressionSearch.results`` now is a dictionary with ``pipeline_results`` and ``search_order`` keys. ``pipeline_results`` can be used to access a dictionary that is identical to the old ``.results`` dictionary. Whereas, ``search_order`` returns a list of the search order in terms of ``pipeline_id``.
    * Pipelines now require an estimator as the last component in ``component_list``. Slicing pipelines now throws an ``NotImplementedError`` to avoid returning pipelines without an estimator.

**v0.5.2 Nov. 18, 2019**
    * Enhancements
        * Adding basic pipeline structure visualization :pr:`211`
    * Documentation Changes
        * Added notebooks to build process :pr:`212`

**v0.5.1 Nov. 15, 2019**
    * Enhancements
        * Added basic outlier detection guardrail :pr:`151`
        * Added basic ID column guardrail :pr:`135`
        * Added support for unlimited pipelines with a ``max_time`` limit :pr:`70`
        * Updated .readthedocs.yaml to successfully build :pr:`188`
    * Fixes
        * Removed MSLE from default additional objectives :pr:`203`
        * Fixed ``random_state`` passed in pipelines :pr:`204`
        * Fixed slow down in RFRegressor :pr:`206`
    * Changes
        * Pulled information for describe_pipeline from pipeline's new describe method :pr:`190`
        * Refactored pipelines :pr:`108`
        * Removed guardrails from Auto(*) :pr:`202`, :pr:`208`
    * Documentation Changes
        * Updated documentation to show ``max_time`` enhancements :pr:`189`
        * Updated release instructions for RTD :pr:`193`
        * Added notebooks to build process :pr:`212`
        * Added contributing instructions :pr:`213`
        * Added new content :pr:`222`

**v0.5.0 Oct. 29, 2019**
    * Enhancements
        * Added basic one hot encoding :pr:`73`
        * Use enums for model_type :pr:`110`
        * Support for splitting regression datasets :pr:`112`
        * Auto-infer multiclass classification :pr:`99`
        * Added support for other units in ``max_time`` :pr:`125`
        * Detect highly null columns :pr:`121`
        * Added additional regression objectives :pr:`100`
        * Show an interactive iteration vs. score plot when using fit() :pr:`134`
    * Fixes
        * Reordered ``describe_pipeline`` :pr:`94`
        * Added type check for ``model_type`` :pr:`109`
        * Fixed ``s`` units when setting string ``max_time`` :pr:`132`
        * Fix objectives not appearing in API documentation :pr:`150`
    * Changes
        * Reorganized tests :pr:`93`
        * Moved logging to its own module :pr:`119`
        * Show progress bar history :pr:`111`
        * Using ``cloudpickle`` instead of pickle to allow unloading of custom objectives :pr:`113`
        * Removed render.py :pr:`154`
    * Documentation Changes
        * Update release instructions :pr:`140`
        * Include additional_objectives parameter :pr:`124`
        * Added Changelog :pr:`136`
    * Testing Changes
        * Code coverage :pr:`90`
        * Added CircleCI tests for other Python versions :pr:`104`
        * Added doc notebooks as tests :pr:`139`
        * Test metadata for CircleCI and 2 core parallelism :pr:`137`

**v0.4.1 Sep. 16, 2019**
    * Enhancements
        * Added AutoML for classification and regressor using Autobase and Skopt :pr:`7` :pr:`9`
        * Implemented standard classification and regression metrics :pr:`7`
        * Added logistic regression, random forest, and XGBoost pipelines :pr:`7`
        * Implemented support for custom objectives :pr:`15`
        * Feature importance for pipelines :pr:`18`
        * Serialization for pipelines :pr:`19`
        * Allow fitting on objectives for optimal threshold :pr:`27`
        * Added detect label leakage :pr:`31`
        * Implemented callbacks :pr:`42`
        * Allow for multiclass classification :pr:`21`
        * Added support for additional objectives :pr:`79`
    * Fixes
        * Fixed feature selection in pipelines :pr:`13`
        * Made ``random_seed`` usage consistent :pr:`45`
    * Documentation Changes
        * Documentation Changes
        * Added docstrings :pr:`6`
        * Created notebooks for docs :pr:`6`
        * Initialized readthedocs EvalML :pr:`6`
        * Added favicon :pr:`38`
    * Testing Changes
        * Added testing for loading data :pr:`39`

**v0.2.0 Aug. 13, 2019**
    * Enhancements
        * Created fraud detection objective :pr:`4`

**v0.1.0 July. 31, 2019**
    * *First Release*
    * Enhancements
        * Added lead scoring objecitve :pr:`1`
        * Added basic classifier :pr:`1`
    * Documentation Changes
        * Initialized Sphinx for docs :pr:`1`<|MERGE_RESOLUTION|>--- conflicted
+++ resolved
@@ -2,11 +2,8 @@
 -------------
 **Future Releases**
     * Enhancements
-<<<<<<< HEAD
         * Limit computationally-intensive models during ``AutoMLSearch`` for certain multiclass problems, allow for opt-in with parameter ``allow_long_running_models`` :pr:`2982`
-=======
         * Added support for stacked ensemble pipelines to prediction explanations module :pr:`2971`
->>>>>>> 64c81d92
     * Fixes
         * Fixed bug where ``Oversampler`` didn't consider boolean columns to be categorical :pr:`2980`
     * Changes
