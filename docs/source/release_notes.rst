﻿Release Notes
-------------

**Future Releases**
    * Enhancements
<<<<<<< HEAD
        * Added clustering as a problem type :pr:`3368`
=======
    * Fixes
    * Changes
        * Allow woodwork version 0.14.0 to be installed :pr:`3381`
    * Documentation Changes
    * Testing Changes

.. warning::

    **Breaking Changes**


**v0.47.0 Mar. 16, 2022**
    * Enhancements
>>>>>>> 1b8b6bf4
        * Added ``TimeSeriesFeaturizer`` into ARIMA-based pipelines :pr:`3313`
        * Added caching capability for ensemble training during ``AutoMLSearch`` :pr:`3257`
        * Added new error code for zero unique values in ``NoVarianceDataCheck`` :pr:`3372`
    * Fixes
        * Fixed ``get_pipelines`` to reset pipeline threshold for binary cases :pr:`3360`
    * Changes
        * Update maintainers :pr:`3365`
        * Revert pandas 1.3.0 compatibility patch :pr:`3378`
    * Documentation Changes
        * Fixed documentation links to point to correct pages :pr:`3358`
    * Testing Changes
        * Checkout main branch in build_conda_pkg job :pr:`3375`

**v0.46.0 Mar. 03, 2022**
    * Enhancements
        * Added ``test_size`` parameter to ``ClassImbalanceDataCheck`` :pr:`3341`
        * Make target optional for ``NoVarianceDataCheck`` :pr:`3339`
    * Changes
        * Removed ``python_version<3.9`` environment marker from sktime dependency :pr:`3332`
        * Updated ``DatetimeFormatDataCheck`` to return all messages and not return early if NaNs are detected :pr:`3354`
    * Documentation Changes
        * Added in-line tabs and copy-paste functionality to documentation, overhauled Install page :pr:`3353`

**v0.45.0 Feb. 17, 2022**
    * Enhancements
        * Added support for pandas >= 1.4.0 :pr:`3324`
        * Standardized feature importance for estimators :pr:`3305`
        * Replaced usage of private method with Woodwork's public ``get_subset_schema`` method :pr:`3325`
    * Changes
        * Added an ``is_cv`` property to the datasplitters used :pr:`3297`
        * Changed SimpleImputer to ignore Natural Language columns :pr:`3324`
        * Added drop NaN component to some time series pipelines :pr:`3310`
    * Documentation Changes
        * Update README.md with Alteryx link (:pr:`3319`)
        * Added formatting to the AutoML user guide to shorten result outputs :pr:`3328`
    * Testing Changes
        * Add auto approve dependency workflow schedule for every 30 mins :pr:`3312`

**v0.44.0 Feb. 04, 2022**
    * Enhancements
        * Updated ``DefaultAlgorithm`` to also limit estimator usage for long-running multiclass problems :pr:`3099`
        * Added ``make_pipeline_from_data_check_output()`` utility method :pr:`3277`
        * Updated ``AutoMLSearch`` to use ``DefaultAlgorithm`` as the default automl algorithm :pr:`3261`, :pr:`3304`
        * Added more specific data check errors to ``DatetimeFormatDataCheck`` :pr:`3288`
    * Fixes
        * Updated the binary classification pipeline's ``optimize_thresholds`` method to use Nelder-Mead :pr:`3280`
        * Fixed bug where feature importance on time series pipelines only showed 0 for time index :pr:`3285`
    * Changes
        * Removed ``DateTimeNaNDataCheck`` and ``NaturalLanguageNaNDataCheck`` in favor of ``NullDataCheck`` :pr:`3260`
        * Drop support for Python 3.7 :pr:`3291`
        * Updated minimum version of ``woodwork`` to ``v0.12.0`` :pr:`3290`
    * Documentation Changes
        * Update documentation and docstring for `validate_holdout_datasets` for time series problems :pr:`3278`
        * Fixed mistake in documentation where wrong objective was used for calculating percent-better-than-baseline :pr:`3285`


.. warning::

    **Breaking Changes**
        * Removed ``DateTimeNaNDataCheck`` and ``NaturalLanguageNaNDataCheck`` in favor of ``NullDataCheck`` :pr:`3260`
        * Dropped support for Python 3.7 :pr:`3291`


**v0.43.0 Jan. 25, 2022**
    * Enhancements
        * Updated new ``NullDataCheck`` to return a warning and suggest an action to impute columns with null values :pr:`3197`
        * Updated ``make_pipeline_from_actions`` to handle null column imputation :pr:`3237`
        * Updated data check actions API to return options instead of actions and add functionality to suggest and take action on columns with null values :pr:`3182`
    * Fixes
        * Fixed categorical data leaking into non-categorical sub-pipelines in ``DefaultAlgorithm`` :pr:`3209`
        * Fixed Python 3.9 installation for prophet by updating ``pmdarima`` version in requirements :pr:`3268`
        * Allowed DateTime columns to pass through PerColumnImputer without breaking :pr:`3267`
    * Changes
        * Updated ``DataCheck`` ``validate()`` output to return a dictionary instead of list for actions :pr:`3142`
        * Updated ``DataCheck`` ``validate()`` API to use the new ``DataCheckActionOption`` class instead of ``DataCheckAction`` :pr:`3152`
        * Uncapped numba version and removed it from requirements :pr:`3263`
        * Renamed ``HighlyNullDataCheck`` to ``NullDataCheck`` :pr:`3197`
        * Updated data check ``validate()`` output to return a list of warnings and errors instead of a dictionary :pr:`3244`
        * Capped ``pandas`` at < 1.4.0 :pr:`3274`
    * Testing Changes
        * Bumped minimum ``IPython`` version to 7.16.3 in ``test-requirements.txt`` based on dependabot feedback :pr:`3269`

.. warning::

    **Breaking Changes**
        * Renamed ``HighlyNullDataCheck`` to ``NullDataCheck`` :pr:`3197`
        * Updated data check ``validate()`` output to return a list of warnings and errors instead of a dictionary. See the Data Check or Data Check Actions pages (under User Guide) for examples. :pr:`3244`
        * Removed ``impute_all`` and ``default_impute_strategy`` parameters from the ``PerColumnImputer`` :pr:`3267`
        * Updated ``PerColumnImputer`` such that columns not specified in ``impute_strategies`` dict will not be imputed anymore :pr:`3267`


**v0.42.0 Jan. 18, 2022**
    * Enhancements
        * Required the separation of training and test data by ``gap`` + 1 units to be verified by ``time_index`` for time series problems :pr:`3208`
        * Added support for boolean features for ``ARIMARegressor`` :pr:`3187`
        * Updated dependency bot workflow to remove outdated description and add new configuration to delete branches automatically :pr:`3212`
        * Added ``n_obs`` and ``n_splits`` to ``TimeSeriesParametersDataCheck`` error details :pr:`3246`
    * Fixes
        * Fixed classification pipelines to only accept target data with the appropriate number of classes :pr:`3185`
        * Added support for time series in ``DefaultAlgorithm`` :pr:`3177`
        * Standardized names of featurization components :pr:`3192`
        * Removed empty cell in text_input.ipynb :pr:`3234`
        * Removed potential prediction explanations failure when pipelines predicted a class with probability 1 :pr:`3221`
        * Dropped NaNs before partial dependence grid generation :pr:`3235`
        * Allowed prediction explanations to be json-serializable :pr:`3262`
        * Fixed bug where ``InvalidTargetDataCheck`` would not check time series regression targets :pr:`3251`
        * Fixed bug in ``are_datasets_separated_by_gap_time_index`` :pr:`3256`
    * Changes
        * Raised lowest compatible numpy version to 1.21.0 to address security concerns :pr:`3207`
        * Changed the default objective to ``MedianAE`` from ``R2`` for time series regression :pr:`3205`
        * Removed all-nan Unknown to Double logical conversion in ``infer_feature_types`` :pr:`3196`
        * Checking the validity of holdout data for time series problems can be performed by calling ``pipelines.utils.validate_holdout_datasets`` prior to calling ``predict`` :pr:`3208`
    * Testing Changes
        * Update auto approve workflow trigger and delete branch after merge :pr:`3265`

.. warning::

    **Breaking Changes**
        * Renamed ``DateTime Featurizer Component`` to ``DateTime Featurizer`` and ``Natural Language Featurization Component`` to ``Natural Language Featurizer`` :pr:`3192`



**v0.41.0 Jan. 06, 2022**
    * Enhancements
        * Added string support for DataCheckActionCode :pr:`3167`
        * Added ``DataCheckActionOption`` class :pr:`3134`
        * Add issue templates for bugs, feature requests and documentation improvements for GitHub :pr:`3199`
    * Fixes
        * Fix bug where prediction explanations ``class_name`` was shown as float for boolean targets :pr:`3179`
        * Fixed bug in nightly linux tests :pr:`3189`
    * Changes
        * Removed usage of scikit-learn's ``LabelEncoder`` in favor of ours :pr:`3161`
        * Removed nullable types checking from ``infer_feature_types`` :pr:`3156`
        * Fixed ``mean_cv_data`` and ``validation_score`` values in AutoMLSearch.rankings to reflect cv score or ``NaN`` when appropriate :pr:`3162`
    * Documentation Changes
    * Testing Changes
        * Updated tests to use new pipeline API instead of defining custom pipeline classes :pr:`3172`
        * Add workflow to auto-merge dependency PRs if status checks pass :pr:`3184`

**v0.40.0 Dec. 22, 2021**
    * Enhancements
        * Added ``TimeSeriesSplittingDataCheck`` to ``DefaultDataChecks`` to verify adequate class representation in time series classification problems :pr:`3141`
        * Added the ability to accept serialized features and skip computation in ``DFSTransformer`` :pr:`3106`
        * Added support for known-in-advance features :pr:`3149`
        * Added Holt-Winters ``ExponentialSmoothingRegressor`` for time series regression problems :pr:`3157`
        * Required the separation of training and test data by ``gap`` + 1 units to be verified by ``time_index`` for time series problems :pr:`3160`
    * Fixes
        * Fixed error caused when tuning threshold for time series binary classification :pr:`3140`
    * Changes
        * ``TimeSeriesParametersDataCheck`` was added to ``DefaultDataChecks`` for time series problems :pr:`3139`
        * Renamed ``date_index`` to ``time_index`` in ``problem_configuration`` for time series problems :pr:`3137`
        * Updated ``nlp-primitives`` minimum version to 2.1.0 :pr:`3166`
        * Updated minimum version of ``woodwork`` to v0.11.0 :pr:`3171`
        * Revert `3160` until uninferrable frequency can be addressed earlier in the process :pr:`3198`
    * Documentation Changes
        * Added comments to provide clarity on doctests :pr:`3155`
    * Testing Changes
        * Parameterized tests in ``test_datasets.py`` :pr:`3145`

.. warning::

    **Breaking Changes**
        * Renamed ``date_index`` to ``time_index`` in ``problem_configuration`` for time series problems :pr:`3137`


**v0.39.0 Dec. 9, 2021**
    * Enhancements
        * Renamed ``DelayedFeatureTransformer`` to ``TimeSeriesFeaturizer`` and enhanced it to compute rolling features :pr:`3028`
        * Added ability to impute only specific columns in ``PerColumnImputer`` :pr:`3123`
        * Added ``TimeSeriesParametersDataCheck`` to verify the time series parameters are valid given the number of splits in cross validation :pr:`3111`
    * Fixes
        * Default parameters for ``RFRegressorSelectFromModel`` and ``RFClassifierSelectFromModel`` has been fixed to avoid selecting all features :pr:`3110`
    * Changes
        * Removed reliance on a datetime index for ``ARIMARegressor`` and ``ProphetRegressor`` :pr:`3104`
        * Included target leakage check when fitting ``ARIMARegressor`` to account for the lack of ``TimeSeriesFeaturizer`` in ``ARIMARegressor`` based pipelines :pr:`3104`
        * Cleaned up and refactored ``InvalidTargetDataCheck`` implementation and docstring :pr:`3122`
        * Removed indices information from the output of ``HighlyNullDataCheck``'s ``validate()`` method :pr:`3092`
        * Added ``ReplaceNullableTypes`` component to prepare for handling pandas nullable types. :pr:`3090`
        * Updated ``make_pipeline`` for handling pandas nullable types in preprocessing pipeline. :pr:`3129`
        * Removed unused ``EnsembleMissingPipelinesError`` exception definition :pr:`3131`
    * Documentation Changes
    * Testing Changes
        * Refactored tests to avoid using ``importorskip`` :pr:`3126`
        * Added ``skip_during_conda`` test marker to skip tests that are not supposed to run during conda build :pr:`3127`
        * Added ``skip_if_39`` test marker to skip tests that are not supposed to run during python 3.9 :pr:`3133`

.. warning::

    **Breaking Changes**
        * Renamed ``DelayedFeatureTransformer`` to ``TimeSeriesFeaturizer`` :pr:`3028`
        * ``ProphetRegressor`` now requires a datetime column in ``X`` represented by the ``date_index`` parameter :pr:`3104`
        * Renamed module ``evalml.data_checks.invalid_target_data_check`` to ``evalml.data_checks.invalid_targets_data_check`` :pr:`3122`
        * Removed unused ``EnsembleMissingPipelinesError`` exception definition :pr:`3131`


**v0.38.0 Nov. 27, 2021**
    * Enhancements
        * Added ``data_check_name`` attribute to the data check action class :pr:`3034`
        * Added ``NumWords`` and ``NumCharacters`` primitives to ``TextFeaturizer`` and renamed ``TextFeaturizer` to ``NaturalLanguageFeaturizer`` :pr:`3030`
        * Added support for ``scikit-learn > 1.0.0`` :pr:`3051`
        * Required the ``date_index`` parameter to be specified for time series problems  in ``AutoMLSearch`` :pr:`3041`
        * Allowed time series pipelines to predict on test datasets whose length is less than or equal to the ``forecast_horizon``. Also allowed the test set index to start at 0. :pr:`3071`
        * Enabled time series pipeline to predict on data with features that are not known-in-advanced :pr:`3094`
    * Fixes
        * Added in error message when fit and predict/predict_proba data types are different :pr:`3036`
        * Fixed bug where ensembling components could not get converted to JSON format :pr:`3049`
        * Fixed bug where components with tuned integer hyperparameters could not get converted to JSON format :pr:`3049`
        * Fixed bug where force plots were not displaying correct feature values :pr:`3044`
        * Included confusion matrix at the pipeline threshold for ``find_confusion_matrix_per_threshold`` :pr:`3080`
        * Fixed bug where One Hot Encoder would error out if a non-categorical feature had a missing value :pr:`3083`
        * Fixed bug where features created from categorical columns by ``Delayed Feature Transformer`` would be inferred as categorical :pr:`3083`
    * Changes
        * Delete ``predict_uses_y`` estimator attribute :pr:`3069`
        * Change ``DateTimeFeaturizer`` to use corresponding Featuretools primitives :pr:`3081`
        * Updated ``TargetDistributionDataCheck`` to return metadata details as floats rather strings :pr:`3085`
        * Removed dependency on ``psutil`` package :pr:`3093`
    * Documentation Changes
        * Updated docs to use data check action methods rather than manually cleaning data :pr:`3050`
    * Testing Changes
        * Updated integration tests to use ``make_pipeline_from_actions`` instead of private method :pr:`3047`


.. warning::

    **Breaking Changes**
        * Added ``data_check_name`` attribute to the data check action class :pr:`3034`
        * Renamed ``TextFeaturizer` to ``NaturalLanguageFeaturizer`` :pr:`3030`
        * Updated the ``Pipeline.graph_json`` function to return a dictionary of "from" and "to" edges instead of tuples :pr:`3049`
        * Delete ``predict_uses_y`` estimator attribute :pr:`3069`
        * Changed time series problems in ``AutoMLSearch`` to need a not-``None`` ``date_index`` :pr:`3041`
        * Changed the ``DelayedFeatureTransformer`` to throw a ``ValueError`` during fit if the ``date_index`` is ``None`` :pr:`3041`
        * Passing ``X=None`` to ``DelayedFeatureTransformer`` is deprecated :pr:`3041`


**v0.37.0 Nov. 9, 2021**
    * Enhancements
        * Added ``find_confusion_matrix_per_threshold`` to Model Understanding :pr:`2972`
        * Limit computationally-intensive models during ``AutoMLSearch`` for certain multiclass problems, allow for opt-in with parameter ``allow_long_running_models`` :pr:`2982`
        * Added support for stacked ensemble pipelines to prediction explanations module :pr:`2971`
        * Added integration tests for data checks and data checks actions workflow :pr:`2883`
        * Added a change in pipeline structure to handle categorical columns separately for pipelines in ``DefaultAlgorithm`` :pr:`2986`
        * Added an algorithm to ``DelayedFeatureTransformer`` to select better lags :pr:`3005`
        * Added test to ensure pickling pipelines preserves thresholds :pr:`3027`
        * Added AutoML function to access ensemble pipeline's input pipelines IDs :pr:`3011`
        * Added ability to define which class is "positive" for label encoder in binary classification case :pr:`3033`
    * Fixes
        * Fixed bug where ``Oversampler`` didn't consider boolean columns to be categorical :pr:`2980`
        * Fixed permutation importance failing when target is categorical :pr:`3017`
        * Updated estimator and pipelines' ``predict``, ``predict_proba``, ``transform``, ``inverse_transform`` methods to preserve input indices :pr:`2979`
        * Updated demo dataset link for daily min temperatures :pr:`3023`
    * Changes
        * Updated ``OutliersDataCheck`` and ``UniquenessDataCheck`` and allow for the suspension of the Nullable types error :pr:`3018`
    * Documentation Changes
        * Fixed cost benefit matrix demo formatting :pr:`2990`
        * Update ReadMe.md with new badge links and updated installation instructions for conda :pr:`2998`
        * Added more comprehensive doctests :pr:`3002`


**v0.36.0 Oct. 27, 2021**
    * Enhancements
        * Added LIME as an algorithm option for ``explain_predictions`` and ``explain_predictions_best_worst`` :pr:`2905`
        * Standardized data check messages and added default "rows" and "columns" to data check message details dictionary :pr:`2869`
        * Added ``rows_of_interest`` to pipeline utils :pr:`2908`
        * Added support for woodwork version ``0.8.2`` :pr:`2909`
        * Enhanced the ``DateTimeFeaturizer`` to handle ``NaNs`` in date features :pr:`2909`
        * Added support for woodwork logical types ``PostalCode``, ``SubRegionCode``, and ``CountryCode`` in model understanding tools :pr:`2946`
        * Added Vowpal Wabbit regressor and classifiers :pr:`2846`
        * Added `NoSplit` data splitter for future unsupervised learning searches :pr:`2958`
        * Added method to convert actions into a preprocessing pipeline :pr:`2968`
    * Fixes
        * Fixed bug where partial dependence was not respecting the ww schema :pr:`2929`
        * Fixed ``calculate_permutation_importance`` for datetimes on ``StandardScaler`` :pr:`2938`
        * Fixed ``SelectColumns`` to only select available features for feature selection in ``DefaultAlgorithm`` :pr:`2944`
        * Fixed ``DropColumns`` component not receiving parameters in ``DefaultAlgorithm`` :pr:`2945`
        * Fixed bug where trained binary thresholds were not being returned by ``get_pipeline`` or ``clone`` :pr:`2948`
        * Fixed bug where ``Oversampler`` selected ww logical categorical instead of ww semantic category :pr:`2946`
    * Changes
        * Changed ``make_pipeline`` function to place the ``DateTimeFeaturizer`` prior to the ``Imputer`` so that ``NaN`` dates can be imputed :pr:`2909`
        * Refactored ``OutliersDataCheck`` and ``HighlyNullDataCheck`` to add more descriptive metadata :pr:`2907`
        * Bumped minimum version of ``dask`` from 2021.2.0 to 2021.10.0 :pr:`2978`
    * Documentation Changes
        * Added back Future Release section to release notes :pr:`2927`
        * Updated CI to run doctest (docstring tests) and apply necessary fixes to docstrings :pr:`2933`
        * Added documentation for ``BinaryClassificationPipeline`` thresholding :pr:`2937`
    * Testing Changes
        * Fixed dependency checker to catch full names of packages :pr:`2930`
        * Refactored ``build_conda_pkg`` to work from a local recipe :pr:`2925`
        * Refactored component test for different environments :pr:`2957`

.. warning::

    **Breaking Changes**
        * Standardized data check messages and added default "rows" and "columns" to data check message details dictionary. This may change the number of messages returned from a data check. :pr:`2869`


**v0.35.0 Oct. 14, 2021**
    * Enhancements
        * Added human-readable pipeline explanations to model understanding :pr:`2861`
        * Updated to support Featuretools 1.0.0 and nlp-primitives 2.0.0 :pr:`2848`
    * Fixes
        * Fixed bug where ``long`` mode for the top level search method was not respected :pr:`2875`
        * Pinned ``cmdstan`` to ``0.28.0`` in ``cmdstan-builder`` to prevent future breaking of support for Prophet :pr:`2880`
        * Added ``Jarque-Bera`` to the ``TargetDistributionDataCheck`` :pr:`2891`
    * Changes
        * Updated pipelines to use a label encoder component instead of doing encoding on the pipeline level :pr:`2821`
        * Deleted scikit-learn ensembler :pr:`2819`
        * Refactored pipeline building logic out of ``AutoMLSearch`` and into ``IterativeAlgorithm`` :pr:`2854`
        * Refactored names for methods in ``ComponentGraph`` and ``PipelineBase`` :pr:`2902`
    * Documentation Changes
        * Updated ``install.ipynb`` to reflect flexibility for ``cmdstan`` version installation :pr:`2880`
        * Updated the conda section of our contributing guide :pr:`2899`
    * Testing Changes
        * Updated ``test_all_estimators`` to account for Prophet being allowed for Python 3.9 :pr:`2892`
        * Updated linux tests to use ``cmdstan-builder==0.0.8`` :pr:`2880`

.. warning::

    **Breaking Changes**
        * Updated pipelines to use a label encoder component instead of doing encoding on the pipeline level. This means that pipelines will no longer automatically encode non-numerical targets. Please use a label encoder if working with classification problems and non-numeric targets. :pr:`2821`
        * Deleted scikit-learn ensembler :pr:`2819`
        * ``IterativeAlgorithm`` now requires X, y, problem_type as required arguments as well as sampler_name, allowed_model_families, allowed_component_graphs, max_batches, and verbose as optional arguments :pr:`2854`
        * Changed method names of ``fit_features`` and ``compute_final_component_features`` to ``fit_and_transform_all_but_final`` and ``transform_all_but_final`` in ``ComponentGraph``, and ``compute_estimator_features`` to ``transform_all_but_final`` in pipeline classes :pr:`2902`

**v0.34.0 Sep. 30, 2021**
    * Enhancements
        * Updated to work with Woodwork 0.8.1 :pr:`2783`
        * Added validation that ``training_data`` and ``training_target`` are not ``None`` in prediction explanations :pr:`2787`
        * Added support for training-only components in pipelines and component graphs :pr:`2776`
        * Added default argument for the parameters value for ``ComponentGraph.instantiate`` :pr:`2796`
        * Added ``TIME_SERIES_REGRESSION`` to ``LightGBMRegressor's`` supported problem types :pr:`2793`
        * Provided a JSON representation of a pipeline's DAG structure :pr:`2812`
        * Added validation to holdout data passed to ``predict`` and ``predict_proba`` for time series :pr:`2804`
        * Added information about which row indices are outliers in ``OutliersDataCheck`` :pr:`2818`
        * Added verbose flag to top level ``search()`` method :pr:`2813`
        * Added support for linting jupyter notebooks and clearing the executed cells and empty cells :pr:`2829` :pr:`2837`
        * Added "DROP_ROWS" action to output of ``OutliersDataCheck.validate()`` :pr:`2820`
        * Added the ability of ``AutoMLSearch`` to accept a ``SequentialEngine`` instance as engine input :pr:`2838`
        * Added new label encoder component to EvalML :pr:`2853`
        * Added our own partial dependence implementation :pr:`2834`
    * Fixes
        * Fixed bug where ``calculate_permutation_importance`` was not calculating the right value for pipelines with target transformers :pr:`2782`
        * Fixed bug where transformed target values were not used in ``fit`` for time series pipelines :pr:`2780`
        * Fixed bug where ``score_pipelines`` method of ``AutoMLSearch`` would not work for time series problems :pr:`2786`
        * Removed ``TargetTransformer`` class :pr:`2833`
        * Added tests to verify ``ComponentGraph`` support by pipelines :pr:`2830`
        * Fixed incorrect parameter for baseline regression pipeline in ``AutoMLSearch`` :pr:`2847`
        * Fixed bug where the desired estimator family order was not respected in ``IterativeAlgorithm`` :pr:`2850`
    * Changes
        * Changed woodwork initialization to use partial schemas :pr:`2774`
        * Made ``Transformer.transform()`` an abstract method :pr:`2744`
        * Deleted ``EmptyDataChecks`` class :pr:`2794`
        * Removed data check for checking log distributions in ``make_pipeline`` :pr:`2806`
        * Changed the minimum ``woodwork`` version to 0.8.0 :pr:`2783`
        * Pinned ``woodwork`` version to 0.8.0 :pr:`2832`
        * Removed ``model_family`` attribute from ``ComponentBase`` and transformers :pr:`2828`
        * Limited ``scikit-learn`` until new features and errors can be addressed :pr:`2842`
        * Show DeprecationWarning when Sklearn Ensemblers are called :pr:`2859`
    * Testing Changes
        * Updated matched assertion message regarding monotonic indices in polynomial detrender tests :pr:`2811`
        * Added a test to make sure pip versions match conda versions :pr:`2851`

.. warning::

    **Breaking Changes**
        * Made ``Transformer.transform()`` an abstract method :pr:`2744`
        * Deleted ``EmptyDataChecks`` class :pr:`2794`
        * Removed data check for checking log distributions in ``make_pipeline`` :pr:`2806`


**v0.33.0 Sep. 15, 2021**
    * Enhancements
    * Fixes
        * Fixed bug where warnings during ``make_pipeline`` were not being raised to the user :pr:`2765`
    * Changes
        * Refactored and removed ``SamplerBase`` class :pr:`2775`
    * Documentation Changes
        * Added docstring linting packages ``pydocstyle`` and ``darglint`` to `make-lint` command :pr:`2670`
    * Testing Changes

.. warning::

    **Breaking Changes**


**v0.32.1 Sep. 10, 2021**
    * Enhancements
        * Added ``verbose`` flag to ``AutoMLSearch`` to run search in silent mode by default :pr:`2645`
        * Added label encoder to ``XGBoostClassifier`` to remove the warning :pr:`2701`
        * Set ``eval_metric`` to ``logloss`` for ``XGBoostClassifier`` :pr:`2741`
        * Added support for ``woodwork`` versions ``0.7.0`` and ``0.7.1`` :pr:`2743`
        * Changed ``explain_predictions`` functions to display original feature values :pr:`2759`
        * Added ``X_train`` and ``y_train`` to ``graph_prediction_vs_actual_over_time`` and ``get_prediction_vs_actual_over_time_data`` :pr:`2762`
        * Added ``forecast_horizon`` as a required parameter to time series pipelines and ``AutoMLSearch`` :pr:`2697`
        * Added ``predict_in_sample`` and ``predict_proba_in_sample`` methods to time series pipelines to predict on data where the target is known, e.g. cross-validation :pr:`2697`
    * Fixes
        * Fixed bug where ``_catch_warnings`` assumed all warnings were ``PipelineNotUsed`` :pr:`2753`
        * Fixed bug where ``Imputer.transform`` would erase ww typing information prior to handing data to the ``SimpleImputer`` :pr:`2752`
        * Fixed bug where ``Oversampler`` could not be copied :pr:`2755`
    * Changes
        * Deleted ``drop_nan_target_rows`` utility method :pr:`2737`
        * Removed default logging setup and debugging log file :pr:`2645`
        * Changed the default n_jobs value for ``XGBoostClassifier`` and ``XGBoostRegressor`` to 12 :pr:`2757`
        * Changed ``TimeSeriesBaselineEstimator`` to only work on a time series pipeline with a ``DelayedFeaturesTransformer`` :pr:`2697`
        * Added ``X_train`` and ``y_train`` as optional parameters to pipeline ``predict``, ``predict_proba``. Only used for time series pipelines :pr:`2697`
        * Added ``training_data`` and ``training_target`` as optional parameters to ``explain_predictions`` and ``explain_predictions_best_worst`` to support time series pipelines :pr:`2697`
        * Changed time series pipeline predictions to no longer output series/dataframes padded with NaNs. A prediction will be returned for every row in the `X` input :pr:`2697`
    * Documentation Changes
        * Specified installation steps for Prophet :pr:`2713`
        * Added documentation for data exploration on data check actions :pr:`2696`
        * Added a user guide entry for time series modelling :pr:`2697`
    * Testing Changes
        * Fixed flaky ``TargetDistributionDataCheck`` test for very_lognormal distribution :pr:`2748`

.. warning::

    **Breaking Changes**
        * Removed default logging setup and debugging log file :pr:`2645`
        * Added ``X_train`` and ``y_train`` to ``graph_prediction_vs_actual_over_time`` and ``get_prediction_vs_actual_over_time_data`` :pr:`2762`
        * Added ``forecast_horizon`` as a required parameter to time series pipelines and ``AutoMLSearch`` :pr:`2697`
        * Changed ``TimeSeriesBaselineEstimator`` to only work on a time series pipeline with a ``DelayedFeaturesTransformer`` :pr:`2697`
        * Added ``X_train`` and ``y_train`` as required parameters for ``predict`` and ``predict_proba`` in time series pipelines :pr:`2697`
        * Added ``training_data`` and ``training_target`` as required parameters to ``explain_predictions`` and ``explain_predictions_best_worst`` for time series pipelines :pr:`2697`

**v0.32.0 Aug. 31, 2021**
    * Enhancements
        * Allow string for ``engine`` parameter for ``AutoMLSearch``:pr:`2667`
        * Add ``ProphetRegressor`` to AutoML :pr:`2619`
        * Integrated ``DefaultAlgorithm`` into ``AutoMLSearch`` :pr:`2634`
        * Removed SVM "linear" and "precomputed" kernel hyperparameter options, and improved default parameters :pr:`2651`
        * Updated ``ComponentGraph`` initalization to raise ``ValueError`` when user attempts to use ``.y`` for a component that does not produce a tuple output :pr:`2662`
        * Updated to support Woodwork 0.6.0 :pr:`2690`
        * Updated pipeline ``graph()`` to distingush X and y edges :pr:`2654`
        * Added ``DropRowsTransformer`` component :pr:`2692`
        * Added ``DROP_ROWS`` to ``_make_component_list_from_actions`` and clean up metadata :pr:`2694`
        * Add new ensembler component :pr:`2653`
    * Fixes
        * Updated Oversampler logic to select best SMOTE based on component input instead of pipeline input :pr:`2695`
        * Added ability to explicitly close DaskEngine resources to improve runtime and reduce Dask warnings :pr:`2667`
        * Fixed partial dependence bug for ensemble pipelines :pr:`2714`
        * Updated ``TargetLeakageDataCheck`` to maintain user-selected logical types :pr:`2711`
    * Changes
        * Replaced ``SMOTEOversampler``, ``SMOTENOversampler`` and ``SMOTENCOversampler`` with consolidated ``Oversampler`` component :pr:`2695`
        * Removed ``LinearRegressor`` from the list of default ``AutoMLSearch`` estimators due to poor performance :pr:`2660`
    * Documentation Changes
        * Added user guide documentation for using ``ComponentGraph`` and added ``ComponentGraph`` to API reference :pr:`2673`
        * Updated documentation to make parallelization of AutoML clearer :pr:`2667`
    * Testing Changes
        * Removes the process-level parallelism from the ``test_cancel_job`` test :pr:`2666`
        * Installed numba 0.53 in windows CI to prevent problems installing version 0.54 :pr:`2710`

.. warning::

    **Breaking Changes**
        * Renamed the current top level ``search`` method to ``search_iterative`` and defined a new ``search`` method for the ``DefaultAlgorithm`` :pr:`2634`
        * Replaced ``SMOTEOversampler``, ``SMOTENOversampler`` and ``SMOTENCOversampler`` with consolidated ``Oversampler`` component :pr:`2695`
        * Removed ``LinearRegressor`` from the list of default ``AutoMLSearch`` estimators due to poor performance :pr:`2660`

**v0.31.0 Aug. 19, 2021**
    * Enhancements
        * Updated the high variance check in AutoMLSearch to be robust to a variety of objectives and cv scores :pr:`2622`
        * Use Woodwork's outlier detection for the ``OutliersDataCheck`` :pr:`2637`
        * Added ability to utilize instantiated components when creating a pipeline :pr:`2643`
        * Sped up the all Nan and unknown check in ``infer_feature_types`` :pr:`2661`
    * Fixes
    * Changes
        * Deleted ``_put_into_original_order`` helper function :pr:`2639`
        * Refactored time series pipeline code using a time series pipeline base class :pr:`2649`
        * Renamed ``dask_tests`` to ``parallel_tests`` :pr:`2657`
        * Removed commented out code in ``pipeline_meta.py`` :pr:`2659`
    * Documentation Changes
        * Add complete install command to README and Install section :pr:`2627`
        * Cleaned up documentation for ``MulticollinearityDataCheck`` :pr:`2664`
    * Testing Changes
        * Speed up CI by splitting Prophet tests into a separate workflow in GitHub :pr:`2644`

.. warning::

    **Breaking Changes**
        * ``TimeSeriesRegressionPipeline`` no longer inherits from ``TimeSeriesRegressionPipeline`` :pr:`2649`


**v0.30.2 Aug. 16, 2021**
    * Fixes
        * Updated changelog and version numbers to match the release.  Release 0.30.1 was release erroneously without a change to the version numbers.  0.30.2 replaces it.

**v0.30.1 Aug. 12, 2021**
    * Enhancements
        * Added ``DatetimeFormatDataCheck`` for time series problems :pr:`2603`
        * Added ``ProphetRegressor`` to estimators :pr:`2242`
        * Updated ``ComponentGraph`` to handle not calling samplers' transform during predict, and updated samplers' transform methods s.t. ``fit_transform`` is equivalent to ``fit(X, y).transform(X, y)`` :pr:`2583`
        * Updated ``ComponentGraph`` ``_validate_component_dict`` logic to be stricter about input values :pr:`2599`
        * Patched bug in ``xgboost`` estimators where predicting on a feature matrix of only booleans would throw an exception. :pr:`2602`
        * Updated ``ARIMARegressor`` to use relative forecasting to predict values :pr:`2613`
        * Added support for creating pipelines without an estimator as the final component and added ``transform(X, y)`` method to pipelines and component graphs :pr:`2625`
        * Updated to support Woodwork 0.5.1 :pr:`2610`
    * Fixes
        * Updated ``AutoMLSearch`` to drop ``ARIMARegressor`` from ``allowed_estimators`` if an incompatible frequency is detected :pr:`2632`
        * Updated ``get_best_sampler_for_data`` to consider all non-numeric datatypes as categorical for SMOTE :pr:`2590`
        * Fixed inconsistent test results from `TargetDistributionDataCheck` :pr:`2608`
        * Adopted vectorized pd.NA checking for Woodwork 0.5.1 support :pr:`2626`
        * Pinned upper version of astroid to 2.6.6 to keep ReadTheDocs working. :pr:`2638`
    * Changes
        * Renamed SMOTE samplers to SMOTE oversampler :pr:`2595`
        * Changed ``partial_dependence`` and ``graph_partial_dependence`` to raise a ``PartialDependenceError`` instead of ``ValueError``. This is not a breaking change because ``PartialDependenceError`` is a subclass of ``ValueError`` :pr:`2604`
        * Cleaned up code duplication in ``ComponentGraph`` :pr:`2612`
        * Stored predict_proba results in .x for intermediate estimators in ComponentGraph :pr:`2629`
    * Documentation Changes
        * To avoid local docs build error, only add warning disable and download headers on ReadTheDocs builds, not locally :pr:`2617`
    * Testing Changes
        * Updated partial_dependence tests to change the element-wise comparison per the Plotly 5.2.1 upgrade :pr:`2638`
        * Changed the lint CI job to only check against python 3.9 via the `-t` flag :pr:`2586`
        * Installed Prophet in linux nightlies test and fixed ``test_all_components`` :pr:`2598`
        * Refactored and fixed all ``make_pipeline`` tests to assert correct order and address new Woodwork Unknown type inference :pr:`2572`
        * Removed ``component_graphs`` as a global variable in ``test_component_graphs.py`` :pr:`2609`

.. warning::

    **Breaking Changes**
        * Renamed SMOTE samplers to SMOTE oversampler. Please use ``SMOTEOversampler``, ``SMOTENCOversampler``, ``SMOTENOversampler`` instead of ``SMOTESampler``, ``SMOTENCSampler``, and ``SMOTENSampler`` :pr:`2595`


**v0.30.0 Aug. 3, 2021**
    * Enhancements
        * Added ``LogTransformer`` and ``TargetDistributionDataCheck`` :pr:`2487`
        * Issue a warning to users when a pipeline parameter passed in isn't used in the pipeline :pr:`2564`
        * Added Gini coefficient as an objective :pr:`2544`
        * Added ``repr`` to ``ComponentGraph`` :pr:`2565`
        * Added components to extract features from ``URL`` and ``EmailAddress`` Logical Types :pr:`2550`
        * Added support for `NaN` values in ``TextFeaturizer`` :pr:`2532`
        * Added ``SelectByType`` transformer :pr:`2531`
        * Added separate thresholds for percent null rows and columns in ``HighlyNullDataCheck`` :pr:`2562`
        * Added support for `NaN` natural language values :pr:`2577`
    * Fixes
        * Raised error message for types ``URL``, ``NaturalLanguage``, and ``EmailAddress`` in ``partial_dependence`` :pr:`2573`
    * Changes
        * Updated ``PipelineBase`` implementation for creating pipelines from a list of components :pr:`2549`
        * Moved ``get_hyperparameter_ranges`` to ``PipelineBase`` class from automl/utils module :pr:`2546`
        * Renamed ``ComponentGraph``'s ``get_parents`` to ``get_inputs`` :pr:`2540`
        * Removed ``ComponentGraph.linearized_component_graph`` and ``ComponentGraph.from_list`` :pr:`2556`
        * Updated ``ComponentGraph`` to enforce requiring `.x` and `.y` inputs for each component in the graph :pr:`2563`
        * Renamed existing ensembler implementation from ``StackedEnsemblers`` to ``SklearnStackedEnsemblers`` :pr:`2578`
    * Documentation Changes
        * Added documentation for ``DaskEngine`` and ``CFEngine`` parallel engines :pr:`2560`
        * Improved detail of ``TextFeaturizer`` docstring and tutorial :pr:`2568`
    * Testing Changes
        * Added test that makes sure ``split_data`` does not shuffle for time series problems :pr:`2552`

.. warning::

    **Breaking Changes**
        * Moved ``get_hyperparameter_ranges`` to ``PipelineBase`` class from automl/utils module :pr:`2546`
        * Renamed ``ComponentGraph``'s ``get_parents`` to ``get_inputs`` :pr:`2540`
        * Removed ``ComponentGraph.linearized_component_graph`` and ``ComponentGraph.from_list`` :pr:`2556`
        * Updated ``ComponentGraph`` to enforce requiring `.x` and `.y` inputs for each component in the graph :pr:`2563`


**v0.29.0 Jul. 21, 2021**
    * Enhancements
        * Updated 1-way partial dependence support for datetime features :pr:`2454`
        * Added details on how to fix error caused by broken ww schema :pr:`2466`
        * Added ability to use built-in pickle for saving AutoMLSearch :pr:`2463`
        * Updated our components and component graphs to use latest features of ww 0.4.1, e.g. ``concat_columns`` and drop in-place. :pr:`2465`
        * Added new, concurrent.futures based engine for parallel AutoML :pr:`2506`
        * Added support for new Woodwork ``Unknown`` type in AutoMLSearch :pr:`2477`
        * Updated our components with an attribute that describes if they modify features or targets and can be used in list API for pipeline initialization :pr:`2504`
        * Updated ``ComponentGraph`` to accept X and y as inputs :pr:`2507`
        * Removed unused ``TARGET_BINARY_INVALID_VALUES`` from ``DataCheckMessageCode`` enum and fixed formatting of objective documentation :pr:`2520`
        * Added ``EvalMLAlgorithm`` :pr:`2525`
        * Added support for `NaN` values in ``TextFeaturizer`` :pr:`2532`
    * Fixes
        * Fixed ``FraudCost`` objective and reverted threshold optimization method for binary classification to ``Golden`` :pr:`2450`
        * Added custom exception message for partial dependence on features with scales that are too small :pr:`2455`
        * Ensures the typing for Ordinal and Datetime ltypes are passed through _retain_custom_types_and_initalize_woodwork :pr:`2461`
        * Updated to work with Pandas 1.3.0 :pr:`2442`
        * Updated to work with sktime 0.7.0 :pr:`2499`
    * Changes
        * Updated XGBoost dependency to ``>=1.4.2`` :pr:`2484`, :pr:`2498`
        * Added a ``DeprecationWarning`` about deprecating the list API for ``ComponentGraph`` :pr:`2488`
        * Updated ``make_pipeline`` for AutoML to create dictionaries, not lists, to initialize pipelines :pr:`2504`
        * No longer installing graphviz on windows in our CI pipelines because release 0.17 breaks windows 3.7 :pr:`2516`
    * Documentation Changes
        * Moved docstrings from ``__init__`` to class pages, added missing docstrings for missing classes, and updated missing default values :pr:`2452`
        * Build documentation with sphinx-autoapi :pr:`2458`
        * Change ``autoapi_ignore`` to only ignore files in ``evalml/tests/*`` :pr:`2530` 
    * Testing Changes
        * Fixed flaky dask tests :pr:`2471`
        * Removed shellcheck action from ``build_conda_pkg`` action :pr:`2514`
        * Added a tmp_dir fixture that deletes its contents after tests run :pr:`2505`
        * Added a test that makes sure all pipelines in ``AutoMLSearch`` get the same data splits :pr:`2513`
        * Condensed warning output in test logs :pr:`2521`

.. warning::

    **Breaking Changes**
        * `NaN` values in the `Natural Language` type are no longer supported by the Imputer with the pandas upgrade. :pr:`2477`

**v0.28.0 Jul. 2, 2021**
    * Enhancements
        * Added support for showing a Individual Conditional Expectations plot when graphing Partial Dependence :pr:`2386`
        * Exposed ``thread_count`` for Catboost estimators as ``n_jobs`` parameter :pr:`2410`
        * Updated Objectives API to allow for sample weighting :pr:`2433`
    * Fixes
        * Deleted unreachable line from ``IterativeAlgorithm`` :pr:`2464`
    * Changes
        * Pinned Woodwork version between 0.4.1 and 0.4.2 :pr:`2460`
        * Updated psutils minimum version in requirements :pr:`2438`
        * Updated ``log_error_callback`` to not include filepath in logged message :pr:`2429`
    * Documentation Changes
        * Sped up docs :pr:`2430`
        * Removed mentions of ``DataTable`` and ``DataColumn`` from the docs :pr:`2445`
    * Testing Changes
        * Added slack integration for nightlies tests :pr:`2436`
        * Changed ``build_conda_pkg`` CI job to run only when dependencies are updates :pr:`2446`
        * Updated workflows to store pytest runtimes as test artifacts :pr:`2448`
        * Added ``AutoMLTestEnv`` test fixture for making it easy to mock automl tests :pr:`2406`

**v0.27.0 Jun. 22, 2021**
    * Enhancements
        * Adds force plots for prediction explanations :pr:`2157`
        * Removed self-reference from ``AutoMLSearch`` :pr:`2304`
        * Added support for nonlinear pipelines for ``generate_pipeline_code`` :pr:`2332`
        * Added ``inverse_transform`` method to pipelines :pr:`2256`
        * Add optional automatic update checker :pr:`2350`
        * Added ``search_order`` to ``AutoMLSearch``'s ``rankings`` and ``full_rankings`` tables :pr:`2345`
        * Updated threshold optimization method for binary classification :pr:`2315`
        * Updated demos to pull data from S3 instead of including demo data in package :pr:`2387`
        * Upgrade woodwork version to v0.4.1 :pr:`2379`
    * Fixes
        * Preserve user-specified woodwork types throughout pipeline fit/predict :pr:`2297`
        * Fixed ``ComponentGraph`` appending target to ``final_component_features`` if there is a component that returns both X and y :pr:`2358`
        * Fixed partial dependence graph method failing on multiclass problems when the class labels are numeric :pr:`2372`
        * Added ``thresholding_objective`` argument to ``AutoMLSearch`` for binary classification problems :pr:`2320`
        * Added change for ``k_neighbors`` parameter in SMOTE Oversamplers to automatically handle small samples :pr:`2375`
        * Changed naming for ``Logistic Regression Classifier`` file :pr:`2399`
        * Pinned pytest-timeout to fix minimum dependence checker :pr:`2425`
        * Replaced ``Elastic Net Classifier`` base class with ``Logistsic Regression`` to avoid ``NaN`` outputs :pr:`2420`
    * Changes
        * Cleaned up ``PipelineBase``'s ``component_graph`` and ``_component_graph`` attributes. Updated ``PipelineBase`` ``__repr__`` and added ``__eq__`` for ``ComponentGraph`` :pr:`2332`
        * Added and applied  ``black`` linting package to the EvalML repo in place of ``autopep8`` :pr:`2306`
        * Separated `custom_hyperparameters` from pipelines and added them as an argument to ``AutoMLSearch`` :pr:`2317`
        * Replaced `allowed_pipelines` with `allowed_component_graphs` :pr:`2364`
        * Removed private method ``_compute_features_during_fit`` from ``PipelineBase`` :pr:`2359`
        * Updated ``compute_order`` in ``ComponentGraph`` to be a read-only property :pr:`2408`
        * Unpinned PyZMQ version in requirements.txt :pr:`2389` 
        * Uncapping LightGBM version in requirements.txt :pr:`2405`
        * Updated minimum version of plotly :pr:`2415`
        * Removed ``SensitivityLowAlert`` objective from core objectives :pr:`2418`
    * Documentation Changes
        * Fixed lead scoring weights in the demos documentation :pr:`2315`
        * Fixed start page code and description dataset naming discrepancy :pr:`2370`
    * Testing Changes
        * Update minimum unit tests to run on all pull requests :pr:`2314`
        * Pass token to authorize uploading of codecov reports :pr:`2344`
        * Add ``pytest-timeout``. All tests that run longer than 6 minutes will fail. :pr:`2374`
        * Separated the dask tests out into separate github action jobs to isolate dask failures. :pr:`2376`
        * Refactored dask tests :pr:`2377`
        * Added the combined dask/non-dask unit tests back and renamed the dask only unit tests. :pr:`2382`
        * Sped up unit tests and split into separate jobs :pr:`2365`
        * Change CI job names, run lint for python 3.9, run nightlies on python 3.8 at 3am EST :pr:`2395` :pr:`2398`
        * Set fail-fast to false for CI jobs that run for PRs :pr:`2402`

.. warning::

    **Breaking Changes**
        * `AutoMLSearch` will accept `allowed_component_graphs` instead of `allowed_pipelines` :pr:`2364`
        * Removed ``PipelineBase``'s ``_component_graph`` attribute. Updated ``PipelineBase`` ``__repr__`` and added ``__eq__`` for ``ComponentGraph`` :pr:`2332`
        * `pipeline_parameters` will no longer accept `skopt.space` variables since hyperparameter ranges will now be specified through `custom_hyperparameters` :pr:`2317`

**v0.25.0 Jun. 01, 2021**
    * Enhancements
        * Upgraded minimum woodwork to version 0.3.1. Previous versions will not be supported :pr:`2181`
        * Added a new callback parameter for ``explain_predictions_best_worst`` :pr:`2308`
    * Fixes
    * Changes
        * Deleted the ``return_pandas`` flag from our demo data loaders :pr:`2181`
        * Moved ``default_parameters`` to ``ComponentGraph`` from ``PipelineBase`` :pr:`2307`
    * Documentation Changes
        * Updated the release procedure documentation :pr:`2230`
    * Testing Changes
        * Ignoring ``test_saving_png_file`` while building conda package :pr:`2323`

.. warning::

    **Breaking Changes**
        * Deleted the ``return_pandas`` flag from our demo data loaders :pr:`2181`
        * Upgraded minimum woodwork to version 0.3.1. Previous versions will not be supported :pr:`2181`
        * Due to the weak-ref in woodwork, set the result of ``infer_feature_types`` to a variable before accessing woodwork :pr:`2181`

**v0.24.2 May. 24, 2021**
    * Enhancements
        * Added oversamplers to AutoMLSearch :pr:`2213` :pr:`2286`
        * Added dictionary input functionality for ``Undersampler`` component :pr:`2271`
        * Changed the default parameter values for ``Elastic Net Classifier`` and ``Elastic Net Regressor`` :pr:`2269`
        * Added dictionary input functionality for the Oversampler components :pr:`2288`
    * Fixes
        * Set default `n_jobs` to 1 for `StackedEnsembleClassifier` and `StackedEnsembleRegressor` until fix for text-based parallelism in sklearn stacking can be found :pr:`2295`
    * Changes
        * Updated ``start_iteration_callback`` to accept a pipeline instance instead of a pipeline class and no longer accept pipeline parameters as a parameter :pr:`2290`
        * Refactored ``calculate_permutation_importance`` method and add per-column permutation importance method :pr:`2302`
        * Updated logging information in ``AutoMLSearch.__init__`` to clarify pipeline generation :pr:`2263`
    * Documentation Changes
        * Minor changes to the release procedure :pr:`2230`
    * Testing Changes
        * Use codecov action to update coverage reports :pr:`2238`
        * Removed MarkupSafe dependency version pin from requirements.txt and moved instead into RTD docs build CI :pr:`2261`

.. warning::

    **Breaking Changes**
        * Updated ``start_iteration_callback`` to accept a pipeline instance instead of a pipeline class and no longer accept pipeline parameters as a parameter :pr:`2290`
        * Moved ``default_parameters`` to ``ComponentGraph`` from ``PipelineBase``. A pipeline's ``default_parameters`` is now accessible via ``pipeline.component_graph.default_parameters`` :pr:`2307`


**v0.24.1 May. 16, 2021**
    * Enhancements
        * Integrated ``ARIMARegressor`` into AutoML :pr:`2009`
        * Updated ``HighlyNullDataCheck`` to also perform a null row check :pr:`2222`
        * Set ``max_depth`` to 1 in calls to featuretools dfs :pr:`2231`
    * Fixes
        * Removed data splitter sampler calls during training :pr:`2253`
        * Set minimum required version for for pyzmq, colorama, and docutils :pr:`2254`
        * Changed BaseSampler to return None instead of y :pr:`2272`
    * Changes
        * Removed ensemble split and indices in ``AutoMLSearch`` :pr:`2260`
        * Updated pipeline ``repr()`` and ``generate_pipeline_code`` to return pipeline instances without generating custom pipeline class :pr:`2227`
    * Documentation Changes
        * Capped Sphinx version under 4.0.0 :pr:`2244`
    * Testing Changes
        * Change number of cores for pytest from 4 to 2 :pr:`2266`
        * Add minimum dependency checker to generate minimum requirement files :pr:`2267`
        * Add unit tests with minimum dependencies  :pr:`2277`


**v0.24.0 May. 04, 2021**
    * Enhancements
        * Added `date_index` as a required parameter for TimeSeries problems :pr:`2217`
        * Have the ``OneHotEncoder`` return the transformed columns as booleans rather than floats :pr:`2170`
        * Added Oversampler transformer component to EvalML :pr:`2079`
        * Added Undersampler to AutoMLSearch, as well as arguments ``_sampler_method`` and ``sampler_balanced_ratio`` :pr:`2128`
        * Updated prediction explanations functions to allow pipelines with XGBoost estimators :pr:`2162`
        * Added partial dependence for datetime columns :pr:`2180`
        * Update precision-recall curve with positive label index argument, and fix for 2d predicted probabilities :pr:`2090`
        * Add pct_null_rows to ``HighlyNullDataCheck`` :pr:`2211`
        * Added a standalone AutoML `search` method for convenience, which runs data checks and then runs automl :pr:`2152`
        * Make the first batch of AutoML have a predefined order, with linear models first and complex models last :pr:`2223` :pr:`2225`
        * Added sampling dictionary support to ``BalancedClassficationSampler`` :pr:`2235`
    * Fixes
        * Fixed partial dependence not respecting grid resolution parameter for numerical features :pr:`2180`
        * Enable prediction explanations for catboost for multiclass problems :pr:`2224`
    * Changes
        * Deleted baseline pipeline classes :pr:`2202`
        * Reverting user specified date feature PR :pr:`2155` until `pmdarima` installation fix is found :pr:`2214`
        * Updated pipeline API to accept component graph and other class attributes as instance parameters. Old pipeline API still works but will not be supported long-term. :pr:`2091`
        * Removed all old datasplitters from EvalML :pr:`2193`
        * Deleted ``make_pipeline_from_components`` :pr:`2218`
    * Documentation Changes
        * Renamed dataset to clarify that its gzipped but not a tarball :pr:`2183`
        * Updated documentation to use pipeline instances instead of pipeline subclasses :pr:`2195`
        * Updated contributing guide with a note about GitHub Actions permissions :pr:`2090`
        * Updated automl and model understanding user guides :pr:`2090`
    * Testing Changes
        * Use machineFL user token for dependency update bot, and add more reviewers :pr:`2189`


.. warning::

    **Breaking Changes**
        * All baseline pipeline classes (``BaselineBinaryPipeline``, ``BaselineMulticlassPipeline``, ``BaselineRegressionPipeline``, etc.) have been deleted :pr:`2202`
        * Updated pipeline API to accept component graph and other class attributes as instance parameters. Old pipeline API still works but will not be supported long-term. Pipelines can now be initialized by specifying the component graph as the first parameter, and then passing in optional arguments such as ``custom_name``, ``parameters``, etc. For example, ``BinaryClassificationPipeline(["Random Forest Classifier"], parameters={})``.  :pr:`2091`
        * Removed all old datasplitters from EvalML :pr:`2193`
        * Deleted utility method ``make_pipeline_from_components`` :pr:`2218`


**v0.23.0 Apr. 20, 2021**
    * Enhancements
        * Refactored ``EngineBase`` and ``SequentialEngine`` api. Adding ``DaskEngine`` :pr:`1975`.
        * Added optional ``engine`` argument to ``AutoMLSearch`` :pr:`1975`
        * Added a warning about how time series support is still in beta when a user passes in a time series problem to ``AutoMLSearch`` :pr:`2118`
        * Added ``NaturalLanguageNaNDataCheck`` data check :pr:`2122`
        * Added ValueError to ``partial_dependence`` to prevent users from computing partial dependence on columns with all NaNs :pr:`2120`
        * Added standard deviation of cv scores to rankings table :pr:`2154`
    * Fixes
        * Fixed ``BalancedClassificationDataCVSplit``, ``BalancedClassificationDataTVSplit``, and ``BalancedClassificationSampler`` to use ``minority:majority`` ratio instead of ``majority:minority`` :pr:`2077`
        * Fixed bug where two-way partial dependence plots with categorical variables were not working correctly :pr:`2117`
        * Fixed bug where ``hyperparameters`` were not displaying properly for pipelines with a list ``component_graph`` and duplicate components :pr:`2133`
        * Fixed bug where ``pipeline_parameters`` argument in ``AutoMLSearch`` was not applied to pipelines passed in as ``allowed_pipelines`` :pr:`2133`
        * Fixed bug where ``AutoMLSearch`` was not applying custom hyperparameters to pipelines with a list ``component_graph`` and duplicate components :pr:`2133`
    * Changes
        * Removed ``hyperparameter_ranges`` from Undersampler and renamed ``balanced_ratio`` to ``sampling_ratio`` for samplers :pr:`2113`
        * Renamed ``TARGET_BINARY_NOT_TWO_EXAMPLES_PER_CLASS`` data check message code to ``TARGET_MULTICLASS_NOT_TWO_EXAMPLES_PER_CLASS`` :pr:`2126`
        * Modified one-way partial dependence plots of categorical features to display data with a bar plot :pr:`2117`
        * Renamed ``score`` column for ``automl.rankings`` as ``mean_cv_score`` :pr:`2135`
        * Remove 'warning' from docs tool output :pr:`2031`
    * Documentation Changes
        * Fixed ``conf.py`` file :pr:`2112`
        * Added a sentence to the automl user guide stating that our support for time series problems is still in beta. :pr:`2118`
        * Fixed documentation demos :pr:`2139`
        * Update test badge in README to use GitHub Actions :pr:`2150`
    * Testing Changes
        * Fixed ``test_describe_pipeline`` for ``pandas`` ``v1.2.4`` :pr:`2129`
        * Added a GitHub Action for building the conda package :pr:`1870` :pr:`2148`


.. warning::

    **Breaking Changes**
        * Renamed ``balanced_ratio`` to ``sampling_ratio`` for the ``BalancedClassificationDataCVSplit``, ``BalancedClassificationDataTVSplit``, ``BalancedClassficationSampler``, and Undersampler :pr:`2113`
        * Deleted the "errors" key from automl results :pr:`1975`
        * Deleted the ``raise_and_save_error_callback`` and the ``log_and_save_error_callback`` :pr:`1975`
        * Fixed ``BalancedClassificationDataCVSplit``, ``BalancedClassificationDataTVSplit``, and ``BalancedClassificationSampler`` to use minority:majority ratio instead of majority:minority :pr:`2077`


**v0.22.0 Apr. 06, 2021**
    * Enhancements
        * Added a GitHub Action for ``linux_unit_tests``:pr:`2013`
        * Added recommended actions for ``InvalidTargetDataCheck``, updated ``_make_component_list_from_actions`` to address new action, and added ``TargetImputer`` component :pr:`1989`
        * Updated ``AutoMLSearch._check_for_high_variance`` to not emit ``RuntimeWarning`` :pr:`2024`
        * Added exception when pipeline passed to ``explain_predictions`` is a ``Stacked Ensemble`` pipeline :pr:`2033`
        * Added sensitivity at low alert rates as an objective :pr:`2001`
        * Added ``Undersampler`` transformer component :pr:`2030`
    * Fixes
        * Updated Engine's ``train_batch`` to apply undersampling :pr:`2038`
        * Fixed bug in where Time Series Classification pipelines were not encoding targets in ``predict`` and ``predict_proba`` :pr:`2040`
        * Fixed data splitting errors if target is float for classification problems :pr:`2050`
        * Pinned ``docutils`` to <0.17 to fix ReadtheDocs warning issues :pr:`2088`
    * Changes
        * Removed lists as acceptable hyperparameter ranges in ``AutoMLSearch`` :pr:`2028`
        * Renamed "details" to "metadata" for data check actions :pr:`2008`
    * Documentation Changes
        * Catch and suppress warnings in documentation :pr:`1991` :pr:`2097`
        * Change spacing in ``start.ipynb`` to provide clarity for ``AutoMLSearch`` :pr:`2078`
        * Fixed start code on README :pr:`2108`
    * Testing Changes


**v0.21.0 Mar. 24, 2021**
    * Enhancements
        * Changed ``AutoMLSearch`` to default ``optimize_thresholds`` to True :pr:`1943`
        * Added multiple oversampling and undersampling sampling methods as data splitters for imbalanced classification :pr:`1775`
        * Added params to balanced classification data splitters for visibility :pr:`1966`
        * Updated ``make_pipeline`` to not add ``Imputer`` if input data does not have numeric or categorical columns :pr:`1967`
        * Updated ``ClassImbalanceDataCheck`` to better handle multiclass imbalances :pr:`1986`
        * Added recommended actions for the output of data check's ``validate`` method :pr:`1968`
        * Added error message for ``partial_dependence`` when features are mostly the same value :pr:`1994`
        * Updated ``OneHotEncoder`` to drop one redundant feature by default for features with two categories :pr:`1997`
        * Added a ``PolynomialDetrender`` component :pr:`1992`
        * Added ``DateTimeNaNDataCheck`` data check :pr:`2039`
    * Fixes
        * Changed best pipeline to train on the entire dataset rather than just ensemble indices for ensemble problems :pr:`2037`
        * Updated binary classification pipelines to use objective decision function during scoring of custom objectives :pr:`1934`
    * Changes
        * Removed ``data_checks`` parameter, ``data_check_results`` and data checks logic from ``AutoMLSearch`` :pr:`1935`
        * Deleted ``random_state`` argument :pr:`1985`
        * Updated Woodwork version requirement to ``v0.0.11`` :pr:`1996`
    * Documentation Changes
    * Testing Changes
        * Removed ``build_docs`` CI job in favor of RTD GH builder :pr:`1974`
        * Added tests to confirm support for Python 3.9 :pr:`1724`
        * Added tests to support Dask AutoML/Engine :pr:`1990`
        * Changed ``build_conda_pkg`` job to use ``latest_release_changes`` branch in the feedstock. :pr:`1979`

.. warning::

    **Breaking Changes**
        * Changed ``AutoMLSearch`` to default ``optimize_thresholds`` to True :pr:`1943`
        * Removed ``data_checks`` parameter, ``data_check_results`` and data checks logic from ``AutoMLSearch``. To run the data checks which were previously run by default in ``AutoMLSearch``, please call ``DefaultDataChecks().validate(X_train, y_train)`` or take a look at our documentation for more examples. :pr:`1935`
        * Deleted ``random_state`` argument :pr:`1985`

**v0.20.0 Mar. 10, 2021**
    * Enhancements
        * Added a GitHub Action for Detecting dependency changes :pr:`1933`
        * Create a separate CV split to train stacked ensembler on for AutoMLSearch :pr:`1814`
        * Added a GitHub Action for Linux unit tests :pr:`1846`
        * Added ``ARIMARegressor`` estimator :pr:`1894`
        * Added ``DataCheckAction`` class and ``DataCheckActionCode`` enum :pr:`1896`
        * Updated ``Woodwork`` requirement to ``v0.0.10`` :pr:`1900`
        * Added ``BalancedClassificationDataCVSplit`` and ``BalancedClassificationDataTVSplit`` to AutoMLSearch :pr:`1875`
        * Update default classification data splitter to use downsampling for highly imbalanced data :pr:`1875`
        * Updated ``describe_pipeline`` to return more information, including ``id`` of pipelines used for ensemble models :pr:`1909`
        * Added utility method to create list of components from a list of ``DataCheckAction`` :pr:`1907`
        * Updated ``validate`` method to include a ``action`` key in returned dictionary for all ``DataCheck``and ``DataChecks`` :pr:`1916`
        * Aggregating the shap values for predictions that we know the provenance of, e.g. OHE, text, and date-time. :pr:`1901`
        * Improved error message when custom objective is passed as a string in ``pipeline.score`` :pr:`1941`
        * Added ``score_pipelines`` and ``train_pipelines`` methods to ``AutoMLSearch`` :pr:`1913`
        * Added support for ``pandas`` version 1.2.0 :pr:`1708`
        * Added ``score_batch`` and ``train_batch`` abstact methods to ``EngineBase`` and implementations in ``SequentialEngine`` :pr:`1913`
        * Added ability to handle index columns in ``AutoMLSearch`` and ``DataChecks`` :pr:`2138`
    * Fixes
        * Removed CI check for ``check_dependencies_updated_linux`` :pr:`1950`
        * Added metaclass for time series pipelines and fix binary classification pipeline ``predict`` not using objective if it is passed as a named argument :pr:`1874`
        * Fixed stack trace in prediction explanation functions caused by mixed string/numeric pandas column names :pr:`1871`
        * Fixed stack trace caused by passing pipelines with duplicate names to ``AutoMLSearch`` :pr:`1932`
        * Fixed ``AutoMLSearch.get_pipelines`` returning pipelines with the same attributes :pr:`1958`
    * Changes
        * Reversed GitHub Action for Linux unit tests until a fix for report generation is found :pr:`1920`
        * Updated ``add_results`` in ``AutoMLAlgorithm`` to take in entire pipeline results dictionary from ``AutoMLSearch`` :pr:`1891`
        * Updated ``ClassImbalanceDataCheck`` to look for severe class imbalance scenarios :pr:`1905`
        * Deleted the ``explain_prediction`` function :pr:`1915`
        * Removed ``HighVarianceCVDataCheck`` and convered it to an ``AutoMLSearch`` method instead :pr:`1928`
        * Removed warning in ``InvalidTargetDataCheck`` returned when numeric binary classification targets are not (0, 1) :pr:`1959`
    * Documentation Changes
        * Updated ``model_understanding.ipynb`` to demo the two-way partial dependence capability :pr:`1919`
    * Testing Changes

.. warning::

    **Breaking Changes**
        * Deleted the ``explain_prediction`` function :pr:`1915`
        * Removed ``HighVarianceCVDataCheck`` and convered it to an ``AutoMLSearch`` method instead :pr:`1928`
        * Added ``score_batch`` and ``train_batch`` abstact methods to ``EngineBase``. These need to be implemented in Engine subclasses :pr:`1913`


**v0.19.0 Feb. 23, 2021**
    * Enhancements
        * Added a GitHub Action for Python windows unit tests :pr:`1844`
        * Added a GitHub Action for checking updated release notes :pr:`1849`
        * Added a GitHub Action for Python lint checks :pr:`1837`
        * Adjusted ``explain_prediction``, ``explain_predictions`` and ``explain_predictions_best_worst`` to handle timeseries problems. :pr:`1818`
        * Updated ``InvalidTargetDataCheck`` to check for mismatched indices in target and features :pr:`1816`
        * Updated ``Woodwork`` structures returned from components to support ``Woodwork`` logical type overrides set by the user :pr:`1784`
        * Updated estimators to keep track of input feature names during ``fit()`` :pr:`1794`
        * Updated ``visualize_decision_tree`` to include feature names in output :pr:`1813`
        * Added ``is_bounded_like_percentage`` property for objectives. If true, the ``calculate_percent_difference`` method will return the absolute difference rather than relative difference :pr:`1809`
        * Added full error traceback to AutoMLSearch logger file :pr:`1840`
        * Changed ``TargetEncoder`` to preserve custom indices in the data :pr:`1836`
        * Refactored ``explain_predictions`` and ``explain_predictions_best_worst`` to only compute features once for all rows that need to be explained :pr:`1843`
        * Added custom random undersampler data splitter for classification :pr:`1857`
        * Updated ``OutliersDataCheck`` implementation to calculate the probability of having no outliers :pr:`1855`
        * Added ``Engines`` pipeline processing API :pr:`1838`
    * Fixes
        * Changed EngineBase random_state arg to random_seed and same for user guide docs :pr:`1889`
    * Changes
        * Modified ``calculate_percent_difference`` so that division by 0 is now inf rather than nan :pr:`1809`
        * Removed ``text_columns`` parameter from ``LSA`` and ``TextFeaturizer`` components :pr:`1652`
        * Added ``random_seed`` as an argument to our automl/pipeline/component API. Using ``random_state`` will raise a warning :pr:`1798`
        * Added ``DataCheckError`` message in ``InvalidTargetDataCheck`` if input target is None and removed exception raised :pr:`1866`
    * Documentation Changes
    * Testing Changes
        * Added back coverage for ``_get_feature_provenance`` in ``TextFeaturizer`` after ``text_columns`` was removed :pr:`1842`
        * Pin graphviz version for windows builds :pr:`1847`
        * Unpin graphviz version for windows builds :pr:`1851`

.. warning::

    **Breaking Changes**
        * Added a deprecation warning to ``explain_prediction``. It will be deleted in the next release. :pr:`1860`


**v0.18.2 Feb. 10, 2021**
    * Enhancements
        * Added uniqueness score data check :pr:`1785`
        * Added "dataframe" output format for prediction explanations :pr:`1781`
        * Updated LightGBM estimators to handle ``pandas.MultiIndex`` :pr:`1770`
        * Sped up permutation importance for some pipelines :pr:`1762`
        * Added sparsity data check :pr:`1797`
        * Confirmed support for threshold tuning for binary time series classification problems :pr:`1803`
    * Fixes
    * Changes
    * Documentation Changes
        * Added section on conda to the contributing guide :pr:`1771`
        * Updated release process to reflect freezing `main` before perf tests :pr:`1787`
        * Moving some prs to the right section of the release notes :pr:`1789`
        * Tweak README.md. :pr:`1800`
        * Fixed back arrow on install page docs :pr:`1795`
        * Fixed docstring for `ClassImbalanceDataCheck.validate()` :pr:`1817`
    * Testing Changes

**v0.18.1 Feb. 1, 2021**
    * Enhancements
        * Added ``graph_t_sne`` as a visualization tool for high dimensional data :pr:`1731`
        * Added the ability to see the linear coefficients of features in linear models terms :pr:`1738`
        * Added support for ``scikit-learn`` ``v0.24.0`` :pr:`1733`
        * Added support for ``scipy`` ``v1.6.0`` :pr:`1752`
        * Added SVM Classifier and Regressor to estimators :pr:`1714` :pr:`1761`
    * Fixes
        * Addressed bug with ``partial_dependence`` and categorical data with more categories than grid resolution :pr:`1748`
        * Removed ``random_state`` arg from ``get_pipelines`` in ``AutoMLSearch`` :pr:`1719`
        * Pinned pyzmq at less than 22.0.0 till we add support :pr:`1756`
    * Changes
        * Updated components and pipelines to return ``Woodwork`` data structures :pr:`1668`
        * Updated ``clone()`` for pipelines and components to copy over random state automatically :pr:`1753`
        * Dropped support for Python version 3.6 :pr:`1751`
        * Removed deprecated ``verbose`` flag from ``AutoMLSearch`` parameters :pr:`1772`
    * Documentation Changes
        * Add Twitter and Github link to documentation toolbar :pr:`1754`
        * Added Open Graph info to documentation :pr:`1758`
    * Testing Changes

.. warning::

    **Breaking Changes**
        * Components and pipelines return ``Woodwork`` data structures instead of ``pandas`` data structures :pr:`1668`
        * Python 3.6 will not be actively supported due to discontinued support from EvalML dependencies.
        * Deprecated ``verbose`` flag is removed for ``AutoMLSearch`` :pr:`1772`


**v0.18.0 Jan. 26, 2021**
    * Enhancements
        * Added RMSLE, MSLE, and MAPE to core objectives while checking for negative target values in ``invalid_targets_data_check`` :pr:`1574`
        * Added validation checks for binary problems with regression-like datasets and multiclass problems without true multiclass targets in ``invalid_targets_data_check`` :pr:`1665`
        * Added time series support for ``make_pipeline`` :pr:`1566`
        * Added target name for output of pipeline ``predict`` method :pr:`1578`
        * Added multiclass check to ``InvalidTargetDataCheck`` for two examples per class :pr:`1596`
        * Added support for ``graphviz`` ``v0.16`` :pr:`1657`
        * Enhanced time series pipelines to accept empty features :pr:`1651`
        * Added KNN Classifier to estimators. :pr:`1650`
        * Added support for list inputs for objectives :pr:`1663`
        * Added support for ``AutoMLSearch`` to handle time series classification pipelines :pr:`1666`
        * Enhanced ``DelayedFeaturesTransformer`` to encode categorical features and targets before delaying them :pr:`1691`
        * Added 2-way dependence plots. :pr:`1690`
        * Added ability to directly iterate through components within Pipelines :pr:`1583`
    * Fixes
        * Fixed inconsistent attributes and added Exceptions to docs :pr:`1673`
        * Fixed ``TargetLeakageDataCheck`` to use Woodwork ``mutual_information`` rather than using Pandas' Pearson Correlation :pr:`1616`
        * Fixed thresholding for pipelines in ``AutoMLSearch`` to only threshold binary classification pipelines :pr:`1622` :pr:`1626`
        * Updated ``load_data`` to return Woodwork structures and update default parameter value for ``index`` to ``None`` :pr:`1610`
        * Pinned scipy at < 1.6.0 while we work on adding support :pr:`1629`
        * Fixed data check message formatting in ``AutoMLSearch`` :pr:`1633`
        * Addressed stacked ensemble component for ``scikit-learn`` v0.24 support by setting ``shuffle=True`` for default CV :pr:`1613`
        * Fixed bug where ``Imputer`` reset the index on ``X`` :pr:`1590`
        * Fixed ``AutoMLSearch`` stacktrace when a cutom objective was passed in as a primary objective or additional objective :pr:`1575`
        * Fixed custom index bug for ``MAPE`` objective :pr:`1641`
        * Fixed index bug for ``TextFeaturizer`` and ``LSA`` components :pr:`1644`
        * Limited ``load_fraud`` dataset loaded into ``automl.ipynb`` :pr:`1646`
        * ``add_to_rankings`` updates ``AutoMLSearch.best_pipeline`` when necessary :pr:`1647`
        * Fixed bug where time series baseline estimators were not receiving ``gap`` and ``max_delay`` in ``AutoMLSearch`` :pr:`1645`
        * Fixed jupyter notebooks to help the RTD buildtime :pr:`1654`
        * Added ``positive_only`` objectives to ``non_core_objectives`` :pr:`1661`
        * Fixed stacking argument ``n_jobs`` for IterativeAlgorithm :pr:`1706`
        * Updated CatBoost estimators to return self in ``.fit()`` rather than the underlying model for consistency :pr:`1701`
        * Added ability to initialize pipeline parameters in ``AutoMLSearch`` constructor :pr:`1676`
    * Changes
        * Added labeling to ``graph_confusion_matrix`` :pr:`1632`
        * Rerunning search for ``AutoMLSearch`` results in a message thrown rather than failing the search, and removed ``has_searched`` property :pr:`1647`
        * Changed tuner class to allow and ignore single parameter values as input :pr:`1686`
        * Capped LightGBM version limit to remove bug in docs :pr:`1711`
        * Removed support for `np.random.RandomState` in EvalML :pr:`1727`
    * Documentation Changes
        * Update Model Understanding in the user guide to include ``visualize_decision_tree`` :pr:`1678`
        * Updated docs to include information about ``AutoMLSearch`` callback parameters and methods :pr:`1577`
        * Updated docs to prompt users to install graphiz on Mac :pr:`1656`
        * Added ``infer_feature_types`` to the ``start.ipynb`` guide :pr:`1700`
        * Added multicollinearity data check to API reference and docs :pr:`1707`
    * Testing Changes

.. warning::

    **Breaking Changes**
        * Removed ``has_searched`` property from ``AutoMLSearch`` :pr:`1647`
        * Components and pipelines return ``Woodwork`` data structures instead of ``pandas`` data structures :pr:`1668`
        * Removed support for `np.random.RandomState` in EvalML. Rather than passing ``np.random.RandomState`` as component and pipeline random_state values, we use int random_seed :pr:`1727`


**v0.17.0 Dec. 29, 2020**
    * Enhancements
        * Added ``save_plot`` that allows for saving figures from different backends :pr:`1588`
        * Added ``LightGBM Regressor`` to regression components :pr:`1459`
        * Added ``visualize_decision_tree`` for tree visualization with ``decision_tree_data_from_estimator`` and ``decision_tree_data_from_pipeline`` to reformat tree structure output :pr:`1511`
        * Added `DFS Transformer` component into transformer components :pr:`1454`
        * Added ``MAPE`` to the standard metrics for time series problems and update objectives :pr:`1510`
        * Added ``graph_prediction_vs_actual_over_time`` and ``get_prediction_vs_actual_over_time_data`` to the model understanding module for time series problems :pr:`1483`
        * Added a ``ComponentGraph`` class that will support future pipelines as directed acyclic graphs :pr:`1415`
        * Updated data checks to accept ``Woodwork`` data structures :pr:`1481`
        * Added parameter to ``InvalidTargetDataCheck`` to show only top unique values rather than all unique values :pr:`1485`
        * Added multicollinearity data check :pr:`1515`
        * Added baseline pipeline and components for time series regression problems :pr:`1496`
        * Added more information to users about ensembling behavior in ``AutoMLSearch`` :pr:`1527`
        * Add woodwork support for more utility and graph methods :pr:`1544`
        * Changed ``DateTimeFeaturizer`` to encode features as int :pr:`1479`
        * Return trained pipelines from ``AutoMLSearch.best_pipeline`` :pr:`1547`
        * Added utility method so that users can set feature types without having to learn about Woodwork directly :pr:`1555`
        * Added Linear Discriminant Analysis transformer for dimensionality reduction :pr:`1331`
        * Added multiclass support for ``partial_dependence`` and ``graph_partial_dependence`` :pr:`1554`
        * Added ``TimeSeriesBinaryClassificationPipeline`` and ``TimeSeriesMulticlassClassificationPipeline`` classes :pr:`1528`
        * Added ``make_data_splitter`` method for easier automl data split customization :pr:`1568`
        * Integrated ``ComponentGraph`` class into Pipelines for full non-linear pipeline support :pr:`1543`
        * Update ``AutoMLSearch`` constructor to take training data instead of ``search`` and ``add_to_leaderboard`` :pr:`1597`
        * Update ``split_data`` helper args :pr:`1597`
        * Add problem type utils ``is_regression``, ``is_classification``, ``is_timeseries`` :pr:`1597`
        * Rename ``AutoMLSearch`` ``data_split`` arg to ``data_splitter`` :pr:`1569`
    * Fixes
        * Fix AutoML not passing CV folds to ``DefaultDataChecks`` for usage by ``ClassImbalanceDataCheck`` :pr:`1619`
        * Fix Windows CI jobs: install ``numba`` via conda, required for ``shap`` :pr:`1490`
        * Added custom-index support for `reset-index-get_prediction_vs_actual_over_time_data` :pr:`1494`
        * Fix ``generate_pipeline_code`` to account for boolean and None differences between Python and JSON :pr:`1524` :pr:`1531`
        * Set max value for plotly and xgboost versions while we debug CI failures with newer versions :pr:`1532`
        * Undo version pinning for plotly :pr:`1533`
        * Fix ReadTheDocs build by updating the version of ``setuptools`` :pr:`1561`
        * Set ``random_state`` of data splitter in AutoMLSearch to take int to keep consistency in the resulting splits :pr:`1579`
        * Pin sklearn version while we work on adding support :pr:`1594`
        * Pin pandas at <1.2.0 while we work on adding support :pr:`1609`
        * Pin graphviz at < 0.16 while we work on adding support :pr:`1609`
    * Changes
        * Reverting ``save_graph`` :pr:`1550` to resolve kaleido build issues :pr:`1585`
        * Update circleci badge to apply to ``main`` :pr:`1489`
        * Added script to generate github markdown for releases :pr:`1487`
        * Updated selection using pandas ``dtypes`` to selecting using Woodwork logical types :pr:`1551`
        * Updated dependencies to fix ``ImportError: cannot import name 'MaskedArray' from 'sklearn.utils.fixes'`` error and to address Woodwork and Featuretool dependencies :pr:`1540`
        * Made ``get_prediction_vs_actual_data()`` a public method :pr:`1553`
        * Updated ``Woodwork`` version requirement to v0.0.7 :pr:`1560`
        * Move data splitters from ``evalml.automl.data_splitters`` to ``evalml.preprocessing.data_splitters`` :pr:`1597`
        * Rename "# Testing" in automl log output to "# Validation" :pr:`1597`
    * Documentation Changes
        * Added partial dependence methods to API reference :pr:`1537`
        * Updated documentation for confusion matrix methods :pr:`1611`
    * Testing Changes
        * Set ``n_jobs=1`` in most unit tests to reduce memory :pr:`1505`

.. warning::

    **Breaking Changes**
        * Updated minimal dependencies: ``numpy>=1.19.1``, ``pandas>=1.1.0``, ``scikit-learn>=0.23.1``, ``scikit-optimize>=0.8.1``
        * Updated ``AutoMLSearch.best_pipeline`` to return a trained pipeline. Pass in ``train_best_pipeline=False`` to AutoMLSearch in order to return an untrained pipeline.
        * Pipeline component instances can no longer be iterated through using ``Pipeline.component_graph`` :pr:`1543`
        * Update ``AutoMLSearch`` constructor to take training data instead of ``search`` and ``add_to_leaderboard`` :pr:`1597`
        * Update ``split_data`` helper args :pr:`1597`
        * Move data splitters from ``evalml.automl.data_splitters`` to ``evalml.preprocessing.data_splitters`` :pr:`1597`
        * Rename ``AutoMLSearch`` ``data_split`` arg to ``data_splitter`` :pr:`1569`



**v0.16.1 Dec. 1, 2020**
    * Enhancements
        * Pin woodwork version to v0.0.6 to avoid breaking changes :pr:`1484`
        * Updated ``Woodwork`` to >=0.0.5 in ``core-requirements.txt`` :pr:`1473`
        * Removed ``copy_dataframe`` parameter for ``Woodwork``, updated ``Woodwork`` to >=0.0.6 in ``core-requirements.txt`` :pr:`1478`
        * Updated ``detect_problem_type`` to use ``pandas.api.is_numeric_dtype`` :pr:`1476`
    * Changes
        * Changed ``make clean`` to delete coverage reports as a convenience for developers :pr:`1464`
        * Set ``n_jobs=-1`` by default for stacked ensemble components :pr:`1472`
    * Documentation Changes
        * Updated pipeline and component documentation and demos to use ``Woodwork`` :pr:`1466`
    * Testing Changes
        * Update dependency update checker to use everything from core and optional dependencies :pr:`1480`


**v0.16.0 Nov. 24, 2020**
    * Enhancements
        * Updated pipelines and ``make_pipeline`` to accept ``Woodwork`` inputs :pr:`1393`
        * Updated components to accept ``Woodwork`` inputs :pr:`1423`
        * Added ability to freeze hyperparameters for ``AutoMLSearch`` :pr:`1284`
        * Added ``Target Encoder`` into transformer components :pr:`1401`
        * Added callback for error handling in ``AutoMLSearch`` :pr:`1403`
        * Added the index id to the ``explain_predictions_best_worst`` output to help users identify which rows in their data are included :pr:`1365`
        * The top_k features displayed in ``explain_predictions_*`` functions are now determined by the magnitude of shap values as opposed to the ``top_k`` largest and smallest shap values. :pr:`1374`
        * Added a problem type for time series regression :pr:`1386`
        * Added a ``is_defined_for_problem_type`` method to ``ObjectiveBase`` :pr:`1386`
        * Added a ``random_state`` parameter to ``make_pipeline_from_components`` function :pr:`1411`
        * Added ``DelayedFeaturesTransformer`` :pr:`1396`
        * Added a ``TimeSeriesRegressionPipeline`` class :pr:`1418`
        * Removed ``core-requirements.txt`` from the package distribution :pr:`1429`
        * Updated data check messages to include a `"code"` and `"details"` fields :pr:`1451`, :pr:`1462`
        * Added a ``TimeSeriesSplit`` data splitter for time series problems :pr:`1441`
        * Added a ``problem_configuration`` parameter to AutoMLSearch :pr:`1457`
    * Fixes
        * Fixed ``IndexError`` raised in ``AutoMLSearch`` when ``ensembling = True`` but only one pipeline to iterate over :pr:`1397`
        * Fixed stacked ensemble input bug and LightGBM warning and bug in ``AutoMLSearch`` :pr:`1388`
        * Updated enum classes to show possible enum values as attributes :pr:`1391`
        * Updated calls to ``Woodwork``'s ``to_pandas()`` to ``to_series()`` and ``to_dataframe()`` :pr:`1428`
        * Fixed bug in OHE where column names were not guaranteed to be unique :pr:`1349`
        * Fixed bug with percent improvement of ``ExpVariance`` objective on data with highly skewed target :pr:`1467`
        * Fix SimpleImputer error which occurs when all features are bool type :pr:`1215`
    * Changes
        * Changed ``OutliersDataCheck`` to return the list of columns, rather than rows, that contain outliers :pr:`1377`
        * Simplified and cleaned output for Code Generation :pr:`1371`
        * Reverted changes from :pr:`1337` :pr:`1409`
        * Updated data checks to return dictionary of warnings and errors instead of a list :pr:`1448`
        * Updated ``AutoMLSearch`` to pass ``Woodwork`` data structures to every pipeline (instead of pandas DataFrames) :pr:`1450`
        * Update ``AutoMLSearch`` to default to ``max_batches=1`` instead of ``max_iterations=5`` :pr:`1452`
        * Updated _evaluate_pipelines to consolidate side effects :pr:`1410`
    * Documentation Changes
        * Added description of CLA to contributing guide, updated description of draft PRs :pr:`1402`
        * Updated documentation to include all data checks, ``DataChecks``, and usage of data checks in AutoML :pr:`1412`
        * Updated docstrings from ``np.array`` to ``np.ndarray`` :pr:`1417`
        * Added section on stacking ensembles in AutoMLSearch documentation :pr:`1425`
    * Testing Changes
        * Removed ``category_encoders`` from test-requirements.txt :pr:`1373`
        * Tweak codecov.io settings again to avoid flakes :pr:`1413`
        * Modified ``make lint`` to check notebook versions in the docs :pr:`1431`
        * Modified ``make lint-fix`` to standardize notebook versions in the docs :pr:`1431`
        * Use new version of pull request Github Action for dependency check (:pr:`1443`)
        * Reduced number of workers for tests to 4 :pr:`1447`

.. warning::

    **Breaking Changes**
        * The ``top_k`` and ``top_k_features`` parameters in ``explain_predictions_*`` functions now return ``k`` features as opposed to ``2 * k`` features :pr:`1374`
        * Renamed ``problem_type`` to ``problem_types`` in ``RegressionObjective``, ``BinaryClassificationObjective``, and ``MulticlassClassificationObjective`` :pr:`1319`
        * Data checks now return a dictionary of warnings and errors instead of a list :pr:`1448`



**v0.15.0 Oct. 29, 2020**
    * Enhancements
        * Added stacked ensemble component classes (``StackedEnsembleClassifier``, ``StackedEnsembleRegressor``) :pr:`1134`
        * Added stacked ensemble components to ``AutoMLSearch`` :pr:`1253`
        * Added ``DecisionTreeClassifier`` and ``DecisionTreeRegressor`` to AutoML :pr:`1255`
        * Added ``graph_prediction_vs_actual`` in ``model_understanding`` for regression problems :pr:`1252`
        * Added parameter to ``OneHotEncoder`` to enable filtering for features to encode for :pr:`1249`
        * Added percent-better-than-baseline for all objectives to automl.results :pr:`1244`
        * Added ``HighVarianceCVDataCheck`` and replaced synonymous warning in ``AutoMLSearch`` :pr:`1254`
        * Added `PCA Transformer` component for dimensionality reduction :pr:`1270`
        * Added ``generate_pipeline_code`` and ``generate_component_code`` to allow for code generation given a pipeline or component instance :pr:`1306`
        * Added ``PCA Transformer`` component for dimensionality reduction :pr:`1270`
        * Updated ``AutoMLSearch`` to support ``Woodwork`` data structures :pr:`1299`
        * Added cv_folds to ``ClassImbalanceDataCheck`` and added this check to ``DefaultDataChecks`` :pr:`1333`
        * Make ``max_batches`` argument to ``AutoMLSearch.search`` public :pr:`1320`
        * Added text support to automl search :pr:`1062`
        * Added ``_pipelines_per_batch`` as a private argument to ``AutoMLSearch`` :pr:`1355`
    * Fixes
        * Fixed ML performance issue with ordered datasets: always shuffle data in automl's default CV splits :pr:`1265`
        * Fixed broken ``evalml info`` CLI command :pr:`1293`
        * Fixed ``boosting type='rf'`` for LightGBM Classifier, as well as ``num_leaves`` error :pr:`1302`
        * Fixed bug in ``explain_predictions_best_worst`` where a custom index in the target variable would cause a ``ValueError`` :pr:`1318`
        * Added stacked ensemble estimators to to ``evalml.pipelines.__init__`` file :pr:`1326`
        * Fixed bug in OHE where calls to transform were not deterministic if ``top_n`` was less than the number of categories in a column :pr:`1324`
        * Fixed LightGBM warning messages during AutoMLSearch :pr:`1342`
        * Fix warnings thrown during AutoMLSearch in ``HighVarianceCVDataCheck`` :pr:`1346`
        * Fixed bug where TrainingValidationSplit would return invalid location indices for dataframes with a custom index :pr:`1348`
        * Fixed bug where the AutoMLSearch ``random_state`` was not being passed to the created pipelines :pr:`1321`
    * Changes
        * Allow ``add_to_rankings`` to be called before AutoMLSearch is called :pr:`1250`
        * Removed Graphviz from test-requirements to add to requirements.txt :pr:`1327`
        * Removed ``max_pipelines`` parameter from ``AutoMLSearch`` :pr:`1264`
        * Include editable installs in all install make targets :pr:`1335`
        * Made pip dependencies `featuretools` and `nlp_primitives` core dependencies :pr:`1062`
        * Removed `PartOfSpeechCount` from `TextFeaturizer` transform primitives :pr:`1062`
        * Added warning for ``partial_dependency`` when the feature includes null values :pr:`1352`
    * Documentation Changes
        * Fixed and updated code blocks in Release Notes :pr:`1243`
        * Added DecisionTree estimators to API Reference :pr:`1246`
        * Changed class inheritance display to flow vertically :pr:`1248`
        * Updated cost-benefit tutorial to use a holdout/test set :pr:`1159`
        * Added ``evalml info`` command to documentation :pr:`1293`
        * Miscellaneous doc updates :pr:`1269`
        * Removed conda pre-release testing from the release process document :pr:`1282`
        * Updates to contributing guide :pr:`1310`
        * Added Alteryx footer to docs with Twitter and Github link :pr:`1312`
        * Added documentation for evalml installation for Python 3.6 :pr:`1322`
        * Added documentation changes to make the API Docs easier to understand :pr:`1323`
        * Fixed documentation for ``feature_importance`` :pr:`1353`
        * Added tutorial for running `AutoML` with text data :pr:`1357`
        * Added documentation for woodwork integration with automl search :pr:`1361`
    * Testing Changes
        * Added tests for ``jupyter_check`` to handle IPython :pr:`1256`
        * Cleaned up ``make_pipeline`` tests to test for all estimators :pr:`1257`
        * Added a test to check conda build after merge to main :pr:`1247`
        * Removed code that was lacking codecov for ``__main__.py`` and unnecessary :pr:`1293`
        * Codecov: round coverage up instead of down :pr:`1334`
        * Add DockerHub credentials to CI testing environment :pr:`1356`
        * Add DockerHub credentials to conda testing environment :pr:`1363`

.. warning::

    **Breaking Changes**
        * Renamed ``LabelLeakageDataCheck`` to ``TargetLeakageDataCheck`` :pr:`1319`
        * ``max_pipelines`` parameter has been removed from ``AutoMLSearch``. Please use ``max_iterations`` instead. :pr:`1264`
        * ``AutoMLSearch.search()`` will now log a warning if the input is not a ``Woodwork`` data structure (``pandas``, ``numpy``) :pr:`1299`
        * Make ``max_batches`` argument to ``AutoMLSearch.search`` public :pr:`1320`
        * Removed unused argument `feature_types` from AutoMLSearch.search :pr:`1062`

**v0.14.1 Sep. 29, 2020**
    * Enhancements
        * Updated partial dependence methods to support calculating numeric columns in a dataset with non-numeric columns :pr:`1150`
        * Added ``get_feature_names`` on ``OneHotEncoder`` :pr:`1193`
        * Added ``detect_problem_type`` to ``problem_type/utils.py`` to automatically detect the problem type given targets :pr:`1194`
        * Added LightGBM to ``AutoMLSearch`` :pr:`1199`
        * Updated ``scikit-learn`` and ``scikit-optimize`` to use latest versions - 0.23.2 and 0.8.1 respectively :pr:`1141`
        * Added ``__str__`` and ``__repr__`` for pipelines and components :pr:`1218`
        * Included internal target check for both training and validation data in ``AutoMLSearch`` :pr:`1226`
        * Added ``ProblemTypes.all_problem_types`` helper to get list of supported problem types :pr:`1219`
        * Added ``DecisionTreeClassifier`` and ``DecisionTreeRegressor`` classes :pr:`1223`
        * Added ``ProblemTypes.all_problem_types`` helper to get list of supported problem types :pr:`1219`
        * ``DataChecks`` can now be parametrized by passing a list of ``DataCheck`` classes and a parameter dictionary :pr:`1167`
        * Added first CV fold score as validation score in ``AutoMLSearch.rankings`` :pr:`1221`
        * Updated ``flake8`` configuration to enable linting on ``__init__.py`` files :pr:`1234`
        * Refined ``make_pipeline_from_components`` implementation :pr:`1204`
    * Fixes
        * Updated GitHub URL after migration to Alteryx GitHub org :pr:`1207`
        * Changed Problem Type enum to be more similar to the string name :pr:`1208`
        * Wrapped call to scikit-learn's partial dependence method in a ``try``/``finally`` block :pr:`1232`
    * Changes
        * Added ``allow_writing_files`` as a named argument to CatBoost estimators. :pr:`1202`
        * Added ``solver`` and ``multi_class`` as named arguments to ``LogisticRegressionClassifier`` :pr:`1202`
        * Replaced pipeline's ``._transform`` method to evaluate all the preprocessing steps of a pipeline with ``.compute_estimator_features`` :pr:`1231`
        * Changed default large dataset train/test splitting behavior :pr:`1205`
    * Documentation Changes
        * Included description of how to access the component instances and features for pipeline user guide :pr:`1163`
        * Updated API docs to refer to target as "target" instead of "labels" for non-classification tasks and minor docs cleanup :pr:`1160`
        * Added Class Imbalance Data Check to ``api_reference.rst`` :pr:`1190` :pr:`1200`
        * Added pipeline properties to API reference :pr:`1209`
        * Clarified what the objective parameter in AutoML is used for in AutoML API reference and AutoML user guide :pr:`1222`
        * Updated API docs to include ``skopt.space.Categorical`` option for component hyperparameter range definition :pr:`1228`
        * Added install documentation for ``libomp`` in order to use LightGBM on Mac :pr:`1233`
        * Improved description of ``max_iterations`` in documentation :pr:`1212`
        * Removed unused code from sphinx conf :pr:`1235`
    * Testing Changes

.. warning::

    **Breaking Changes**
        * ``DefaultDataChecks`` now accepts a ``problem_type`` parameter that must be specified :pr:`1167`
        * Pipeline's ``._transform`` method to evaluate all the preprocessing steps of a pipeline has been replaced with ``.compute_estimator_features`` :pr:`1231`
        * ``get_objectives`` has been renamed to ``get_core_objectives``. This function will now return a list of valid objective instances :pr:`1230`


**v0.13.2 Sep. 17, 2020**
    * Enhancements
        * Added ``output_format`` field to explain predictions functions :pr:`1107`
        * Modified ``get_objective`` and ``get_objectives`` to be able to return any objective in ``evalml.objectives`` :pr:`1132`
        * Added a ``return_instance`` boolean parameter to ``get_objective`` :pr:`1132`
        * Added ``ClassImbalanceDataCheck`` to determine whether target imbalance falls below a given threshold :pr:`1135`
        * Added label encoder to LightGBM for binary classification :pr:`1152`
        * Added labels for the row index of confusion matrix :pr:`1154`
        * Added ``AutoMLSearch`` object as another parameter in search callbacks :pr:`1156`
        * Added the corresponding probability threshold for each point displayed in ``graph_roc_curve`` :pr:`1161`
        * Added ``__eq__`` for ``ComponentBase`` and ``PipelineBase`` :pr:`1178`
        * Added support for multiclass classification for ``roc_curve`` :pr:`1164`
        * Added ``categories`` accessor to ``OneHotEncoder`` for listing the categories associated with a feature :pr:`1182`
        * Added utility function to create pipeline instances from a list of component instances :pr:`1176`
    * Fixes
        * Fixed XGBoost column names for partial dependence methods :pr:`1104`
        * Removed dead code validating column type from ``TextFeaturizer`` :pr:`1122`
        * Fixed issue where ``Imputer`` cannot fit when there is None in a categorical or boolean column :pr:`1144`
        * ``OneHotEncoder`` preserves the custom index in the input data :pr:`1146`
        * Fixed representation for ``ModelFamily`` :pr:`1165`
        * Removed duplicate ``nbsphinx`` dependency in ``dev-requirements.txt`` :pr:`1168`
        * Users can now pass in any valid kwargs to all estimators :pr:`1157`
        * Remove broken accessor ``OneHotEncoder.get_feature_names`` and unneeded base class :pr:`1179`
        * Removed LightGBM Estimator from AutoML models :pr:`1186`
    * Changes
        * Pinned ``scikit-optimize`` version to 0.7.4 :pr:`1136`
        * Removed ``tqdm`` as a dependency :pr:`1177`
        * Added lightgbm version 3.0.0 to ``latest_dependency_versions.txt`` :pr:`1185`
        * Rename ``max_pipelines`` to ``max_iterations`` :pr:`1169`
    * Documentation Changes
        * Fixed API docs for ``AutoMLSearch`` ``add_result_callback`` :pr:`1113`
        * Added a step to our release process for pushing our latest version to conda-forge :pr:`1118`
        * Added warning for missing ipywidgets dependency for using ``PipelineSearchPlots`` on Jupyterlab :pr:`1145`
        * Updated ``README.md`` example to load demo dataset :pr:`1151`
        * Swapped mapping of breast cancer targets in ``model_understanding.ipynb`` :pr:`1170`
    * Testing Changes
        * Added test confirming ``TextFeaturizer`` never outputs null values :pr:`1122`
        * Changed Python version of ``Update Dependencies`` action to 3.8.x :pr:`1137`
        * Fixed release notes check-in test for ``Update Dependencies`` actions :pr:`1172`

.. warning::

    **Breaking Changes**
        * ``get_objective`` will now return a class definition rather than an instance by default :pr:`1132`
        * Deleted ``OPTIONS`` dictionary in ``evalml.objectives.utils.py`` :pr:`1132`
        * If specifying an objective by string, the string must now match the objective's name field, case-insensitive :pr:`1132`
        * Passing "Cost Benefit Matrix", "Fraud Cost", "Lead Scoring", "Mean Squared Log Error",
            "Recall", "Recall Macro", "Recall Micro", "Recall Weighted", or "Root Mean Squared Log Error" to ``AutoMLSearch`` will now result in a ``ValueError``
            rather than an ``ObjectiveNotFoundError`` :pr:`1132`
        * Search callbacks ``start_iteration_callback`` and ``add_results_callback`` have changed to include a copy of the AutoMLSearch object as a third parameter :pr:`1156`
        * Deleted ``OneHotEncoder.get_feature_names`` method which had been broken for a while, in favor of pipelines' ``input_feature_names`` :pr:`1179`
        * Deleted empty base class ``CategoricalEncoder`` which ``OneHotEncoder`` component was inheriting from :pr:`1176`
        * Results from ``roc_curve`` will now return as a list of dictionaries with each dictionary representing a class :pr:`1164`
        * ``max_pipelines`` now raises a ``DeprecationWarning`` and will be removed in the next release. ``max_iterations`` should be used instead. :pr:`1169`


**v0.13.1 Aug. 25, 2020**
    * Enhancements
        * Added Cost-Benefit Matrix objective for binary classification :pr:`1038`
        * Split ``fill_value`` into ``categorical_fill_value`` and ``numeric_fill_value`` for Imputer :pr:`1019`
        * Added ``explain_predictions`` and ``explain_predictions_best_worst`` for explaining multiple predictions with SHAP :pr:`1016`
        * Added new LSA component for text featurization :pr:`1022`
        * Added guide on installing with conda :pr:`1041`
        * Added a “cost-benefit curve” util method to graph cost-benefit matrix scores vs. binary classification thresholds :pr:`1081`
        * Standardized error when calling transform/predict before fit for pipelines :pr:`1048`
        * Added ``percent_better_than_baseline`` to AutoML search rankings and full rankings table :pr:`1050`
        * Added one-way partial dependence and partial dependence plots :pr:`1079`
        * Added "Feature Value" column to prediction explanation reports. :pr:`1064`
        * Added LightGBM classification estimator :pr:`1082`, :pr:`1114`
        * Added ``max_batches`` parameter to ``AutoMLSearch`` :pr:`1087`
    * Fixes
        * Updated ``TextFeaturizer`` component to no longer require an internet connection to run :pr:`1022`
        * Fixed non-deterministic element of ``TextFeaturizer`` transformations :pr:`1022`
        * Added a StandardScaler to all ElasticNet pipelines :pr:`1065`
        * Updated cost-benefit matrix to normalize score :pr:`1099`
        * Fixed logic in ``calculate_percent_difference`` so that it can handle negative values :pr:`1100`
    * Changes
        * Added ``needs_fitting`` property to ``ComponentBase`` :pr:`1044`
        * Updated references to data types to use datatype lists defined in ``evalml.utils.gen_utils`` :pr:`1039`
        * Remove maximum version limit for SciPy dependency :pr:`1051`
        * Moved ``all_components`` and other component importers into runtime methods :pr:`1045`
        * Consolidated graphing utility methods under ``evalml.utils.graph_utils`` :pr:`1060`
        * Made slight tweaks to how ``TextFeaturizer`` uses ``featuretools``, and did some refactoring of that and of LSA :pr:`1090`
        * Changed ``show_all_features`` parameter into ``importance_threshold``, which allows for thresholding feature importance :pr:`1097`, :pr:`1103`
    * Documentation Changes
        * Update ``setup.py`` URL to point to the github repo :pr:`1037`
        * Added tutorial for using the cost-benefit matrix objective :pr:`1088`
        * Updated ``model_understanding.ipynb`` to include documentation for using plotly on Jupyter Lab :pr:`1108`
    * Testing Changes
        * Refactor CircleCI tests to use matrix jobs (:pr:`1043`)
        * Added a test to check that all test directories are included in evalml package :pr:`1054`


.. warning::

    **Breaking Changes**
        * ``confusion_matrix`` and ``normalize_confusion_matrix`` have been moved to ``evalml.utils`` :pr:`1038`
        * All graph utility methods previously under ``evalml.pipelines.graph_utils`` have been moved to ``evalml.utils.graph_utils`` :pr:`1060`


**v0.12.2 Aug. 6, 2020**
    * Enhancements
        * Add save/load method to components :pr:`1023`
        * Expose pickle ``protocol`` as optional arg to save/load :pr:`1023`
        * Updated estimators used in AutoML to include ExtraTrees and ElasticNet estimators :pr:`1030`
    * Fixes
    * Changes
        * Removed ``DeprecationWarning`` for ``SimpleImputer`` :pr:`1018`
    * Documentation Changes
        * Add note about version numbers to release process docs :pr:`1034`
    * Testing Changes
        * Test files are now included in the evalml package :pr:`1029`


**v0.12.0 Aug. 3, 2020**
    * Enhancements
        * Added string and categorical targets support for binary and multiclass pipelines and check for numeric targets for ``DetectLabelLeakage`` data check :pr:`932`
        * Added clear exception for regression pipelines if target datatype is string or categorical :pr:`960`
        * Added target column names and class labels in ``predict`` and ``predict_proba`` output for pipelines :pr:`951`
        * Added ``_compute_shap_values`` and ``normalize_values`` to ``pipelines/explanations`` module :pr:`958`
        * Added ``explain_prediction`` feature which explains single predictions with SHAP :pr:`974`
        * Added Imputer to allow different imputation strategies for numerical and categorical dtypes :pr:`991`
        * Added support for configuring logfile path using env var, and don't create logger if there are filesystem errors :pr:`975`
        * Updated catboost estimators' default parameters and automl hyperparameter ranges to speed up fit time :pr:`998`
    * Fixes
        * Fixed ReadtheDocs warning failure regarding embedded gif :pr:`943`
        * Removed incorrect parameter passed to pipeline classes in ``_add_baseline_pipelines`` :pr:`941`
        * Added universal error for calling ``predict``, ``predict_proba``, ``transform``, and ``feature_importances`` before fitting :pr:`969`, :pr:`994`
        * Made ``TextFeaturizer`` component and pip dependencies ``featuretools`` and ``nlp_primitives`` optional :pr:`976`
        * Updated imputation strategy in automl to no longer limit impute strategy to ``most_frequent`` for all features if there are any categorical columns :pr:`991`
        * Fixed ``UnboundLocalError`` for ``cv_pipeline`` when automl search errors :pr:`996`
        * Fixed ``Imputer`` to reset dataframe index to preserve behavior expected from  ``SimpleImputer`` :pr:`1009`
    * Changes
        * Moved ``get_estimators`` to ``evalml.pipelines.components.utils`` :pr:`934`
        * Modified Pipelines to raise ``PipelineScoreError`` when they encounter an error during scoring :pr:`936`
        * Moved ``evalml.model_families.list_model_families`` to ``evalml.pipelines.components.allowed_model_families`` :pr:`959`
        * Renamed ``DateTimeFeaturization`` to ``DateTimeFeaturizer`` :pr:`977`
        * Added check to stop search and raise an error if all pipelines in a batch return NaN scores :pr:`1015`
    * Documentation Changes
        * Updated ``README.md`` :pr:`963`
        * Reworded message when errors are returned from data checks in search :pr:`982`
        * Added section on understanding model predictions with ``explain_prediction`` to User Guide :pr:`981`
        * Added a section to the user guide and api reference about how XGBoost and CatBoost are not fully supported. :pr:`992`
        * Added custom components section in user guide :pr:`993`
        * Updated FAQ section formatting :pr:`997`
        * Updated release process documentation :pr:`1003`
    * Testing Changes
        * Moved ``predict_proba`` and ``predict`` tests regarding string / categorical targets to ``test_pipelines.py`` :pr:`972`
        * Fixed dependency update bot by updating python version to 3.7 to avoid frequent github version updates :pr:`1002`


.. warning::

    **Breaking Changes**
        * ``get_estimators`` has been moved to ``evalml.pipelines.components.utils`` (previously was under ``evalml.pipelines.utils``) :pr:`934`
        * Removed the ``raise_errors`` flag in AutoML search. All errors during pipeline evaluation will be caught and logged. :pr:`936`
        * ``evalml.model_families.list_model_families`` has been moved to ``evalml.pipelines.components.allowed_model_families`` :pr:`959`
        * ``TextFeaturizer``: the ``featuretools`` and ``nlp_primitives`` packages must be installed after installing evalml in order to use this component :pr:`976`
        * Renamed ``DateTimeFeaturization`` to ``DateTimeFeaturizer`` :pr:`977`


**v0.11.2 July 16, 2020**
    * Enhancements
        * Added ``NoVarianceDataCheck`` to ``DefaultDataChecks`` :pr:`893`
        * Added text processing and featurization component ``TextFeaturizer`` :pr:`913`, :pr:`924`
        * Added additional checks to ``InvalidTargetDataCheck`` to handle invalid target data types :pr:`929`
        * ``AutoMLSearch`` will now handle ``KeyboardInterrupt`` and prompt user for confirmation :pr:`915`
    * Fixes
        * Makes automl results a read-only property :pr:`919`
    * Changes
        * Deleted static pipelines and refactored tests involving static pipelines, removed ``all_pipelines()`` and ``get_pipelines()`` :pr:`904`
        * Moved ``list_model_families`` to ``evalml.model_family.utils`` :pr:`903`
        * Updated ``all_pipelines``, ``all_estimators``, ``all_components`` to use the same mechanism for dynamically generating their elements :pr:`898`
        * Rename ``master`` branch to ``main`` :pr:`918`
        * Add pypi release github action :pr:`923`
        * Updated ``AutoMLSearch.search`` stdout output and logging and removed tqdm progress bar :pr:`921`
        * Moved automl config checks previously in ``search()`` to init :pr:`933`
    * Documentation Changes
        * Reorganized and rewrote documentation :pr:`937`
        * Updated to use pydata sphinx theme :pr:`937`
        * Updated docs to use ``release_notes`` instead of ``changelog`` :pr:`942`
    * Testing Changes
        * Cleaned up fixture names and usages in tests :pr:`895`


.. warning::

    **Breaking Changes**
        * ``list_model_families`` has been moved to ``evalml.model_family.utils`` (previously was under ``evalml.pipelines.utils``) :pr:`903`
        * ``get_estimators`` has been moved to ``evalml.pipelines.components.utils`` (previously was under ``evalml.pipelines.utils``) :pr:`934`
        * Static pipeline definitions have been removed, but similar pipelines can still be constructed via creating an instance of ``PipelineBase`` :pr:`904`
        * ``all_pipelines()`` and ``get_pipelines()`` utility methods have been removed :pr:`904`


**v0.11.0 June 30, 2020**
    * Enhancements
        * Added multiclass support for ROC curve graphing :pr:`832`
        * Added preprocessing component to drop features whose percentage of NaN values exceeds a specified threshold :pr:`834`
        * Added data check to check for problematic target labels :pr:`814`
        * Added PerColumnImputer that allows imputation strategies per column :pr:`824`
        * Added transformer to drop specific columns :pr:`827`
        * Added support for ``categories``, ``handle_error``, and ``drop`` parameters in ``OneHotEncoder`` :pr:`830` :pr:`897`
        * Added preprocessing component to handle DateTime columns featurization :pr:`838`
        * Added ability to clone pipelines and components :pr:`842`
        * Define getter method for component ``parameters`` :pr:`847`
        * Added utility methods to calculate and graph permutation importances :pr:`860`, :pr:`880`
        * Added new utility functions necessary for generating dynamic preprocessing pipelines :pr:`852`
        * Added kwargs to all components :pr:`863`
        * Updated ``AutoSearchBase`` to use dynamically generated preprocessing pipelines :pr:`870`
        * Added SelectColumns transformer :pr:`873`
        * Added ability to evaluate additional pipelines for automl search :pr:`874`
        * Added ``default_parameters`` class property to components and pipelines :pr:`879`
        * Added better support for disabling data checks in automl search :pr:`892`
        * Added ability to save and load AutoML objects to file :pr:`888`
        * Updated ``AutoSearchBase.get_pipelines`` to return an untrained pipeline instance :pr:`876`
        * Saved learned binary classification thresholds in automl results cv data dict :pr:`876`
    * Fixes
        * Fixed bug where SimpleImputer cannot handle dropped columns :pr:`846`
        * Fixed bug where PerColumnImputer cannot handle dropped columns :pr:`855`
        * Enforce requirement that builtin components save all inputted values in their parameters dict :pr:`847`
        * Don't list base classes in ``all_components`` output :pr:`847`
        * Standardize all components to output pandas data structures, and accept either pandas or numpy :pr:`853`
        * Fixed rankings and full_rankings error when search has not been run :pr:`894`
    * Changes
        * Update ``all_pipelines`` and ``all_components`` to try initializing pipelines/components, and on failure exclude them :pr:`849`
        * Refactor ``handle_components`` to ``handle_components_class``, standardize to ``ComponentBase`` subclass instead of instance :pr:`850`
        * Refactor "blacklist"/"whitelist" to "allow"/"exclude" lists :pr:`854`
        * Replaced ``AutoClassificationSearch`` and ``AutoRegressionSearch`` with ``AutoMLSearch`` :pr:`871`
        * Renamed feature_importances and permutation_importances methods to use singular names (feature_importance and permutation_importance) :pr:`883`
        * Updated ``automl`` default data splitter to train/validation split for large datasets :pr:`877`
        * Added open source license, update some repo metadata :pr:`887`
        * Removed dead code in ``_get_preprocessing_components`` :pr:`896`
    * Documentation Changes
        * Fix some typos and update the EvalML logo :pr:`872`
    * Testing Changes
        * Update the changelog check job to expect the new branching pattern for the deps update bot :pr:`836`
        * Check that all components output pandas datastructures, and can accept either pandas or numpy :pr:`853`
        * Replaced ``AutoClassificationSearch`` and ``AutoRegressionSearch`` with ``AutoMLSearch`` :pr:`871`


.. warning::

    **Breaking Changes**
        * Pipelines' static ``component_graph`` field must contain either ``ComponentBase`` subclasses or ``str``, instead of ``ComponentBase`` subclass instances :pr:`850`
        * Rename ``handle_component`` to ``handle_component_class``. Now standardizes to ``ComponentBase`` subclasses instead of ``ComponentBase`` subclass instances :pr:`850`
        * Renamed automl's ``cv`` argument to ``data_split`` :pr:`877`
        * Pipelines' and classifiers' ``feature_importances`` is renamed ``feature_importance``, ``graph_feature_importances`` is renamed ``graph_feature_importance`` :pr:`883`
        * Passing ``data_checks=None`` to automl search will not perform any data checks as opposed to default checks. :pr:`892`
        * Pipelines to search for in AutoML are now determined automatically, rather than using the statically-defined pipeline classes. :pr:`870`
        * Updated ``AutoSearchBase.get_pipelines`` to return an untrained pipeline instance, instead of one which happened to be trained on the final cross-validation fold :pr:`876`


**v0.10.0 May 29, 2020**
    * Enhancements
        * Added baseline models for classification and regression, add functionality to calculate baseline models before searching in AutoML :pr:`746`
        * Port over highly-null guardrail as a data check and define ``DefaultDataChecks`` and ``DisableDataChecks`` classes :pr:`745`
        * Update ``Tuner`` classes to work directly with pipeline parameters dicts instead of flat parameter lists :pr:`779`
        * Add Elastic Net as a pipeline option :pr:`812`
        * Added new Pipeline option ``ExtraTrees`` :pr:`790`
        * Added precicion-recall curve metrics and plot for binary classification problems in ``evalml.pipeline.graph_utils`` :pr:`794`
        * Update the default automl algorithm to search in batches, starting with default parameters for each pipeline and iterating from there :pr:`793`
        * Added ``AutoMLAlgorithm`` class and ``IterativeAlgorithm`` impl, separated from ``AutoSearchBase`` :pr:`793`
    * Fixes
        * Update pipeline ``score`` to return ``nan`` score for any objective which throws an exception during scoring :pr:`787`
        * Fixed bug introduced in :pr:`787` where binary classification metrics requiring predicted probabilities error in scoring :pr:`798`
        * CatBoost and XGBoost classifiers and regressors can no longer have a learning rate of 0 :pr:`795`
    * Changes
        * Cleanup pipeline ``score`` code, and cleanup codecov :pr:`711`
        * Remove ``pass`` for abstract methods for codecov :pr:`730`
        * Added __str__ for AutoSearch object :pr:`675`
        * Add util methods to graph ROC and confusion matrix :pr:`720`
        * Refactor ``AutoBase`` to ``AutoSearchBase`` :pr:`758`
        * Updated AutoBase with ``data_checks`` parameter, removed previous ``detect_label_leakage`` parameter, and added functionality to run data checks before search in AutoML :pr:`765`
        * Updated our logger to use Python's logging utils :pr:`763`
        * Refactor most of ``AutoSearchBase._do_iteration`` impl into ``AutoSearchBase._evaluate`` :pr:`762`
        * Port over all guardrails to use the new DataCheck API :pr:`789`
        * Expanded ``import_or_raise`` to catch all exceptions :pr:`759`
        * Adds RMSE, MSLE, RMSLE as standard metrics :pr:`788`
        * Don't allow ``Recall`` to be used as an objective for AutoML :pr:`784`
        * Removed feature selection from pipelines :pr:`819`
        * Update default estimator parameters to make automl search faster and more accurate :pr:`793`
    * Documentation Changes
        * Add instructions to freeze ``master`` on ``release.md`` :pr:`726`
        * Update release instructions with more details :pr:`727` :pr:`733`
        * Add objective base classes to API reference :pr:`736`
        * Fix components API to match other modules :pr:`747`
    * Testing Changes
        * Delete codecov yml, use codecov.io's default :pr:`732`
        * Added unit tests for fraud cost, lead scoring, and standard metric objectives :pr:`741`
        * Update codecov client :pr:`782`
        * Updated AutoBase __str__ test to include no parameters case :pr:`783`
        * Added unit tests for ``ExtraTrees`` pipeline :pr:`790`
        * If codecov fails to upload, fail build :pr:`810`
        * Updated Python version of dependency action :pr:`816`
        * Update the dependency update bot to use a suffix when creating branches :pr:`817`

.. warning::

    **Breaking Changes**
        * The ``detect_label_leakage`` parameter for AutoML classes has been removed and replaced by a ``data_checks`` parameter :pr:`765`
        * Moved ROC and confusion matrix methods from ``evalml.pipeline.plot_utils`` to ``evalml.pipeline.graph_utils`` :pr:`720`
        * ``Tuner`` classes require a pipeline hyperparameter range dict as an init arg instead of a space definition :pr:`779`
        * ``Tuner.propose`` and ``Tuner.add`` work directly with pipeline parameters dicts instead of flat parameter lists :pr:`779`
        * ``PipelineBase.hyperparameters`` and ``custom_hyperparameters`` use pipeline parameters dict format instead of being represented as a flat list :pr:`779`
        * All guardrail functions previously under ``evalml.guardrails.utils`` will be removed and replaced by data checks :pr:`789`
        * ``Recall`` disallowed as an objective for AutoML :pr:`784`
        * ``AutoSearchBase`` parameter ``tuner`` has been renamed to ``tuner_class`` :pr:`793`
        * ``AutoSearchBase`` parameter ``possible_pipelines`` and ``possible_model_families`` have been renamed to ``allowed_pipelines`` and ``allowed_model_families`` :pr:`793`


**v0.9.0 Apr. 27, 2020**
    * Enhancements
        * Added ``Accuracy`` as an standard objective :pr:`624`
        * Added verbose parameter to load_fraud :pr:`560`
        * Added Balanced Accuracy metric for binary, multiclass :pr:`612` :pr:`661`
        * Added XGBoost regressor and XGBoost regression pipeline :pr:`666`
        * Added ``Accuracy`` metric for multiclass :pr:`672`
        * Added objective name in ``AutoBase.describe_pipeline`` :pr:`686`
        * Added ``DataCheck`` and ``DataChecks``, ``Message`` classes and relevant subclasses :pr:`739`
    * Fixes
        * Removed direct access to ``cls.component_graph`` :pr:`595`
        * Add testing files to .gitignore :pr:`625`
        * Remove circular dependencies from ``Makefile`` :pr:`637`
        * Add error case for ``normalize_confusion_matrix()`` :pr:`640`
        * Fixed ``XGBoostClassifier`` and ``XGBoostRegressor`` bug with feature names that contain [, ], or < :pr:`659`
        * Update ``make_pipeline_graph`` to not accidentally create empty file when testing if path is valid :pr:`649`
        * Fix pip installation warning about docsutils version, from boto dependency :pr:`664`
        * Removed zero division warning for F1/precision/recall metrics :pr:`671`
        * Fixed ``summary`` for pipelines without estimators :pr:`707`
    * Changes
        * Updated default objective for binary/multiclass classification to log loss :pr:`613`
        * Created classification and regression pipeline subclasses and removed objective as an attribute of pipeline classes :pr:`405`
        * Changed the output of ``score`` to return one dictionary :pr:`429`
        * Created binary and multiclass objective subclasses :pr:`504`
        * Updated objectives API :pr:`445`
        * Removed call to ``get_plot_data`` from AutoML :pr:`615`
        * Set ``raise_error`` to default to True for AutoML classes :pr:`638`
        * Remove unnecessary "u" prefixes on some unicode strings :pr:`641`
        * Changed one-hot encoder to return uint8 dtypes instead of ints :pr:`653`
        * Pipeline ``_name`` field changed to ``custom_name`` :pr:`650`
        * Removed ``graphs.py`` and moved methods into ``PipelineBase`` :pr:`657`, :pr:`665`
        * Remove s3fs as a dev dependency :pr:`664`
        * Changed requirements-parser to be a core dependency :pr:`673`
        * Replace ``supported_problem_types`` field on pipelines with ``problem_type`` attribute on base classes :pr:`678`
        * Changed AutoML to only show best results for a given pipeline template in ``rankings``, added ``full_rankings`` property to show all :pr:`682`
        * Update ``ModelFamily`` values: don't list xgboost/catboost as classifiers now that we have regression pipelines for them :pr:`677`
        * Changed AutoML's ``describe_pipeline`` to get problem type from pipeline instead :pr:`685`
        * Standardize ``import_or_raise`` error messages :pr:`683`
        * Updated argument order of objectives to align with sklearn's :pr:`698`
        * Renamed ``pipeline.feature_importance_graph`` to ``pipeline.graph_feature_importances`` :pr:`700`
        * Moved ROC and confusion matrix methods to ``evalml.pipelines.plot_utils`` :pr:`704`
        * Renamed ``MultiClassificationObjective`` to ``MulticlassClassificationObjective``, to align with pipeline naming scheme :pr:`715`
    * Documentation Changes
        * Fixed some sphinx warnings :pr:`593`
        * Fixed docstring for ``AutoClassificationSearch`` with correct command :pr:`599`
        * Limit readthedocs formats to pdf, not htmlzip and epub :pr:`594` :pr:`600`
        * Clean up objectives API documentation :pr:`605`
        * Fixed function on Exploring search results page :pr:`604`
        * Update release process doc :pr:`567`
        * ``AutoClassificationSearch`` and ``AutoRegressionSearch`` show inherited methods in API reference :pr:`651`
        * Fixed improperly formatted code in breaking changes for changelog :pr:`655`
        * Added configuration to treat Sphinx warnings as errors :pr:`660`
        * Removed separate plotting section for pipelines in API reference :pr:`657`, :pr:`665`
        * Have leads example notebook load S3 files using https, so we can delete s3fs dev dependency :pr:`664`
        * Categorized components in API reference and added descriptions for each category :pr:`663`
        * Fixed Sphinx warnings about ``BalancedAccuracy`` objective :pr:`669`
        * Updated API reference to include missing components and clean up pipeline docstrings :pr:`689`
        * Reorganize API ref, and clarify pipeline sub-titles :pr:`688`
        * Add and update preprocessing utils in API reference :pr:`687`
        * Added inheritance diagrams to API reference :pr:`695`
        * Documented which default objective AutoML optimizes for :pr:`699`
        * Create seperate install page :pr:`701`
        * Include more utils in API ref, like ``import_or_raise`` :pr:`704`
        * Add more color to pipeline documentation :pr:`705`
    * Testing Changes
        * Matched install commands of ``check_latest_dependencies`` test and it's GitHub action :pr:`578`
        * Added Github app to auto assign PR author as assignee :pr:`477`
        * Removed unneeded conda installation of xgboost in windows checkin tests :pr:`618`
        * Update graph tests to always use tmpfile dir :pr:`649`
        * Changelog checkin test workaround for release PRs: If 'future release' section is empty of PR refs, pass check :pr:`658`
        * Add changelog checkin test exception for ``dep-update`` branch :pr:`723`

.. warning::

    **Breaking Changes**

    * Pipelines will now no longer take an objective parameter during instantiation, and will no longer have an objective attribute.
    * ``fit()`` and ``predict()`` now use an optional ``objective`` parameter, which is only used in binary classification pipelines to fit for a specific objective.
    * ``score()`` will now use a required ``objectives`` parameter that is used to determine all the objectives to score on. This differs from the previous behavior, where the pipeline's objective was scored on regardless.
    * ``score()`` will now return one dictionary of all objective scores.
    * ``ROC`` and ``ConfusionMatrix`` plot methods via ``Auto(*).plot`` have been removed by :pr:`615` and are replaced by ``roc_curve`` and ``confusion_matrix`` in ``evamlm.pipelines.plot_utils`` in :pr:`704`
    * ``normalize_confusion_matrix`` has been moved to ``evalml.pipelines.plot_utils`` :pr:`704`
    * Pipelines ``_name`` field changed to ``custom_name``
    * Pipelines ``supported_problem_types`` field is removed because it is no longer necessary :pr:`678`
    * Updated argument order of objectives' ``objective_function`` to align with sklearn :pr:`698`
    * ``pipeline.feature_importance_graph`` has been renamed to ``pipeline.graph_feature_importances`` in :pr:`700`
    * Removed unsupported ``MSLE`` objective :pr:`704`


**v0.8.0 Apr. 1, 2020**
    * Enhancements
        * Add normalization option and information to confusion matrix :pr:`484`
        * Add util function to drop rows with NaN values :pr:`487`
        * Renamed ``PipelineBase.name`` as ``PipelineBase.summary`` and redefined ``PipelineBase.name`` as class property :pr:`491`
        * Added access to parameters in Pipelines with ``PipelineBase.parameters`` (used to be return of ``PipelineBase.describe``) :pr:`501`
        * Added ``fill_value`` parameter for ``SimpleImputer`` :pr:`509`
        * Added functionality to override component hyperparameters and made pipelines take hyperparemeters from components :pr:`516`
        * Allow ``numpy.random.RandomState`` for random_state parameters :pr:`556`
    * Fixes
        * Removed unused dependency ``matplotlib``, and move ``category_encoders`` to test reqs :pr:`572`
    * Changes
        * Undo version cap in XGBoost placed in :pr:`402` and allowed all released of XGBoost :pr:`407`
        * Support pandas 1.0.0 :pr:`486`
        * Made all references to the logger static :pr:`503`
        * Refactored ``model_type`` parameter for components and pipelines to ``model_family`` :pr:`507`
        * Refactored ``problem_types`` for pipelines and components into ``supported_problem_types`` :pr:`515`
        * Moved ``pipelines/utils.save_pipeline`` and ``pipelines/utils.load_pipeline`` to ``PipelineBase.save`` and ``PipelineBase.load`` :pr:`526`
        * Limit number of categories encoded by ``OneHotEncoder`` :pr:`517`
    * Documentation Changes
        * Updated API reference to remove ``PipelinePlot`` and added moved ``PipelineBase`` plotting methods :pr:`483`
        * Add code style and github issue guides :pr:`463` :pr:`512`
        * Updated API reference for to surface class variables for pipelines and components :pr:`537`
        * Fixed README documentation link :pr:`535`
        * Unhid PR references in changelog :pr:`656`
    * Testing Changes
        * Added automated dependency check PR :pr:`482`, :pr:`505`
        * Updated automated dependency check comment :pr:`497`
        * Have build_docs job use python executor, so that env vars are set properly :pr:`547`
        * Added simple test to make sure ``OneHotEncoder``'s top_n works with large number of categories :pr:`552`
        * Run windows unit tests on PRs :pr:`557`


.. warning::

    **Breaking Changes**

    * ``AutoClassificationSearch`` and ``AutoRegressionSearch``'s ``model_types`` parameter has been refactored into ``allowed_model_families``
    * ``ModelTypes`` enum has been changed to ``ModelFamily``
    * Components and Pipelines now have a ``model_family`` field instead of ``model_type``
    * ``get_pipelines`` utility function now accepts ``model_families`` as an argument instead of ``model_types``
    * ``PipelineBase.name`` no longer returns structure of pipeline and has been replaced by ``PipelineBase.summary``
    * ``PipelineBase.problem_types`` and ``Estimator.problem_types`` has been renamed to ``supported_problem_types``
    * ``pipelines/utils.save_pipeline`` and ``pipelines/utils.load_pipeline`` moved to ``PipelineBase.save`` and ``PipelineBase.load``


**v0.7.0 Mar. 9, 2020**
    * Enhancements
        * Added emacs buffers to .gitignore :pr:`350`
        * Add CatBoost (gradient-boosted trees) classification and regression components and pipelines :pr:`247`
        * Added Tuner abstract base class :pr:`351`
        * Added ``n_jobs`` as parameter for ``AutoClassificationSearch`` and ``AutoRegressionSearch`` :pr:`403`
        * Changed colors of confusion matrix to shades of blue and updated axis order to match scikit-learn's :pr:`426`
        * Added ``PipelineBase`` ``.graph`` and ``.feature_importance_graph`` methods, moved from previous location :pr:`423`
        * Added support for python 3.8 :pr:`462`
    * Fixes
        * Fixed ROC and confusion matrix plots not being calculated if user passed own additional_objectives :pr:`276`
        * Fixed ReadtheDocs ``FileNotFoundError`` exception for fraud dataset :pr:`439`
    * Changes
        * Added ``n_estimators`` as a tunable parameter for XGBoost :pr:`307`
        * Remove unused parameter ``ObjectiveBase.fit_needs_proba`` :pr:`320`
        * Remove extraneous parameter ``component_type`` from all components :pr:`361`
        * Remove unused ``rankings.csv`` file :pr:`397`
        * Downloaded demo and test datasets so unit tests can run offline :pr:`408`
        * Remove ``_needs_fitting`` attribute from Components :pr:`398`
        * Changed plot.feature_importance to show only non-zero feature importances by default, added optional parameter to show all :pr:`413`
        * Refactored ``PipelineBase`` to take in parameter dictionary and moved pipeline metadata to class attribute :pr:`421`
        * Dropped support for Python 3.5 :pr:`438`
        * Removed unused ``apply.py`` file :pr:`449`
        * Clean up ``requirements.txt`` to remove unused deps :pr:`451`
        * Support installation without all required dependencies :pr:`459`
    * Documentation Changes
        * Update release.md with instructions to release to internal license key :pr:`354`
    * Testing Changes
        * Added tests for utils (and moved current utils to gen_utils) :pr:`297`
        * Moved XGBoost install into it's own separate step on Windows using Conda :pr:`313`
        * Rewind pandas version to before 1.0.0, to diagnose test failures for that version :pr:`325`
        * Added dependency update checkin test :pr:`324`
        * Rewind XGBoost version to before 1.0.0 to diagnose test failures for that version :pr:`402`
        * Update dependency check to use a whitelist :pr:`417`
        * Update unit test jobs to not install dev deps :pr:`455`

.. warning::

    **Breaking Changes**

    * Python 3.5 will not be actively supported.

**v0.6.0 Dec. 16, 2019**
    * Enhancements
        * Added ability to create a plot of feature importances :pr:`133`
        * Add early stopping to AutoML using patience and tolerance parameters :pr:`241`
        * Added ROC and confusion matrix metrics and plot for classification problems and introduce PipelineSearchPlots class :pr:`242`
        * Enhanced AutoML results with search order :pr:`260`
        * Added utility function to show system and environment information :pr:`300`
    * Fixes
        * Lower botocore requirement :pr:`235`
        * Fixed decision_function calculation for ``FraudCost`` objective :pr:`254`
        * Fixed return value of ``Recall`` metrics :pr:`264`
        * Components return ``self`` on fit :pr:`289`
    * Changes
        * Renamed automl classes to ``AutoRegressionSearch`` and ``AutoClassificationSearch`` :pr:`287`
        * Updating demo datasets to retain column names :pr:`223`
        * Moving pipeline visualization to ``PipelinePlot`` class :pr:`228`
        * Standarizing inputs as ``pd.Dataframe`` / ``pd.Series`` :pr:`130`
        * Enforcing that pipelines must have an estimator as last component :pr:`277`
        * Added ``ipywidgets`` as a dependency in ``requirements.txt`` :pr:`278`
        * Added Random and Grid Search Tuners :pr:`240`
    * Documentation Changes
        * Adding class properties to API reference :pr:`244`
        * Fix and filter FutureWarnings from scikit-learn :pr:`249`, :pr:`257`
        * Adding Linear Regression to API reference and cleaning up some Sphinx warnings :pr:`227`
    * Testing Changes
        * Added support for testing on Windows with CircleCI :pr:`226`
        * Added support for doctests :pr:`233`

.. warning::

    **Breaking Changes**

    * The ``fit()`` method for ``AutoClassifier`` and ``AutoRegressor`` has been renamed to ``search()``.
    * ``AutoClassifier`` has been renamed to ``AutoClassificationSearch``
    * ``AutoRegressor`` has been renamed to ``AutoRegressionSearch``
    * ``AutoClassificationSearch.results`` and ``AutoRegressionSearch.results`` now is a dictionary with ``pipeline_results`` and ``search_order`` keys. ``pipeline_results`` can be used to access a dictionary that is identical to the old ``.results`` dictionary. Whereas, ``search_order`` returns a list of the search order in terms of ``pipeline_id``.
    * Pipelines now require an estimator as the last component in ``component_list``. Slicing pipelines now throws an ``NotImplementedError`` to avoid returning pipelines without an estimator.

**v0.5.2 Nov. 18, 2019**
    * Enhancements
        * Adding basic pipeline structure visualization :pr:`211`
    * Documentation Changes
        * Added notebooks to build process :pr:`212`

**v0.5.1 Nov. 15, 2019**
    * Enhancements
        * Added basic outlier detection guardrail :pr:`151`
        * Added basic ID column guardrail :pr:`135`
        * Added support for unlimited pipelines with a ``max_time`` limit :pr:`70`
        * Updated .readthedocs.yaml to successfully build :pr:`188`
    * Fixes
        * Removed MSLE from default additional objectives :pr:`203`
        * Fixed ``random_state`` passed in pipelines :pr:`204`
        * Fixed slow down in RFRegressor :pr:`206`
    * Changes
        * Pulled information for describe_pipeline from pipeline's new describe method :pr:`190`
        * Refactored pipelines :pr:`108`
        * Removed guardrails from Auto(*) :pr:`202`, :pr:`208`
    * Documentation Changes
        * Updated documentation to show ``max_time`` enhancements :pr:`189`
        * Updated release instructions for RTD :pr:`193`
        * Added notebooks to build process :pr:`212`
        * Added contributing instructions :pr:`213`
        * Added new content :pr:`222`

**v0.5.0 Oct. 29, 2019**
    * Enhancements
        * Added basic one hot encoding :pr:`73`
        * Use enums for model_type :pr:`110`
        * Support for splitting regression datasets :pr:`112`
        * Auto-infer multiclass classification :pr:`99`
        * Added support for other units in ``max_time`` :pr:`125`
        * Detect highly null columns :pr:`121`
        * Added additional regression objectives :pr:`100`
        * Show an interactive iteration vs. score plot when using fit() :pr:`134`
    * Fixes
        * Reordered ``describe_pipeline`` :pr:`94`
        * Added type check for ``model_type`` :pr:`109`
        * Fixed ``s`` units when setting string ``max_time`` :pr:`132`
        * Fix objectives not appearing in API documentation :pr:`150`
    * Changes
        * Reorganized tests :pr:`93`
        * Moved logging to its own module :pr:`119`
        * Show progress bar history :pr:`111`
        * Using ``cloudpickle`` instead of pickle to allow unloading of custom objectives :pr:`113`
        * Removed render.py :pr:`154`
    * Documentation Changes
        * Update release instructions :pr:`140`
        * Include additional_objectives parameter :pr:`124`
        * Added Changelog :pr:`136`
    * Testing Changes
        * Code coverage :pr:`90`
        * Added CircleCI tests for other Python versions :pr:`104`
        * Added doc notebooks as tests :pr:`139`
        * Test metadata for CircleCI and 2 core parallelism :pr:`137`

**v0.4.1 Sep. 16, 2019**
    * Enhancements
        * Added AutoML for classification and regressor using Autobase and Skopt :pr:`7` :pr:`9`
        * Implemented standard classification and regression metrics :pr:`7`
        * Added logistic regression, random forest, and XGBoost pipelines :pr:`7`
        * Implemented support for custom objectives :pr:`15`
        * Feature importance for pipelines :pr:`18`
        * Serialization for pipelines :pr:`19`
        * Allow fitting on objectives for optimal threshold :pr:`27`
        * Added detect label leakage :pr:`31`
        * Implemented callbacks :pr:`42`
        * Allow for multiclass classification :pr:`21`
        * Added support for additional objectives :pr:`79`
    * Fixes
        * Fixed feature selection in pipelines :pr:`13`
        * Made ``random_seed`` usage consistent :pr:`45`
    * Documentation Changes
        * Documentation Changes
        * Added docstrings :pr:`6`
        * Created notebooks for docs :pr:`6`
        * Initialized readthedocs EvalML :pr:`6`
        * Added favicon :pr:`38`
    * Testing Changes
        * Added testing for loading data :pr:`39`

**v0.2.0 Aug. 13, 2019**
    * Enhancements
        * Created fraud detection objective :pr:`4`

**v0.1.0 July. 31, 2019**
    * *First Release*
    * Enhancements
        * Added lead scoring objecitve :pr:`1`
        * Added basic classifier :pr:`1`
    * Documentation Changes
        * Initialized Sphinx for docs :pr:`1`<|MERGE_RESOLUTION|>--- conflicted
+++ resolved
@@ -3,9 +3,7 @@
 
 **Future Releases**
     * Enhancements
-<<<<<<< HEAD
         * Added clustering as a problem type :pr:`3368`
-=======
     * Fixes
     * Changes
         * Allow woodwork version 0.14.0 to be installed :pr:`3381`
@@ -19,7 +17,6 @@
 
 **v0.47.0 Mar. 16, 2022**
     * Enhancements
->>>>>>> 1b8b6bf4
         * Added ``TimeSeriesFeaturizer`` into ARIMA-based pipelines :pr:`3313`
         * Added caching capability for ensemble training during ``AutoMLSearch`` :pr:`3257`
         * Added new error code for zero unique values in ``NoVarianceDataCheck`` :pr:`3372`
