--- conflicted
+++ resolved
@@ -11,11 +11,8 @@
     * Changes
         * Update maintainers to add Frank :pr:`3382`
         * Allow woodwork version 0.14.0 to be installed :pr:`3381`
-<<<<<<< HEAD
         * Moved partial dependence functions from ``graph.py`` to a separate file :pr:`3404`
-=======
         * Pin ``click`` at ``8.0.4`` due to incompatibility with ``black`` :pr:`3413`
->>>>>>> b8b49416
     * Documentation Changes
         * Added automl user guide section covering search algorithms :pr:`3394`
         * Updated broken links and automated broken link detection :pr:`3398`
