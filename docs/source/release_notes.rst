--- conflicted
+++ resolved
@@ -8,13 +8,10 @@
         * Pinned ``cmdstan`` to ``0.28.0`` in ``cmdstan-builder`` to prevent future breaking of support for Prophet :pr:`2880`
         * Added ``Jarque-Bera`` to the ``TargetDistributionDataCheck`` :pr:`2891`
     * Changes
-<<<<<<< HEAD
-        * Refactor ``OutliersDataCheck`` and ``HighlyNullDataCheck`` :pr:``
-=======
         * Updated pipelines to use a label encoder component instead of doing encoding on the pipeline level :pr:`2821`
         * Deleted scikit-learn ensembler :pr:`2819`
         * Refactored pipeline building logic out of ``AutoMLSearch`` and into ``IterativeAlgorithm`` :pr:`2854`
->>>>>>> 3607e034
+        * Refactor ``OutliersDataCheck`` and ``HighlyNullDataCheck`` :pr:``
     * Documentation Changes
         * Updated ``install.ipynb`` to reflect flexibility for ``cmdstan`` version installation :pr:`2880`
         * Updated the conda section of our contributing guide :pr:`2899`
