--- conflicted
+++ resolved
@@ -3,11 +3,8 @@
 
 **Future Releases**
     * Enhancements
-<<<<<<< HEAD
         * Replaced ``pipeline_parameters`` and ``custom_hyperparameters`` with ``search_parameters`` in ``AutoMLSearch`` :pr:`3373`
-=======
         * Add support for oversampling in time series classification problems :pr:`3387`
->>>>>>> 9d1d5c97
     * Fixes
     * Changes
         * Allow woodwork version 0.14.0 to be installed :pr:`3381`
