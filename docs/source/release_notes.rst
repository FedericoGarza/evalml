Release Notes
-------------
**Future Release**
    * Enhancements
        * Added `DatetimeFormatDataCheck` for time series problems :pr:`2603`
        * Added ``ProphetRegressor`` to estimators :pr:`2242`
        * Updated ``ComponentGraph`` ``_validate_component_dict`` logic to be stricter about input values :pr:`2599`
<<<<<<< HEAD
=======
        * Patched bug in ``xgboost`` estimators where predicting on a feature matrix of only booleans would throw an exception. :pr:`2602`
>>>>>>> f46b94d8
    * Fixes
    * Changes
        * Renamed SMOTE samplers to SMOTE oversampler :pr:`2595`
    * Documentation Changes
    * Testing Changes
        * Changed the lint CI job to only check against python 3.9 via the `-t` flag :pr:`2586`
        * Installed Prophet in linux nightlies test and fixed ``test_all_components`` :pr:`2598`
        * Refactored and fixed all ``make_pipeline`` tests to assert correct order and address new Woodwork Unknown type inference :pr:`2572`

.. warning::

    **Breaking Changes**
        * Renamed SMOTE samplers to SMOTE oversampler. Please use ``SMOTEOversampler``, ``SMOTENCOversampler``, ``SMOTENOversampler`` instead of ``SMOTESampler``, ``SMOTENCSampler``, and ``SMOTENSampler`` :pr:`2595`


**v0.30.0 Aug. 3, 2021**
    * Enhancements
        * Added ``LogTransformer`` and ``TargetDistributionDataCheck`` :pr:`2487`
        * Issue a warning to users when a pipeline parameter passed in isn't used in the pipeline :pr:`2564`
        * Added Gini coefficient as an objective :pr:`2544`
        * Added ``repr`` to ``ComponentGraph`` :pr:`2565`
        * Added components to extract features from ``URL`` and ``EmailAddress`` Logical Types :pr:`2550`
        * Added support for `NaN` values in ``TextFeaturizer`` :pr:`2532`
        * Added ``SelectByType`` transformer :pr:`2531`
        * Added separate thresholds for percent null rows and columns in ``HighlyNullDataCheck`` :pr:`2562`
        * Added support for `NaN` natural language values :pr:`2577`
    * Fixes
        * Raised error message for types ``URL``, ``NaturalLanguage``, and ``EmailAddress`` in ``partial_dependence`` :pr:`2573`
    * Changes
        * Updated ``PipelineBase`` implementation for creating pipelines from a list of components :pr:`2549`
        * Moved ``get_hyperparameter_ranges`` to ``PipelineBase`` class from automl/utils module :pr:`2546`
        * Renamed ``ComponentGraph``'s ``get_parents`` to ``get_inputs`` :pr:`2540`
        * Removed ``ComponentGraph.linearized_component_graph`` and ``ComponentGraph.from_list`` :pr:`2556`
        * Updated ``ComponentGraph`` to enforce requiring `.x` and `.y` inputs for each component in the graph :pr:`2563`
        * Renamed existing ensembler implementation from ``StackedEnsemblers`` to ``SklearnStackedEnsemblers`` :pr:`2578`
    * Documentation Changes
        * Added documentation for ``DaskEngine`` and ``CFEngine`` parallel engines :pr:`2560`
        * Improved detail of ``TextFeaturizer`` docstring and tutorial :pr:`2568`
    * Testing Changes
        * Added test that makes sure ``split_data`` does not shuffle for time series problems :pr:`2552`

.. warning::

    **Breaking Changes**
        * Moved ``get_hyperparameter_ranges`` to ``PipelineBase`` class from automl/utils module :pr:`2546`
        * Renamed ``ComponentGraph``'s ``get_parents`` to ``get_inputs`` :pr:`2540`
        * Removed ``ComponentGraph.linearized_component_graph`` and ``ComponentGraph.from_list`` :pr:`2556`
        * Updated ``ComponentGraph`` to enforce requiring `.x` and `.y` inputs for each component in the graph :pr:`2563`


**v0.29.0 Jul. 21, 2021**
    * Enhancements
        * Updated 1-way partial dependence support for datetime features :pr:`2454`
        * Added details on how to fix error caused by broken ww schema :pr:`2466`
        * Added ability to use built-in pickle for saving AutoMLSearch :pr:`2463`
        * Updated our components and component graphs to use latest features of ww 0.4.1, e.g. ``concat_columns`` and drop in-place. :pr:`2465`
        * Added new, concurrent.futures based engine for parallel AutoML :pr:`2506`
        * Added support for new Woodwork ``Unknown`` type in AutoMLSearch :pr:`2477`
        * Updated our components with an attribute that describes if they modify features or targets and can be used in list API for pipeline initialization :pr:`2504`
        * Updated ``ComponentGraph`` to accept X and y as inputs :pr:`2507`
        * Removed unused ``TARGET_BINARY_INVALID_VALUES`` from ``DataCheckMessageCode`` enum and fixed formatting of objective documentation :pr:`2520`
        * Added ``EvalMLAlgorithm`` :pr:`2525`
        * Added support for `NaN` values in ``TextFeaturizer`` :pr:`2532`
    * Fixes
        * Fixed ``FraudCost`` objective and reverted threshold optimization method for binary classification to ``Golden`` :pr:`2450`
        * Added custom exception message for partial dependence on features with scales that are too small :pr:`2455`
        * Ensures the typing for Ordinal and Datetime ltypes are passed through _retain_custom_types_and_initalize_woodwork :pr:`2461`
        * Updated to work with Pandas 1.3.0 :pr:`2442`
        * Updated to work with sktime 0.7.0 :pr:`2499`
    * Changes
        * Updated XGBoost dependency to ``>=1.4.2`` :pr:`2484`, :pr:`2498`
        * Added a ``DeprecationWarning`` about deprecating the list API for ``ComponentGraph`` :pr:`2488`
        * Updated ``make_pipeline`` for AutoML to create dictionaries, not lists, to initialize pipelines :pr:`2504`
        * No longer installing graphviz on windows in our CI pipelines because release 0.17 breaks windows 3.7 :pr:`2516`
    * Documentation Changes
        * Moved docstrings from ``__init__`` to class pages, added missing docstrings for missing classes, and updated missing default values :pr:`2452`
        * Build documentation with sphinx-autoapi :pr:`2458`
        * Change ``autoapi_ignore`` to only ignore files in ``evalml/tests/*`` :pr:`2530` 
    * Testing Changes
        * Fixed flaky dask tests :pr:`2471`
        * Removed shellcheck action from ``build_conda_pkg`` action :pr:`2514`
        * Added a tmp_dir fixture that deletes its contents after tests run :pr:`2505`
        * Added a test that makes sure all pipelines in ``AutoMLSearch`` get the same data splits :pr:`2513`
        * Condensed warning output in test logs :pr:`2521`

.. warning::

    **Breaking Changes**
        * `NaN` values in the `Natural Language` type are no longer supported by the Imputer with the pandas upgrade. :pr:`2477`

**v0.28.0 Jul. 2, 2021**
    * Enhancements
        * Added support for showing a Individual Conditional Expectations plot when graphing Partial Dependence :pr:`2386`
        * Exposed ``thread_count`` for Catboost estimators as ``n_jobs`` parameter :pr:`2410`
        * Updated Objectives API to allow for sample weighting :pr:`2433`
    * Fixes
        * Deleted unreachable line from ``IterativeAlgorithm`` :pr:`2464`
    * Changes
        * Pinned Woodwork version between 0.4.1 and 0.4.2 :pr:`2460`
        * Updated psutils minimum version in requirements :pr:`2438`
        * Updated ``log_error_callback`` to not include filepath in logged message :pr:`2429`
    * Documentation Changes
        * Sped up docs :pr:`2430`
        * Removed mentions of ``DataTable`` and ``DataColumn`` from the docs :pr:`2445`
    * Testing Changes
        * Added slack integration for nightlies tests :pr:`2436`
        * Changed ``build_conda_pkg`` CI job to run only when dependencies are updates :pr:`2446`
        * Updated workflows to store pytest runtimes as test artifacts :pr:`2448`
        * Added ``AutoMLTestEnv`` test fixture for making it easy to mock automl tests :pr:`2406`

**v0.27.0 Jun. 22, 2021**
    * Enhancements
        * Adds force plots for prediction explanations :pr:`2157`
        * Removed self-reference from ``AutoMLSearch`` :pr:`2304`
        * Added support for nonlinear pipelines for ``generate_pipeline_code`` :pr:`2332`
        * Added ``inverse_transform`` method to pipelines :pr:`2256`
        * Add optional automatic update checker :pr:`2350`
        * Added ``search_order`` to ``AutoMLSearch``'s ``rankings`` and ``full_rankings`` tables :pr:`2345`
        * Updated threshold optimization method for binary classification :pr:`2315`
        * Updated demos to pull data from S3 instead of including demo data in package :pr:`2387`
        * Upgrade woodwork version to v0.4.1 :pr:`2379`
    * Fixes
        * Preserve user-specified woodwork types throughout pipeline fit/predict :pr:`2297`
        * Fixed ``ComponentGraph`` appending target to ``final_component_features`` if there is a component that returns both X and y :pr:`2358`
        * Fixed partial dependence graph method failing on multiclass problems when the class labels are numeric :pr:`2372`
        * Added ``thresholding_objective`` argument to ``AutoMLSearch`` for binary classification problems :pr:`2320`
        * Added change for ``k_neighbors`` parameter in SMOTE Oversamplers to automatically handle small samples :pr:`2375`
        * Changed naming for ``Logistic Regression Classifier`` file :pr:`2399`
        * Pinned pytest-timeout to fix minimum dependence checker :pr:`2425`
        * Replaced ``Elastic Net Classifier`` base class with ``Logistsic Regression`` to avoid ``NaN`` outputs :pr:`2420`
    * Changes
        * Cleaned up ``PipelineBase``'s ``component_graph`` and ``_component_graph`` attributes. Updated ``PipelineBase`` ``__repr__`` and added ``__eq__`` for ``ComponentGraph`` :pr:`2332`
        * Added and applied  ``black`` linting package to the EvalML repo in place of ``autopep8`` :pr:`2306`
        * Separated `custom_hyperparameters` from pipelines and added them as an argument to ``AutoMLSearch`` :pr:`2317`
        * Replaced `allowed_pipelines` with `allowed_component_graphs` :pr:`2364`
        * Removed private method ``_compute_features_during_fit`` from ``PipelineBase`` :pr:`2359`
        * Updated ``compute_order`` in ``ComponentGraph`` to be a read-only property :pr:`2408`
        * Unpinned PyZMQ version in requirements.txt :pr:`2389` 
        * Uncapping LightGBM version in requirements.txt :pr:`2405`
        * Updated minimum version of plotly :pr:`2415`
        * Removed ``SensitivityLowAlert`` objective from core objectives :pr:`2418`
    * Documentation Changes
        * Fixed lead scoring weights in the demos documentation :pr:`2315`
        * Fixed start page code and description dataset naming discrepancy :pr:`2370`
    * Testing Changes
        * Update minimum unit tests to run on all pull requests :pr:`2314`
        * Pass token to authorize uploading of codecov reports :pr:`2344`
        * Add ``pytest-timeout``. All tests that run longer than 6 minutes will fail. :pr:`2374`
        * Separated the dask tests out into separate github action jobs to isolate dask failures. :pr:`2376`
        * Refactored dask tests :pr:`2377`
        * Added the combined dask/non-dask unit tests back and renamed the dask only unit tests. :pr:`2382`
        * Sped up unit tests and split into separate jobs :pr:`2365`
        * Change CI job names, run lint for python 3.9, run nightlies on python 3.8 at 3am EST :pr:`2395` :pr:`2398`
        * Set fail-fast to false for CI jobs that run for PRs :pr:`2402`

.. warning::

    **Breaking Changes**
        * `AutoMLSearch` will accept `allowed_component_graphs` instead of `allowed_pipelines` :pr:`2364`
        * Removed ``PipelineBase``'s ``_component_graph`` attribute. Updated ``PipelineBase`` ``__repr__`` and added ``__eq__`` for ``ComponentGraph`` :pr:`2332`
        * `pipeline_parameters` will no longer accept `skopt.space` variables since hyperparameter ranges will now be specified through `custom_hyperparameters` :pr:`2317`

**v0.25.0 Jun. 01, 2021**
    * Enhancements
        * Upgraded minimum woodwork to version 0.3.1. Previous versions will not be supported :pr:`2181`
        * Added a new callback parameter for ``explain_predictions_best_worst`` :pr:`2308`
    * Fixes
    * Changes
        * Deleted the ``return_pandas`` flag from our demo data loaders :pr:`2181`
        * Moved ``default_parameters`` to ``ComponentGraph`` from ``PipelineBase`` :pr:`2307`
    * Documentation Changes
        * Updated the release procedure documentation :pr:`2230`
    * Testing Changes
        * Ignoring ``test_saving_png_file`` while building conda package :pr:`2323`

.. warning::

    **Breaking Changes**
        * Deleted the ``return_pandas`` flag from our demo data loaders :pr:`2181`
        * Upgraded minimum woodwork to version 0.3.1. Previous versions will not be supported :pr:`2181`
        * Due to the weak-ref in woodwork, set the result of ``infer_feature_types`` to a variable before accessing woodwork :pr:`2181`

**v0.24.2 May. 24, 2021**
    * Enhancements
        * Added oversamplers to AutoMLSearch :pr:`2213` :pr:`2286`
        * Added dictionary input functionality for ``Undersampler`` component :pr:`2271`
        * Changed the default parameter values for ``Elastic Net Classifier`` and ``Elastic Net Regressor`` :pr:`2269`
        * Added dictionary input functionality for the Oversampler components :pr:`2288`
    * Fixes
        * Set default `n_jobs` to 1 for `StackedEnsembleClassifier` and `StackedEnsembleRegressor` until fix for text-based parallelism in sklearn stacking can be found :pr:`2295`
    * Changes
        * Updated ``start_iteration_callback`` to accept a pipeline instance instead of a pipeline class and no longer accept pipeline parameters as a parameter :pr:`2290`
        * Refactored ``calculate_permutation_importance`` method and add per-column permutation importance method :pr:`2302`
        * Updated logging information in ``AutoMLSearch.__init__`` to clarify pipeline generation :pr:`2263`
    * Documentation Changes
        * Minor changes to the release procedure :pr:`2230`
    * Testing Changes
        * Use codecov action to update coverage reports :pr:`2238`
        * Removed MarkupSafe dependency version pin from requirements.txt and moved instead into RTD docs build CI :pr:`2261`

.. warning::

    **Breaking Changes**
        * Updated ``start_iteration_callback`` to accept a pipeline instance instead of a pipeline class and no longer accept pipeline parameters as a parameter :pr:`2290`
        * Moved ``default_parameters`` to ``ComponentGraph`` from ``PipelineBase``. A pipeline's ``default_parameters`` is now accessible via ``pipeline.component_graph.default_parameters`` :pr:`2307`


**v0.24.1 May. 16, 2021**
    * Enhancements
        * Integrated ``ARIMARegressor`` into AutoML :pr:`2009`
        * Updated ``HighlyNullDataCheck`` to also perform a null row check :pr:`2222`
        * Set ``max_depth`` to 1 in calls to featuretools dfs :pr:`2231`
    * Fixes
        * Removed data splitter sampler calls during training :pr:`2253`
        * Set minimum required version for for pyzmq, colorama, and docutils :pr:`2254`
        * Changed BaseSampler to return None instead of y :pr:`2272`
    * Changes
        * Removed ensemble split and indices in ``AutoMLSearch`` :pr:`2260`
        * Updated pipeline ``repr()`` and ``generate_pipeline_code`` to return pipeline instances without generating custom pipeline class :pr:`2227`
    * Documentation Changes
        * Capped Sphinx version under 4.0.0 :pr:`2244`
    * Testing Changes
        * Change number of cores for pytest from 4 to 2 :pr:`2266`
        * Add minimum dependency checker to generate minimum requirement files :pr:`2267`
        * Add unit tests with minimum dependencies  :pr:`2277`


**v0.24.0 May. 04, 2021**
    * Enhancements
        * Added `date_index` as a required parameter for TimeSeries problems :pr:`2217`
        * Have the ``OneHotEncoder`` return the transformed columns as booleans rather than floats :pr:`2170`
        * Added Oversampler transformer component to EvalML :pr:`2079`
        * Added Undersampler to AutoMLSearch, as well as arguments ``_sampler_method`` and ``sampler_balanced_ratio`` :pr:`2128`
        * Updated prediction explanations functions to allow pipelines with XGBoost estimators :pr:`2162`
        * Added partial dependence for datetime columns :pr:`2180`
        * Update precision-recall curve with positive label index argument, and fix for 2d predicted probabilities :pr:`2090`
        * Add pct_null_rows to ``HighlyNullDataCheck`` :pr:`2211`
        * Added a standalone AutoML `search` method for convenience, which runs data checks and then runs automl :pr:`2152`
        * Make the first batch of AutoML have a predefined order, with linear models first and complex models last :pr:`2223` :pr:`2225`
        * Added sampling dictionary support to ``BalancedClassficationSampler`` :pr:`2235`
    * Fixes
        * Fixed partial dependence not respecting grid resolution parameter for numerical features :pr:`2180`
        * Enable prediction explanations for catboost for multiclass problems :pr:`2224`
    * Changes
        * Deleted baseline pipeline classes :pr:`2202`
        * Reverting user specified date feature PR :pr:`2155` until `pmdarima` installation fix is found :pr:`2214`
        * Updated pipeline API to accept component graph and other class attributes as instance parameters. Old pipeline API still works but will not be supported long-term. :pr:`2091`
        * Removed all old datasplitters from EvalML :pr:`2193`
        * Deleted ``make_pipeline_from_components`` :pr:`2218`
    * Documentation Changes
        * Renamed dataset to clarify that its gzipped but not a tarball :pr:`2183`
        * Updated documentation to use pipeline instances instead of pipeline subclasses :pr:`2195`
        * Updated contributing guide with a note about GitHub Actions permissions :pr:`2090`
        * Updated automl and model understanding user guides :pr:`2090`
    * Testing Changes
        * Use machineFL user token for dependency update bot, and add more reviewers :pr:`2189`


.. warning::

    **Breaking Changes**
        * All baseline pipeline classes (``BaselineBinaryPipeline``, ``BaselineMulticlassPipeline``, ``BaselineRegressionPipeline``, etc.) have been deleted :pr:`2202`
        * Updated pipeline API to accept component graph and other class attributes as instance parameters. Old pipeline API still works but will not be supported long-term. Pipelines can now be initialized by specifying the component graph as the first parameter, and then passing in optional arguments such as ``custom_name``, ``parameters``, etc. For example, ``BinaryClassificationPipeline(["Random Forest Classifier"], parameters={})``.  :pr:`2091`
        * Removed all old datasplitters from EvalML :pr:`2193`
        * Deleted utility method ``make_pipeline_from_components`` :pr:`2218`


**v0.23.0 Apr. 20, 2021**
    * Enhancements
        * Refactored ``EngineBase`` and ``SequentialEngine`` api. Adding ``DaskEngine`` :pr:`1975`.
        * Added optional ``engine`` argument to ``AutoMLSearch`` :pr:`1975`
        * Added a warning about how time series support is still in beta when a user passes in a time series problem to ``AutoMLSearch`` :pr:`2118`
        * Added ``NaturalLanguageNaNDataCheck`` data check :pr:`2122`
        * Added ValueError to ``partial_dependence`` to prevent users from computing partial dependence on columns with all NaNs :pr:`2120`
        * Added standard deviation of cv scores to rankings table :pr:`2154`
    * Fixes
        * Fixed ``BalancedClassificationDataCVSplit``, ``BalancedClassificationDataTVSplit``, and ``BalancedClassificationSampler`` to use ``minority:majority`` ratio instead of ``majority:minority`` :pr:`2077`
        * Fixed bug where two-way partial dependence plots with categorical variables were not working correctly :pr:`2117`
        * Fixed bug where ``hyperparameters`` were not displaying properly for pipelines with a list ``component_graph`` and duplicate components :pr:`2133`
        * Fixed bug where ``pipeline_parameters`` argument in ``AutoMLSearch`` was not applied to pipelines passed in as ``allowed_pipelines`` :pr:`2133`
        * Fixed bug where ``AutoMLSearch`` was not applying custom hyperparameters to pipelines with a list ``component_graph`` and duplicate components :pr:`2133`
    * Changes
        * Removed ``hyperparameter_ranges`` from Undersampler and renamed ``balanced_ratio`` to ``sampling_ratio`` for samplers :pr:`2113`
        * Renamed ``TARGET_BINARY_NOT_TWO_EXAMPLES_PER_CLASS`` data check message code to ``TARGET_MULTICLASS_NOT_TWO_EXAMPLES_PER_CLASS`` :pr:`2126`
        * Modified one-way partial dependence plots of categorical features to display data with a bar plot :pr:`2117`
        * Renamed ``score`` column for ``automl.rankings`` as ``mean_cv_score`` :pr:`2135`
        * Remove 'warning' from docs tool output :pr:`2031`
    * Documentation Changes
        * Fixed ``conf.py`` file :pr:`2112`
        * Added a sentence to the automl user guide stating that our support for time series problems is still in beta. :pr:`2118`
        * Fixed documentation demos :pr:`2139`
        * Update test badge in README to use GitHub Actions :pr:`2150`
    * Testing Changes
        * Fixed ``test_describe_pipeline`` for ``pandas`` ``v1.2.4`` :pr:`2129`
        * Added a GitHub Action for building the conda package :pr:`1870` :pr:`2148`


.. warning::

    **Breaking Changes**
        * Renamed ``balanced_ratio`` to ``sampling_ratio`` for the ``BalancedClassificationDataCVSplit``, ``BalancedClassificationDataTVSplit``, ``BalancedClassficationSampler``, and Undersampler :pr:`2113`
        * Deleted the "errors" key from automl results :pr:`1975`
        * Deleted the ``raise_and_save_error_callback`` and the ``log_and_save_error_callback`` :pr:`1975`
        * Fixed ``BalancedClassificationDataCVSplit``, ``BalancedClassificationDataTVSplit``, and ``BalancedClassificationSampler`` to use minority:majority ratio instead of majority:minority :pr:`2077`


**v0.22.0 Apr. 06, 2021**
    * Enhancements
        * Added a GitHub Action for ``linux_unit_tests``:pr:`2013`
        * Added recommended actions for ``InvalidTargetDataCheck``, updated ``_make_component_list_from_actions`` to address new action, and added ``TargetImputer`` component :pr:`1989`
        * Updated ``AutoMLSearch._check_for_high_variance`` to not emit ``RuntimeWarning`` :pr:`2024`
        * Added exception when pipeline passed to ``explain_predictions`` is a ``Stacked Ensemble`` pipeline :pr:`2033`
        * Added sensitivity at low alert rates as an objective :pr:`2001`
        * Added ``Undersampler`` transformer component :pr:`2030`
    * Fixes
        * Updated Engine's ``train_batch`` to apply undersampling :pr:`2038`
        * Fixed bug in where Time Series Classification pipelines were not encoding targets in ``predict`` and ``predict_proba`` :pr:`2040`
        * Fixed data splitting errors if target is float for classification problems :pr:`2050`
        * Pinned ``docutils`` to <0.17 to fix ReadtheDocs warning issues :pr:`2088`
    * Changes
        * Removed lists as acceptable hyperparameter ranges in ``AutoMLSearch`` :pr:`2028`
        * Renamed "details" to "metadata" for data check actions :pr:`2008`
    * Documentation Changes
        * Catch and suppress warnings in documentation :pr:`1991` :pr:`2097`
        * Change spacing in ``start.ipynb`` to provide clarity for ``AutoMLSearch`` :pr:`2078`
        * Fixed start code on README :pr:`2108`
    * Testing Changes


**v0.21.0 Mar. 24, 2021**
    * Enhancements
        * Changed ``AutoMLSearch`` to default ``optimize_thresholds`` to True :pr:`1943`
        * Added multiple oversampling and undersampling sampling methods as data splitters for imbalanced classification :pr:`1775`
        * Added params to balanced classification data splitters for visibility :pr:`1966`
        * Updated ``make_pipeline`` to not add ``Imputer`` if input data does not have numeric or categorical columns :pr:`1967`
        * Updated ``ClassImbalanceDataCheck`` to better handle multiclass imbalances :pr:`1986`
        * Added recommended actions for the output of data check's ``validate`` method :pr:`1968`
        * Added error message for ``partial_dependence`` when features are mostly the same value :pr:`1994`
        * Updated ``OneHotEncoder`` to drop one redundant feature by default for features with two categories :pr:`1997`
        * Added a ``PolynomialDetrender`` component :pr:`1992`
        * Added ``DateTimeNaNDataCheck`` data check :pr:`2039`
    * Fixes
        * Changed best pipeline to train on the entire dataset rather than just ensemble indices for ensemble problems :pr:`2037`
        * Updated binary classification pipelines to use objective decision function during scoring of custom objectives :pr:`1934`
    * Changes
        * Removed ``data_checks`` parameter, ``data_check_results`` and data checks logic from ``AutoMLSearch`` :pr:`1935`
        * Deleted ``random_state`` argument :pr:`1985`
        * Updated Woodwork version requirement to ``v0.0.11`` :pr:`1996`
    * Documentation Changes
    * Testing Changes
        * Removed ``build_docs`` CI job in favor of RTD GH builder :pr:`1974`
        * Added tests to confirm support for Python 3.9 :pr:`1724`
        * Added tests to support Dask AutoML/Engine :pr:`1990`
        * Changed ``build_conda_pkg`` job to use ``latest_release_changes`` branch in the feedstock. :pr:`1979`

.. warning::

    **Breaking Changes**
        * Changed ``AutoMLSearch`` to default ``optimize_thresholds`` to True :pr:`1943`
        * Removed ``data_checks`` parameter, ``data_check_results`` and data checks logic from ``AutoMLSearch``. To run the data checks which were previously run by default in ``AutoMLSearch``, please call ``DefaultDataChecks().validate(X_train, y_train)`` or take a look at our documentation for more examples. :pr:`1935`
        * Deleted ``random_state`` argument :pr:`1985`

**v0.20.0 Mar. 10, 2021**
    * Enhancements
        * Added a GitHub Action for Detecting dependency changes :pr:`1933`
        * Create a separate CV split to train stacked ensembler on for AutoMLSearch :pr:`1814`
        * Added a GitHub Action for Linux unit tests :pr:`1846`
        * Added ``ARIMARegressor`` estimator :pr:`1894`
        * Added ``DataCheckAction`` class and ``DataCheckActionCode`` enum :pr:`1896`
        * Updated ``Woodwork`` requirement to ``v0.0.10`` :pr:`1900`
        * Added ``BalancedClassificationDataCVSplit`` and ``BalancedClassificationDataTVSplit`` to AutoMLSearch :pr:`1875`
        * Update default classification data splitter to use downsampling for highly imbalanced data :pr:`1875`
        * Updated ``describe_pipeline`` to return more information, including ``id`` of pipelines used for ensemble models :pr:`1909`
        * Added utility method to create list of components from a list of ``DataCheckAction`` :pr:`1907`
        * Updated ``validate`` method to include a ``action`` key in returned dictionary for all ``DataCheck``and ``DataChecks`` :pr:`1916`
        * Aggregating the shap values for predictions that we know the provenance of, e.g. OHE, text, and date-time. :pr:`1901`
        * Improved error message when custom objective is passed as a string in ``pipeline.score`` :pr:`1941`
        * Added ``score_pipelines`` and ``train_pipelines`` methods to ``AutoMLSearch`` :pr:`1913`
        * Added support for ``pandas`` version 1.2.0 :pr:`1708`
        * Added ``score_batch`` and ``train_batch`` abstact methods to ``EngineBase`` and implementations in ``SequentialEngine`` :pr:`1913`
        * Added ability to handle index columns in ``AutoMLSearch`` and ``DataChecks`` :pr:`2138`
    * Fixes
        * Removed CI check for ``check_dependencies_updated_linux`` :pr:`1950`
        * Added metaclass for time series pipelines and fix binary classification pipeline ``predict`` not using objective if it is passed as a named argument :pr:`1874`
        * Fixed stack trace in prediction explanation functions caused by mixed string/numeric pandas column names :pr:`1871`
        * Fixed stack trace caused by passing pipelines with duplicate names to ``AutoMLSearch`` :pr:`1932`
        * Fixed ``AutoMLSearch.get_pipelines`` returning pipelines with the same attributes :pr:`1958`
    * Changes
        * Reversed GitHub Action for Linux unit tests until a fix for report generation is found :pr:`1920`
        * Updated ``add_results`` in ``AutoMLAlgorithm`` to take in entire pipeline results dictionary from ``AutoMLSearch`` :pr:`1891`
        * Updated ``ClassImbalanceDataCheck`` to look for severe class imbalance scenarios :pr:`1905`
        * Deleted the ``explain_prediction`` function :pr:`1915`
        * Removed ``HighVarianceCVDataCheck`` and convered it to an ``AutoMLSearch`` method instead :pr:`1928`
        * Removed warning in ``InvalidTargetDataCheck`` returned when numeric binary classification targets are not (0, 1) :pr:`1959`
    * Documentation Changes
        * Updated ``model_understanding.ipynb`` to demo the two-way partial dependence capability :pr:`1919`
    * Testing Changes

.. warning::

    **Breaking Changes**
        * Deleted the ``explain_prediction`` function :pr:`1915`
        * Removed ``HighVarianceCVDataCheck`` and convered it to an ``AutoMLSearch`` method instead :pr:`1928`
        * Added ``score_batch`` and ``train_batch`` abstact methods to ``EngineBase``. These need to be implemented in Engine subclasses :pr:`1913`


**v0.19.0 Feb. 23, 2021**
    * Enhancements
        * Added a GitHub Action for Python windows unit tests :pr:`1844`
        * Added a GitHub Action for checking updated release notes :pr:`1849`
        * Added a GitHub Action for Python lint checks :pr:`1837`
        * Adjusted ``explain_prediction``, ``explain_predictions`` and ``explain_predictions_best_worst`` to handle timeseries problems. :pr:`1818`
        * Updated ``InvalidTargetDataCheck`` to check for mismatched indices in target and features :pr:`1816`
        * Updated ``Woodwork`` structures returned from components to support ``Woodwork`` logical type overrides set by the user :pr:`1784`
        * Updated estimators to keep track of input feature names during ``fit()`` :pr:`1794`
        * Updated ``visualize_decision_tree`` to include feature names in output :pr:`1813`
        * Added ``is_bounded_like_percentage`` property for objectives. If true, the ``calculate_percent_difference`` method will return the absolute difference rather than relative difference :pr:`1809`
        * Added full error traceback to AutoMLSearch logger file :pr:`1840`
        * Changed ``TargetEncoder`` to preserve custom indices in the data :pr:`1836`
        * Refactored ``explain_predictions`` and ``explain_predictions_best_worst`` to only compute features once for all rows that need to be explained :pr:`1843`
        * Added custom random undersampler data splitter for classification :pr:`1857`
        * Updated ``OutliersDataCheck`` implementation to calculate the probability of having no outliers :pr:`1855`
        * Added ``Engines`` pipeline processing API :pr:`1838`
    * Fixes
        * Changed EngineBase random_state arg to random_seed and same for user guide docs :pr:`1889`
    * Changes
        * Modified ``calculate_percent_difference`` so that division by 0 is now inf rather than nan :pr:`1809`
        * Removed ``text_columns`` parameter from ``LSA`` and ``TextFeaturizer`` components :pr:`1652`
        * Added ``random_seed`` as an argument to our automl/pipeline/component API. Using ``random_state`` will raise a warning :pr:`1798`
        * Added ``DataCheckError`` message in ``InvalidTargetDataCheck`` if input target is None and removed exception raised :pr:`1866`
    * Documentation Changes
    * Testing Changes
        * Added back coverage for ``_get_feature_provenance`` in ``TextFeaturizer`` after ``text_columns`` was removed :pr:`1842`
        * Pin graphviz version for windows builds :pr:`1847`
        * Unpin graphviz version for windows builds :pr:`1851`

.. warning::

    **Breaking Changes**
        * Added a deprecation warning to ``explain_prediction``. It will be deleted in the next release. :pr:`1860`


**v0.18.2 Feb. 10, 2021**
    * Enhancements
        * Added uniqueness score data check :pr:`1785`
        * Added "dataframe" output format for prediction explanations :pr:`1781`
        * Updated LightGBM estimators to handle ``pandas.MultiIndex`` :pr:`1770`
        * Sped up permutation importance for some pipelines :pr:`1762`
        * Added sparsity data check :pr:`1797`
        * Confirmed support for threshold tuning for binary time series classification problems :pr:`1803`
    * Fixes
    * Changes
    * Documentation Changes
        * Added section on conda to the contributing guide :pr:`1771`
        * Updated release process to reflect freezing `main` before perf tests :pr:`1787`
        * Moving some prs to the right section of the release notes :pr:`1789`
        * Tweak README.md. :pr:`1800`
        * Fixed back arrow on install page docs :pr:`1795`
        * Fixed docstring for `ClassImbalanceDataCheck.validate()` :pr:`1817`
    * Testing Changes

**v0.18.1 Feb. 1, 2021**
    * Enhancements
        * Added ``graph_t_sne`` as a visualization tool for high dimensional data :pr:`1731`
        * Added the ability to see the linear coefficients of features in linear models terms :pr:`1738`
        * Added support for ``scikit-learn`` ``v0.24.0`` :pr:`1733`
        * Added support for ``scipy`` ``v1.6.0`` :pr:`1752`
        * Added SVM Classifier and Regressor to estimators :pr:`1714` :pr:`1761`
    * Fixes
        * Addressed bug with ``partial_dependence`` and categorical data with more categories than grid resolution :pr:`1748`
        * Removed ``random_state`` arg from ``get_pipelines`` in ``AutoMLSearch`` :pr:`1719`
        * Pinned pyzmq at less than 22.0.0 till we add support :pr:`1756`
    * Changes
        * Updated components and pipelines to return ``Woodwork`` data structures :pr:`1668`
        * Updated ``clone()`` for pipelines and components to copy over random state automatically :pr:`1753`
        * Dropped support for Python version 3.6 :pr:`1751`
        * Removed deprecated ``verbose`` flag from ``AutoMLSearch`` parameters :pr:`1772`
    * Documentation Changes
        * Add Twitter and Github link to documentation toolbar :pr:`1754`
        * Added Open Graph info to documentation :pr:`1758`
    * Testing Changes

.. warning::

    **Breaking Changes**
        * Components and pipelines return ``Woodwork`` data structures instead of ``pandas`` data structures :pr:`1668`
        * Python 3.6 will not be actively supported due to discontinued support from EvalML dependencies.
        * Deprecated ``verbose`` flag is removed for ``AutoMLSearch`` :pr:`1772`


**v0.18.0 Jan. 26, 2021**
    * Enhancements
        * Added RMSLE, MSLE, and MAPE to core objectives while checking for negative target values in ``invalid_targets_data_check`` :pr:`1574`
        * Added validation checks for binary problems with regression-like datasets and multiclass problems without true multiclass targets in ``invalid_targets_data_check`` :pr:`1665`
        * Added time series support for ``make_pipeline`` :pr:`1566`
        * Added target name for output of pipeline ``predict`` method :pr:`1578`
        * Added multiclass check to ``InvalidTargetDataCheck`` for two examples per class :pr:`1596`
        * Added support for ``graphviz`` ``v0.16`` :pr:`1657`
        * Enhanced time series pipelines to accept empty features :pr:`1651`
        * Added KNN Classifier to estimators. :pr:`1650`
        * Added support for list inputs for objectives :pr:`1663`
        * Added support for ``AutoMLSearch`` to handle time series classification pipelines :pr:`1666`
        * Enhanced ``DelayedFeaturesTransformer`` to encode categorical features and targets before delaying them :pr:`1691`
        * Added 2-way dependence plots. :pr:`1690`
        * Added ability to directly iterate through components within Pipelines :pr:`1583`
    * Fixes
        * Fixed inconsistent attributes and added Exceptions to docs :pr:`1673`
        * Fixed ``TargetLeakageDataCheck`` to use Woodwork ``mutual_information`` rather than using Pandas' Pearson Correlation :pr:`1616`
        * Fixed thresholding for pipelines in ``AutoMLSearch`` to only threshold binary classification pipelines :pr:`1622` :pr:`1626`
        * Updated ``load_data`` to return Woodwork structures and update default parameter value for ``index`` to ``None`` :pr:`1610`
        * Pinned scipy at < 1.6.0 while we work on adding support :pr:`1629`
        * Fixed data check message formatting in ``AutoMLSearch`` :pr:`1633`
        * Addressed stacked ensemble component for ``scikit-learn`` v0.24 support by setting ``shuffle=True`` for default CV :pr:`1613`
        * Fixed bug where ``Imputer`` reset the index on ``X`` :pr:`1590`
        * Fixed ``AutoMLSearch`` stacktrace when a cutom objective was passed in as a primary objective or additional objective :pr:`1575`
        * Fixed custom index bug for ``MAPE`` objective :pr:`1641`
        * Fixed index bug for ``TextFeaturizer`` and ``LSA`` components :pr:`1644`
        * Limited ``load_fraud`` dataset loaded into ``automl.ipynb`` :pr:`1646`
        * ``add_to_rankings`` updates ``AutoMLSearch.best_pipeline`` when necessary :pr:`1647`
        * Fixed bug where time series baseline estimators were not receiving ``gap`` and ``max_delay`` in ``AutoMLSearch`` :pr:`1645`
        * Fixed jupyter notebooks to help the RTD buildtime :pr:`1654`
        * Added ``positive_only`` objectives to ``non_core_objectives`` :pr:`1661`
        * Fixed stacking argument ``n_jobs`` for IterativeAlgorithm :pr:`1706`
        * Updated CatBoost estimators to return self in ``.fit()`` rather than the underlying model for consistency :pr:`1701`
        * Added ability to initialize pipeline parameters in ``AutoMLSearch`` constructor :pr:`1676`
    * Changes
        * Added labeling to ``graph_confusion_matrix`` :pr:`1632`
        * Rerunning search for ``AutoMLSearch`` results in a message thrown rather than failing the search, and removed ``has_searched`` property :pr:`1647`
        * Changed tuner class to allow and ignore single parameter values as input :pr:`1686`
        * Capped LightGBM version limit to remove bug in docs :pr:`1711`
        * Removed support for `np.random.RandomState` in EvalML :pr:`1727`
    * Documentation Changes
        * Update Model Understanding in the user guide to include ``visualize_decision_tree`` :pr:`1678`
        * Updated docs to include information about ``AutoMLSearch`` callback parameters and methods :pr:`1577`
        * Updated docs to prompt users to install graphiz on Mac :pr:`1656`
        * Added ``infer_feature_types`` to the ``start.ipynb`` guide :pr:`1700`
        * Added multicollinearity data check to API reference and docs :pr:`1707`
    * Testing Changes

.. warning::

    **Breaking Changes**
        * Removed ``has_searched`` property from ``AutoMLSearch`` :pr:`1647`
        * Components and pipelines return ``Woodwork`` data structures instead of ``pandas`` data structures :pr:`1668`
        * Removed support for `np.random.RandomState` in EvalML. Rather than passing ``np.random.RandomState`` as component and pipeline random_state values, we use int random_seed :pr:`1727`


**v0.17.0 Dec. 29, 2020**
    * Enhancements
        * Added ``save_plot`` that allows for saving figures from different backends :pr:`1588`
        * Added ``LightGBM Regressor`` to regression components :pr:`1459`
        * Added ``visualize_decision_tree`` for tree visualization with ``decision_tree_data_from_estimator`` and ``decision_tree_data_from_pipeline`` to reformat tree structure output :pr:`1511`
        * Added `DFS Transformer` component into transformer components :pr:`1454`
        * Added ``MAPE`` to the standard metrics for time series problems and update objectives :pr:`1510`
        * Added ``graph_prediction_vs_actual_over_time`` and ``get_prediction_vs_actual_over_time_data`` to the model understanding module for time series problems :pr:`1483`
        * Added a ``ComponentGraph`` class that will support future pipelines as directed acyclic graphs :pr:`1415`
        * Updated data checks to accept ``Woodwork`` data structures :pr:`1481`
        * Added parameter to ``InvalidTargetDataCheck`` to show only top unique values rather than all unique values :pr:`1485`
        * Added multicollinearity data check :pr:`1515`
        * Added baseline pipeline and components for time series regression problems :pr:`1496`
        * Added more information to users about ensembling behavior in ``AutoMLSearch`` :pr:`1527`
        * Add woodwork support for more utility and graph methods :pr:`1544`
        * Changed ``DateTimeFeaturizer`` to encode features as int :pr:`1479`
        * Return trained pipelines from ``AutoMLSearch.best_pipeline`` :pr:`1547`
        * Added utility method so that users can set feature types without having to learn about Woodwork directly :pr:`1555`
        * Added Linear Discriminant Analysis transformer for dimensionality reduction :pr:`1331`
        * Added multiclass support for ``partial_dependence`` and ``graph_partial_dependence`` :pr:`1554`
        * Added ``TimeSeriesBinaryClassificationPipeline`` and ``TimeSeriesMulticlassClassificationPipeline`` classes :pr:`1528`
        * Added ``make_data_splitter`` method for easier automl data split customization :pr:`1568`
        * Integrated ``ComponentGraph`` class into Pipelines for full non-linear pipeline support :pr:`1543`
        * Update ``AutoMLSearch`` constructor to take training data instead of ``search`` and ``add_to_leaderboard`` :pr:`1597`
        * Update ``split_data`` helper args :pr:`1597`
        * Add problem type utils ``is_regression``, ``is_classification``, ``is_timeseries`` :pr:`1597`
        * Rename ``AutoMLSearch`` ``data_split`` arg to ``data_splitter`` :pr:`1569`
    * Fixes
        * Fix AutoML not passing CV folds to ``DefaultDataChecks`` for usage by ``ClassImbalanceDataCheck`` :pr:`1619`
        * Fix Windows CI jobs: install ``numba`` via conda, required for ``shap`` :pr:`1490`
        * Added custom-index support for `reset-index-get_prediction_vs_actual_over_time_data` :pr:`1494`
        * Fix ``generate_pipeline_code`` to account for boolean and None differences between Python and JSON :pr:`1524` :pr:`1531`
        * Set max value for plotly and xgboost versions while we debug CI failures with newer versions :pr:`1532`
        * Undo version pinning for plotly :pr:`1533`
        * Fix ReadTheDocs build by updating the version of ``setuptools`` :pr:`1561`
        * Set ``random_state`` of data splitter in AutoMLSearch to take int to keep consistency in the resulting splits :pr:`1579`
        * Pin sklearn version while we work on adding support :pr:`1594`
        * Pin pandas at <1.2.0 while we work on adding support :pr:`1609`
        * Pin graphviz at < 0.16 while we work on adding support :pr:`1609`
    * Changes
        * Reverting ``save_graph`` :pr:`1550` to resolve kaleido build issues :pr:`1585`
        * Update circleci badge to apply to ``main`` :pr:`1489`
        * Added script to generate github markdown for releases :pr:`1487`
        * Updated selection using pandas ``dtypes`` to selecting using Woodwork logical types :pr:`1551`
        * Updated dependencies to fix ``ImportError: cannot import name 'MaskedArray' from 'sklearn.utils.fixes'`` error and to address Woodwork and Featuretool dependencies :pr:`1540`
        * Made ``get_prediction_vs_actual_data()`` a public method :pr:`1553`
        * Updated ``Woodwork`` version requirement to v0.0.7 :pr:`1560`
        * Move data splitters from ``evalml.automl.data_splitters`` to ``evalml.preprocessing.data_splitters`` :pr:`1597`
        * Rename "# Testing" in automl log output to "# Validation" :pr:`1597`
    * Documentation Changes
        * Added partial dependence methods to API reference :pr:`1537`
        * Updated documentation for confusion matrix methods :pr:`1611`
    * Testing Changes
        * Set ``n_jobs=1`` in most unit tests to reduce memory :pr:`1505`

.. warning::

    **Breaking Changes**
        * Updated minimal dependencies: ``numpy>=1.19.1``, ``pandas>=1.1.0``, ``scikit-learn>=0.23.1``, ``scikit-optimize>=0.8.1``
        * Updated ``AutoMLSearch.best_pipeline`` to return a trained pipeline. Pass in ``train_best_pipeline=False`` to AutoMLSearch in order to return an untrained pipeline.
        * Pipeline component instances can no longer be iterated through using ``Pipeline.component_graph`` :pr:`1543`
        * Update ``AutoMLSearch`` constructor to take training data instead of ``search`` and ``add_to_leaderboard`` :pr:`1597`
        * Update ``split_data`` helper args :pr:`1597`
        * Move data splitters from ``evalml.automl.data_splitters`` to ``evalml.preprocessing.data_splitters`` :pr:`1597`
        * Rename ``AutoMLSearch`` ``data_split`` arg to ``data_splitter`` :pr:`1569`



**v0.16.1 Dec. 1, 2020**
    * Enhancements
        * Pin woodwork version to v0.0.6 to avoid breaking changes :pr:`1484`
        * Updated ``Woodwork`` to >=0.0.5 in ``core-requirements.txt`` :pr:`1473`
        * Removed ``copy_dataframe`` parameter for ``Woodwork``, updated ``Woodwork`` to >=0.0.6 in ``core-requirements.txt`` :pr:`1478`
        * Updated ``detect_problem_type`` to use ``pandas.api.is_numeric_dtype`` :pr:`1476`
    * Changes
        * Changed ``make clean`` to delete coverage reports as a convenience for developers :pr:`1464`
        * Set ``n_jobs=-1`` by default for stacked ensemble components :pr:`1472`
    * Documentation Changes
        * Updated pipeline and component documentation and demos to use ``Woodwork`` :pr:`1466`
    * Testing Changes
        * Update dependency update checker to use everything from core and optional dependencies :pr:`1480`


**v0.16.0 Nov. 24, 2020**
    * Enhancements
        * Updated pipelines and ``make_pipeline`` to accept ``Woodwork`` inputs :pr:`1393`
        * Updated components to accept ``Woodwork`` inputs :pr:`1423`
        * Added ability to freeze hyperparameters for ``AutoMLSearch`` :pr:`1284`
        * Added ``Target Encoder`` into transformer components :pr:`1401`
        * Added callback for error handling in ``AutoMLSearch`` :pr:`1403`
        * Added the index id to the ``explain_predictions_best_worst`` output to help users identify which rows in their data are included :pr:`1365`
        * The top_k features displayed in ``explain_predictions_*`` functions are now determined by the magnitude of shap values as opposed to the ``top_k`` largest and smallest shap values. :pr:`1374`
        * Added a problem type for time series regression :pr:`1386`
        * Added a ``is_defined_for_problem_type`` method to ``ObjectiveBase`` :pr:`1386`
        * Added a ``random_state`` parameter to ``make_pipeline_from_components`` function :pr:`1411`
        * Added ``DelayedFeaturesTransformer`` :pr:`1396`
        * Added a ``TimeSeriesRegressionPipeline`` class :pr:`1418`
        * Removed ``core-requirements.txt`` from the package distribution :pr:`1429`
        * Updated data check messages to include a `"code"` and `"details"` fields :pr:`1451`, :pr:`1462`
        * Added a ``TimeSeriesSplit`` data splitter for time series problems :pr:`1441`
        * Added a ``problem_configuration`` parameter to AutoMLSearch :pr:`1457`
    * Fixes
        * Fixed ``IndexError`` raised in ``AutoMLSearch`` when ``ensembling = True`` but only one pipeline to iterate over :pr:`1397`
        * Fixed stacked ensemble input bug and LightGBM warning and bug in ``AutoMLSearch`` :pr:`1388`
        * Updated enum classes to show possible enum values as attributes :pr:`1391`
        * Updated calls to ``Woodwork``'s ``to_pandas()`` to ``to_series()`` and ``to_dataframe()`` :pr:`1428`
        * Fixed bug in OHE where column names were not guaranteed to be unique :pr:`1349`
        * Fixed bug with percent improvement of ``ExpVariance`` objective on data with highly skewed target :pr:`1467`
        * Fix SimpleImputer error which occurs when all features are bool type :pr:`1215`
    * Changes
        * Changed ``OutliersDataCheck`` to return the list of columns, rather than rows, that contain outliers :pr:`1377`
        * Simplified and cleaned output for Code Generation :pr:`1371`
        * Reverted changes from :pr:`1337` :pr:`1409`
        * Updated data checks to return dictionary of warnings and errors instead of a list :pr:`1448`
        * Updated ``AutoMLSearch`` to pass ``Woodwork`` data structures to every pipeline (instead of pandas DataFrames) :pr:`1450`
        * Update ``AutoMLSearch`` to default to ``max_batches=1`` instead of ``max_iterations=5`` :pr:`1452`
        * Updated _evaluate_pipelines to consolidate side effects :pr:`1410`
    * Documentation Changes
        * Added description of CLA to contributing guide, updated description of draft PRs :pr:`1402`
        * Updated documentation to include all data checks, ``DataChecks``, and usage of data checks in AutoML :pr:`1412`
        * Updated docstrings from ``np.array`` to ``np.ndarray`` :pr:`1417`
        * Added section on stacking ensembles in AutoMLSearch documentation :pr:`1425`
    * Testing Changes
        * Removed ``category_encoders`` from test-requirements.txt :pr:`1373`
        * Tweak codecov.io settings again to avoid flakes :pr:`1413`
        * Modified ``make lint`` to check notebook versions in the docs :pr:`1431`
        * Modified ``make lint-fix`` to standardize notebook versions in the docs :pr:`1431`
        * Use new version of pull request Github Action for dependency check (:pr:`1443`)
        * Reduced number of workers for tests to 4 :pr:`1447`

.. warning::

    **Breaking Changes**
        * The ``top_k`` and ``top_k_features`` parameters in ``explain_predictions_*`` functions now return ``k`` features as opposed to ``2 * k`` features :pr:`1374`
        * Renamed ``problem_type`` to ``problem_types`` in ``RegressionObjective``, ``BinaryClassificationObjective``, and ``MulticlassClassificationObjective`` :pr:`1319`
        * Data checks now return a dictionary of warnings and errors instead of a list :pr:`1448`



**v0.15.0 Oct. 29, 2020**
    * Enhancements
        * Added stacked ensemble component classes (``StackedEnsembleClassifier``, ``StackedEnsembleRegressor``) :pr:`1134`
        * Added stacked ensemble components to ``AutoMLSearch`` :pr:`1253`
        * Added ``DecisionTreeClassifier`` and ``DecisionTreeRegressor`` to AutoML :pr:`1255`
        * Added ``graph_prediction_vs_actual`` in ``model_understanding`` for regression problems :pr:`1252`
        * Added parameter to ``OneHotEncoder`` to enable filtering for features to encode for :pr:`1249`
        * Added percent-better-than-baseline for all objectives to automl.results :pr:`1244`
        * Added ``HighVarianceCVDataCheck`` and replaced synonymous warning in ``AutoMLSearch`` :pr:`1254`
        * Added `PCA Transformer` component for dimensionality reduction :pr:`1270`
        * Added ``generate_pipeline_code`` and ``generate_component_code`` to allow for code generation given a pipeline or component instance :pr:`1306`
        * Added ``PCA Transformer`` component for dimensionality reduction :pr:`1270`
        * Updated ``AutoMLSearch`` to support ``Woodwork`` data structures :pr:`1299`
        * Added cv_folds to ``ClassImbalanceDataCheck`` and added this check to ``DefaultDataChecks`` :pr:`1333`
        * Make ``max_batches`` argument to ``AutoMLSearch.search`` public :pr:`1320`
        * Added text support to automl search :pr:`1062`
        * Added ``_pipelines_per_batch`` as a private argument to ``AutoMLSearch`` :pr:`1355`
    * Fixes
        * Fixed ML performance issue with ordered datasets: always shuffle data in automl's default CV splits :pr:`1265`
        * Fixed broken ``evalml info`` CLI command :pr:`1293`
        * Fixed ``boosting type='rf'`` for LightGBM Classifier, as well as ``num_leaves`` error :pr:`1302`
        * Fixed bug in ``explain_predictions_best_worst`` where a custom index in the target variable would cause a ``ValueError`` :pr:`1318`
        * Added stacked ensemble estimators to to ``evalml.pipelines.__init__`` file :pr:`1326`
        * Fixed bug in OHE where calls to transform were not deterministic if ``top_n`` was less than the number of categories in a column :pr:`1324`
        * Fixed LightGBM warning messages during AutoMLSearch :pr:`1342`
        * Fix warnings thrown during AutoMLSearch in ``HighVarianceCVDataCheck`` :pr:`1346`
        * Fixed bug where TrainingValidationSplit would return invalid location indices for dataframes with a custom index :pr:`1348`
        * Fixed bug where the AutoMLSearch ``random_state`` was not being passed to the created pipelines :pr:`1321`
    * Changes
        * Allow ``add_to_rankings`` to be called before AutoMLSearch is called :pr:`1250`
        * Removed Graphviz from test-requirements to add to requirements.txt :pr:`1327`
        * Removed ``max_pipelines`` parameter from ``AutoMLSearch`` :pr:`1264`
        * Include editable installs in all install make targets :pr:`1335`
        * Made pip dependencies `featuretools` and `nlp_primitives` core dependencies :pr:`1062`
        * Removed `PartOfSpeechCount` from `TextFeaturizer` transform primitives :pr:`1062`
        * Added warning for ``partial_dependency`` when the feature includes null values :pr:`1352`
    * Documentation Changes
        * Fixed and updated code blocks in Release Notes :pr:`1243`
        * Added DecisionTree estimators to API Reference :pr:`1246`
        * Changed class inheritance display to flow vertically :pr:`1248`
        * Updated cost-benefit tutorial to use a holdout/test set :pr:`1159`
        * Added ``evalml info`` command to documentation :pr:`1293`
        * Miscellaneous doc updates :pr:`1269`
        * Removed conda pre-release testing from the release process document :pr:`1282`
        * Updates to contributing guide :pr:`1310`
        * Added Alteryx footer to docs with Twitter and Github link :pr:`1312`
        * Added documentation for evalml installation for Python 3.6 :pr:`1322`
        * Added documentation changes to make the API Docs easier to understand :pr:`1323`
        * Fixed documentation for ``feature_importance`` :pr:`1353`
        * Added tutorial for running `AutoML` with text data :pr:`1357`
        * Added documentation for woodwork integration with automl search :pr:`1361`
    * Testing Changes
        * Added tests for ``jupyter_check`` to handle IPython :pr:`1256`
        * Cleaned up ``make_pipeline`` tests to test for all estimators :pr:`1257`
        * Added a test to check conda build after merge to main :pr:`1247`
        * Removed code that was lacking codecov for ``__main__.py`` and unnecessary :pr:`1293`
        * Codecov: round coverage up instead of down :pr:`1334`
        * Add DockerHub credentials to CI testing environment :pr:`1356`
        * Add DockerHub credentials to conda testing environment :pr:`1363`

.. warning::

    **Breaking Changes**
        * Renamed ``LabelLeakageDataCheck`` to ``TargetLeakageDataCheck`` :pr:`1319`
        * ``max_pipelines`` parameter has been removed from ``AutoMLSearch``. Please use ``max_iterations`` instead. :pr:`1264`
        * ``AutoMLSearch.search()`` will now log a warning if the input is not a ``Woodwork`` data structure (``pandas``, ``numpy``) :pr:`1299`
        * Make ``max_batches`` argument to ``AutoMLSearch.search`` public :pr:`1320`
        * Removed unused argument `feature_types` from AutoMLSearch.search :pr:`1062`

**v0.14.1 Sep. 29, 2020**
    * Enhancements
        * Updated partial dependence methods to support calculating numeric columns in a dataset with non-numeric columns :pr:`1150`
        * Added ``get_feature_names`` on ``OneHotEncoder`` :pr:`1193`
        * Added ``detect_problem_type`` to ``problem_type/utils.py`` to automatically detect the problem type given targets :pr:`1194`
        * Added LightGBM to ``AutoMLSearch`` :pr:`1199`
        * Updated ``scikit-learn`` and ``scikit-optimize`` to use latest versions - 0.23.2 and 0.8.1 respectively :pr:`1141`
        * Added ``__str__`` and ``__repr__`` for pipelines and components :pr:`1218`
        * Included internal target check for both training and validation data in ``AutoMLSearch`` :pr:`1226`
        * Added ``ProblemTypes.all_problem_types`` helper to get list of supported problem types :pr:`1219`
        * Added ``DecisionTreeClassifier`` and ``DecisionTreeRegressor`` classes :pr:`1223`
        * Added ``ProblemTypes.all_problem_types`` helper to get list of supported problem types :pr:`1219`
        * ``DataChecks`` can now be parametrized by passing a list of ``DataCheck`` classes and a parameter dictionary :pr:`1167`
        * Added first CV fold score as validation score in ``AutoMLSearch.rankings`` :pr:`1221`
        * Updated ``flake8`` configuration to enable linting on ``__init__.py`` files :pr:`1234`
        * Refined ``make_pipeline_from_components`` implementation :pr:`1204`
    * Fixes
        * Updated GitHub URL after migration to Alteryx GitHub org :pr:`1207`
        * Changed Problem Type enum to be more similar to the string name :pr:`1208`
        * Wrapped call to scikit-learn's partial dependence method in a ``try``/``finally`` block :pr:`1232`
    * Changes
        * Added ``allow_writing_files`` as a named argument to CatBoost estimators. :pr:`1202`
        * Added ``solver`` and ``multi_class`` as named arguments to ``LogisticRegressionClassifier`` :pr:`1202`
        * Replaced pipeline's ``._transform`` method to evaluate all the preprocessing steps of a pipeline with ``.compute_estimator_features`` :pr:`1231`
        * Changed default large dataset train/test splitting behavior :pr:`1205`
    * Documentation Changes
        * Included description of how to access the component instances and features for pipeline user guide :pr:`1163`
        * Updated API docs to refer to target as "target" instead of "labels" for non-classification tasks and minor docs cleanup :pr:`1160`
        * Added Class Imbalance Data Check to ``api_reference.rst`` :pr:`1190` :pr:`1200`
        * Added pipeline properties to API reference :pr:`1209`
        * Clarified what the objective parameter in AutoML is used for in AutoML API reference and AutoML user guide :pr:`1222`
        * Updated API docs to include ``skopt.space.Categorical`` option for component hyperparameter range definition :pr:`1228`
        * Added install documentation for ``libomp`` in order to use LightGBM on Mac :pr:`1233`
        * Improved description of ``max_iterations`` in documentation :pr:`1212`
        * Removed unused code from sphinx conf :pr:`1235`
    * Testing Changes

.. warning::

    **Breaking Changes**
        * ``DefaultDataChecks`` now accepts a ``problem_type`` parameter that must be specified :pr:`1167`
        * Pipeline's ``._transform`` method to evaluate all the preprocessing steps of a pipeline has been replaced with ``.compute_estimator_features`` :pr:`1231`
        * ``get_objectives`` has been renamed to ``get_core_objectives``. This function will now return a list of valid objective instances :pr:`1230`


**v0.13.2 Sep. 17, 2020**
    * Enhancements
        * Added ``output_format`` field to explain predictions functions :pr:`1107`
        * Modified ``get_objective`` and ``get_objectives`` to be able to return any objective in ``evalml.objectives`` :pr:`1132`
        * Added a ``return_instance`` boolean parameter to ``get_objective`` :pr:`1132`
        * Added ``ClassImbalanceDataCheck`` to determine whether target imbalance falls below a given threshold :pr:`1135`
        * Added label encoder to LightGBM for binary classification :pr:`1152`
        * Added labels for the row index of confusion matrix :pr:`1154`
        * Added ``AutoMLSearch`` object as another parameter in search callbacks :pr:`1156`
        * Added the corresponding probability threshold for each point displayed in ``graph_roc_curve`` :pr:`1161`
        * Added ``__eq__`` for ``ComponentBase`` and ``PipelineBase`` :pr:`1178`
        * Added support for multiclass classification for ``roc_curve`` :pr:`1164`
        * Added ``categories`` accessor to ``OneHotEncoder`` for listing the categories associated with a feature :pr:`1182`
        * Added utility function to create pipeline instances from a list of component instances :pr:`1176`
    * Fixes
        * Fixed XGBoost column names for partial dependence methods :pr:`1104`
        * Removed dead code validating column type from ``TextFeaturizer`` :pr:`1122`
        * Fixed issue where ``Imputer`` cannot fit when there is None in a categorical or boolean column :pr:`1144`
        * ``OneHotEncoder`` preserves the custom index in the input data :pr:`1146`
        * Fixed representation for ``ModelFamily`` :pr:`1165`
        * Removed duplicate ``nbsphinx`` dependency in ``dev-requirements.txt`` :pr:`1168`
        * Users can now pass in any valid kwargs to all estimators :pr:`1157`
        * Remove broken accessor ``OneHotEncoder.get_feature_names`` and unneeded base class :pr:`1179`
        * Removed LightGBM Estimator from AutoML models :pr:`1186`
    * Changes
        * Pinned ``scikit-optimize`` version to 0.7.4 :pr:`1136`
        * Removed ``tqdm`` as a dependency :pr:`1177`
        * Added lightgbm version 3.0.0 to ``latest_dependency_versions.txt`` :pr:`1185`
        * Rename ``max_pipelines`` to ``max_iterations`` :pr:`1169`
    * Documentation Changes
        * Fixed API docs for ``AutoMLSearch`` ``add_result_callback`` :pr:`1113`
        * Added a step to our release process for pushing our latest version to conda-forge :pr:`1118`
        * Added warning for missing ipywidgets dependency for using ``PipelineSearchPlots`` on Jupyterlab :pr:`1145`
        * Updated ``README.md`` example to load demo dataset :pr:`1151`
        * Swapped mapping of breast cancer targets in ``model_understanding.ipynb`` :pr:`1170`
    * Testing Changes
        * Added test confirming ``TextFeaturizer`` never outputs null values :pr:`1122`
        * Changed Python version of ``Update Dependencies`` action to 3.8.x :pr:`1137`
        * Fixed release notes check-in test for ``Update Dependencies`` actions :pr:`1172`

.. warning::

    **Breaking Changes**
        * ``get_objective`` will now return a class definition rather than an instance by default :pr:`1132`
        * Deleted ``OPTIONS`` dictionary in ``evalml.objectives.utils.py`` :pr:`1132`
        * If specifying an objective by string, the string must now match the objective's name field, case-insensitive :pr:`1132`
        * Passing "Cost Benefit Matrix", "Fraud Cost", "Lead Scoring", "Mean Squared Log Error",
            "Recall", "Recall Macro", "Recall Micro", "Recall Weighted", or "Root Mean Squared Log Error" to ``AutoMLSearch`` will now result in a ``ValueError``
            rather than an ``ObjectiveNotFoundError`` :pr:`1132`
        * Search callbacks ``start_iteration_callback`` and ``add_results_callback`` have changed to include a copy of the AutoMLSearch object as a third parameter :pr:`1156`
        * Deleted ``OneHotEncoder.get_feature_names`` method which had been broken for a while, in favor of pipelines' ``input_feature_names`` :pr:`1179`
        * Deleted empty base class ``CategoricalEncoder`` which ``OneHotEncoder`` component was inheriting from :pr:`1176`
        * Results from ``roc_curve`` will now return as a list of dictionaries with each dictionary representing a class :pr:`1164`
        * ``max_pipelines`` now raises a ``DeprecationWarning`` and will be removed in the next release. ``max_iterations`` should be used instead. :pr:`1169`


**v0.13.1 Aug. 25, 2020**
    * Enhancements
        * Added Cost-Benefit Matrix objective for binary classification :pr:`1038`
        * Split ``fill_value`` into ``categorical_fill_value`` and ``numeric_fill_value`` for Imputer :pr:`1019`
        * Added ``explain_predictions`` and ``explain_predictions_best_worst`` for explaining multiple predictions with SHAP :pr:`1016`
        * Added new LSA component for text featurization :pr:`1022`
        * Added guide on installing with conda :pr:`1041`
        * Added a “cost-benefit curve” util method to graph cost-benefit matrix scores vs. binary classification thresholds :pr:`1081`
        * Standardized error when calling transform/predict before fit for pipelines :pr:`1048`
        * Added ``percent_better_than_baseline`` to AutoML search rankings and full rankings table :pr:`1050`
        * Added one-way partial dependence and partial dependence plots :pr:`1079`
        * Added "Feature Value" column to prediction explanation reports. :pr:`1064`
        * Added LightGBM classification estimator :pr:`1082`, :pr:`1114`
        * Added ``max_batches`` parameter to ``AutoMLSearch`` :pr:`1087`
    * Fixes
        * Updated ``TextFeaturizer`` component to no longer require an internet connection to run :pr:`1022`
        * Fixed non-deterministic element of ``TextFeaturizer`` transformations :pr:`1022`
        * Added a StandardScaler to all ElasticNet pipelines :pr:`1065`
        * Updated cost-benefit matrix to normalize score :pr:`1099`
        * Fixed logic in ``calculate_percent_difference`` so that it can handle negative values :pr:`1100`
    * Changes
        * Added ``needs_fitting`` property to ``ComponentBase`` :pr:`1044`
        * Updated references to data types to use datatype lists defined in ``evalml.utils.gen_utils`` :pr:`1039`
        * Remove maximum version limit for SciPy dependency :pr:`1051`
        * Moved ``all_components`` and other component importers into runtime methods :pr:`1045`
        * Consolidated graphing utility methods under ``evalml.utils.graph_utils`` :pr:`1060`
        * Made slight tweaks to how ``TextFeaturizer`` uses ``featuretools``, and did some refactoring of that and of LSA :pr:`1090`
        * Changed ``show_all_features`` parameter into ``importance_threshold``, which allows for thresholding feature importance :pr:`1097`, :pr:`1103`
    * Documentation Changes
        * Update ``setup.py`` URL to point to the github repo :pr:`1037`
        * Added tutorial for using the cost-benefit matrix objective :pr:`1088`
        * Updated ``model_understanding.ipynb`` to include documentation for using plotly on Jupyter Lab :pr:`1108`
    * Testing Changes
        * Refactor CircleCI tests to use matrix jobs (:pr:`1043`)
        * Added a test to check that all test directories are included in evalml package :pr:`1054`


.. warning::

    **Breaking Changes**
        * ``confusion_matrix`` and ``normalize_confusion_matrix`` have been moved to ``evalml.utils`` :pr:`1038`
        * All graph utility methods previously under ``evalml.pipelines.graph_utils`` have been moved to ``evalml.utils.graph_utils`` :pr:`1060`


**v0.12.2 Aug. 6, 2020**
    * Enhancements
        * Add save/load method to components :pr:`1023`
        * Expose pickle ``protocol`` as optional arg to save/load :pr:`1023`
        * Updated estimators used in AutoML to include ExtraTrees and ElasticNet estimators :pr:`1030`
    * Fixes
    * Changes
        * Removed ``DeprecationWarning`` for ``SimpleImputer`` :pr:`1018`
    * Documentation Changes
        * Add note about version numbers to release process docs :pr:`1034`
    * Testing Changes
        * Test files are now included in the evalml package :pr:`1029`


**v0.12.0 Aug. 3, 2020**
    * Enhancements
        * Added string and categorical targets support for binary and multiclass pipelines and check for numeric targets for ``DetectLabelLeakage`` data check :pr:`932`
        * Added clear exception for regression pipelines if target datatype is string or categorical :pr:`960`
        * Added target column names and class labels in ``predict`` and ``predict_proba`` output for pipelines :pr:`951`
        * Added ``_compute_shap_values`` and ``normalize_values`` to ``pipelines/explanations`` module :pr:`958`
        * Added ``explain_prediction`` feature which explains single predictions with SHAP :pr:`974`
        * Added Imputer to allow different imputation strategies for numerical and categorical dtypes :pr:`991`
        * Added support for configuring logfile path using env var, and don't create logger if there are filesystem errors :pr:`975`
        * Updated catboost estimators' default parameters and automl hyperparameter ranges to speed up fit time :pr:`998`
    * Fixes
        * Fixed ReadtheDocs warning failure regarding embedded gif :pr:`943`
        * Removed incorrect parameter passed to pipeline classes in ``_add_baseline_pipelines`` :pr:`941`
        * Added universal error for calling ``predict``, ``predict_proba``, ``transform``, and ``feature_importances`` before fitting :pr:`969`, :pr:`994`
        * Made ``TextFeaturizer`` component and pip dependencies ``featuretools`` and ``nlp_primitives`` optional :pr:`976`
        * Updated imputation strategy in automl to no longer limit impute strategy to ``most_frequent`` for all features if there are any categorical columns :pr:`991`
        * Fixed ``UnboundLocalError`` for ``cv_pipeline`` when automl search errors :pr:`996`
        * Fixed ``Imputer`` to reset dataframe index to preserve behavior expected from  ``SimpleImputer`` :pr:`1009`
    * Changes
        * Moved ``get_estimators`` to ``evalml.pipelines.components.utils`` :pr:`934`
        * Modified Pipelines to raise ``PipelineScoreError`` when they encounter an error during scoring :pr:`936`
        * Moved ``evalml.model_families.list_model_families`` to ``evalml.pipelines.components.allowed_model_families`` :pr:`959`
        * Renamed ``DateTimeFeaturization`` to ``DateTimeFeaturizer`` :pr:`977`
        * Added check to stop search and raise an error if all pipelines in a batch return NaN scores :pr:`1015`
    * Documentation Changes
        * Updated ``README.md`` :pr:`963`
        * Reworded message when errors are returned from data checks in search :pr:`982`
        * Added section on understanding model predictions with ``explain_prediction`` to User Guide :pr:`981`
        * Added a section to the user guide and api reference about how XGBoost and CatBoost are not fully supported. :pr:`992`
        * Added custom components section in user guide :pr:`993`
        * Updated FAQ section formatting :pr:`997`
        * Updated release process documentation :pr:`1003`
    * Testing Changes
        * Moved ``predict_proba`` and ``predict`` tests regarding string / categorical targets to ``test_pipelines.py`` :pr:`972`
        * Fixed dependency update bot by updating python version to 3.7 to avoid frequent github version updates :pr:`1002`


.. warning::

    **Breaking Changes**
        * ``get_estimators`` has been moved to ``evalml.pipelines.components.utils`` (previously was under ``evalml.pipelines.utils``) :pr:`934`
        * Removed the ``raise_errors`` flag in AutoML search. All errors during pipeline evaluation will be caught and logged. :pr:`936`
        * ``evalml.model_families.list_model_families`` has been moved to ``evalml.pipelines.components.allowed_model_families`` :pr:`959`
        * ``TextFeaturizer``: the ``featuretools`` and ``nlp_primitives`` packages must be installed after installing evalml in order to use this component :pr:`976`
        * Renamed ``DateTimeFeaturization`` to ``DateTimeFeaturizer`` :pr:`977`


**v0.11.2 July 16, 2020**
    * Enhancements
        * Added ``NoVarianceDataCheck`` to ``DefaultDataChecks`` :pr:`893`
        * Added text processing and featurization component ``TextFeaturizer`` :pr:`913`, :pr:`924`
        * Added additional checks to ``InvalidTargetDataCheck`` to handle invalid target data types :pr:`929`
        * ``AutoMLSearch`` will now handle ``KeyboardInterrupt`` and prompt user for confirmation :pr:`915`
    * Fixes
        * Makes automl results a read-only property :pr:`919`
    * Changes
        * Deleted static pipelines and refactored tests involving static pipelines, removed ``all_pipelines()`` and ``get_pipelines()`` :pr:`904`
        * Moved ``list_model_families`` to ``evalml.model_family.utils`` :pr:`903`
        * Updated ``all_pipelines``, ``all_estimators``, ``all_components`` to use the same mechanism for dynamically generating their elements :pr:`898`
        * Rename ``master`` branch to ``main`` :pr:`918`
        * Add pypi release github action :pr:`923`
        * Updated ``AutoMLSearch.search`` stdout output and logging and removed tqdm progress bar :pr:`921`
        * Moved automl config checks previously in ``search()`` to init :pr:`933`
    * Documentation Changes
        * Reorganized and rewrote documentation :pr:`937`
        * Updated to use pydata sphinx theme :pr:`937`
        * Updated docs to use ``release_notes`` instead of ``changelog`` :pr:`942`
    * Testing Changes
        * Cleaned up fixture names and usages in tests :pr:`895`


.. warning::

    **Breaking Changes**
        * ``list_model_families`` has been moved to ``evalml.model_family.utils`` (previously was under ``evalml.pipelines.utils``) :pr:`903`
        * ``get_estimators`` has been moved to ``evalml.pipelines.components.utils`` (previously was under ``evalml.pipelines.utils``) :pr:`934`
        * Static pipeline definitions have been removed, but similar pipelines can still be constructed via creating an instance of ``PipelineBase`` :pr:`904`
        * ``all_pipelines()`` and ``get_pipelines()`` utility methods have been removed :pr:`904`


**v0.11.0 June 30, 2020**
    * Enhancements
        * Added multiclass support for ROC curve graphing :pr:`832`
        * Added preprocessing component to drop features whose percentage of NaN values exceeds a specified threshold :pr:`834`
        * Added data check to check for problematic target labels :pr:`814`
        * Added PerColumnImputer that allows imputation strategies per column :pr:`824`
        * Added transformer to drop specific columns :pr:`827`
        * Added support for ``categories``, ``handle_error``, and ``drop`` parameters in ``OneHotEncoder`` :pr:`830` :pr:`897`
        * Added preprocessing component to handle DateTime columns featurization :pr:`838`
        * Added ability to clone pipelines and components :pr:`842`
        * Define getter method for component ``parameters`` :pr:`847`
        * Added utility methods to calculate and graph permutation importances :pr:`860`, :pr:`880`
        * Added new utility functions necessary for generating dynamic preprocessing pipelines :pr:`852`
        * Added kwargs to all components :pr:`863`
        * Updated ``AutoSearchBase`` to use dynamically generated preprocessing pipelines :pr:`870`
        * Added SelectColumns transformer :pr:`873`
        * Added ability to evaluate additional pipelines for automl search :pr:`874`
        * Added ``default_parameters`` class property to components and pipelines :pr:`879`
        * Added better support for disabling data checks in automl search :pr:`892`
        * Added ability to save and load AutoML objects to file :pr:`888`
        * Updated ``AutoSearchBase.get_pipelines`` to return an untrained pipeline instance :pr:`876`
        * Saved learned binary classification thresholds in automl results cv data dict :pr:`876`
    * Fixes
        * Fixed bug where SimpleImputer cannot handle dropped columns :pr:`846`
        * Fixed bug where PerColumnImputer cannot handle dropped columns :pr:`855`
        * Enforce requirement that builtin components save all inputted values in their parameters dict :pr:`847`
        * Don't list base classes in ``all_components`` output :pr:`847`
        * Standardize all components to output pandas data structures, and accept either pandas or numpy :pr:`853`
        * Fixed rankings and full_rankings error when search has not been run :pr:`894`
    * Changes
        * Update ``all_pipelines`` and ``all_components`` to try initializing pipelines/components, and on failure exclude them :pr:`849`
        * Refactor ``handle_components`` to ``handle_components_class``, standardize to ``ComponentBase`` subclass instead of instance :pr:`850`
        * Refactor "blacklist"/"whitelist" to "allow"/"exclude" lists :pr:`854`
        * Replaced ``AutoClassificationSearch`` and ``AutoRegressionSearch`` with ``AutoMLSearch`` :pr:`871`
        * Renamed feature_importances and permutation_importances methods to use singular names (feature_importance and permutation_importance) :pr:`883`
        * Updated ``automl`` default data splitter to train/validation split for large datasets :pr:`877`
        * Added open source license, update some repo metadata :pr:`887`
        * Removed dead code in ``_get_preprocessing_components`` :pr:`896`
    * Documentation Changes
        * Fix some typos and update the EvalML logo :pr:`872`
    * Testing Changes
        * Update the changelog check job to expect the new branching pattern for the deps update bot :pr:`836`
        * Check that all components output pandas datastructures, and can accept either pandas or numpy :pr:`853`
        * Replaced ``AutoClassificationSearch`` and ``AutoRegressionSearch`` with ``AutoMLSearch`` :pr:`871`


.. warning::

    **Breaking Changes**
        * Pipelines' static ``component_graph`` field must contain either ``ComponentBase`` subclasses or ``str``, instead of ``ComponentBase`` subclass instances :pr:`850`
        * Rename ``handle_component`` to ``handle_component_class``. Now standardizes to ``ComponentBase`` subclasses instead of ``ComponentBase`` subclass instances :pr:`850`
        * Renamed automl's ``cv`` argument to ``data_split`` :pr:`877`
        * Pipelines' and classifiers' ``feature_importances`` is renamed ``feature_importance``, ``graph_feature_importances`` is renamed ``graph_feature_importance`` :pr:`883`
        * Passing ``data_checks=None`` to automl search will not perform any data checks as opposed to default checks. :pr:`892`
        * Pipelines to search for in AutoML are now determined automatically, rather than using the statically-defined pipeline classes. :pr:`870`
        * Updated ``AutoSearchBase.get_pipelines`` to return an untrained pipeline instance, instead of one which happened to be trained on the final cross-validation fold :pr:`876`


**v0.10.0 May 29, 2020**
    * Enhancements
        * Added baseline models for classification and regression, add functionality to calculate baseline models before searching in AutoML :pr:`746`
        * Port over highly-null guardrail as a data check and define ``DefaultDataChecks`` and ``DisableDataChecks`` classes :pr:`745`
        * Update ``Tuner`` classes to work directly with pipeline parameters dicts instead of flat parameter lists :pr:`779`
        * Add Elastic Net as a pipeline option :pr:`812`
        * Added new Pipeline option ``ExtraTrees`` :pr:`790`
        * Added precicion-recall curve metrics and plot for binary classification problems in ``evalml.pipeline.graph_utils`` :pr:`794`
        * Update the default automl algorithm to search in batches, starting with default parameters for each pipeline and iterating from there :pr:`793`
        * Added ``AutoMLAlgorithm`` class and ``IterativeAlgorithm`` impl, separated from ``AutoSearchBase`` :pr:`793`
    * Fixes
        * Update pipeline ``score`` to return ``nan`` score for any objective which throws an exception during scoring :pr:`787`
        * Fixed bug introduced in :pr:`787` where binary classification metrics requiring predicted probabilities error in scoring :pr:`798`
        * CatBoost and XGBoost classifiers and regressors can no longer have a learning rate of 0 :pr:`795`
    * Changes
        * Cleanup pipeline ``score`` code, and cleanup codecov :pr:`711`
        * Remove ``pass`` for abstract methods for codecov :pr:`730`
        * Added __str__ for AutoSearch object :pr:`675`
        * Add util methods to graph ROC and confusion matrix :pr:`720`
        * Refactor ``AutoBase`` to ``AutoSearchBase`` :pr:`758`
        * Updated AutoBase with ``data_checks`` parameter, removed previous ``detect_label_leakage`` parameter, and added functionality to run data checks before search in AutoML :pr:`765`
        * Updated our logger to use Python's logging utils :pr:`763`
        * Refactor most of ``AutoSearchBase._do_iteration`` impl into ``AutoSearchBase._evaluate`` :pr:`762`
        * Port over all guardrails to use the new DataCheck API :pr:`789`
        * Expanded ``import_or_raise`` to catch all exceptions :pr:`759`
        * Adds RMSE, MSLE, RMSLE as standard metrics :pr:`788`
        * Don't allow ``Recall`` to be used as an objective for AutoML :pr:`784`
        * Removed feature selection from pipelines :pr:`819`
        * Update default estimator parameters to make automl search faster and more accurate :pr:`793`
    * Documentation Changes
        * Add instructions to freeze ``master`` on ``release.md`` :pr:`726`
        * Update release instructions with more details :pr:`727` :pr:`733`
        * Add objective base classes to API reference :pr:`736`
        * Fix components API to match other modules :pr:`747`
    * Testing Changes
        * Delete codecov yml, use codecov.io's default :pr:`732`
        * Added unit tests for fraud cost, lead scoring, and standard metric objectives :pr:`741`
        * Update codecov client :pr:`782`
        * Updated AutoBase __str__ test to include no parameters case :pr:`783`
        * Added unit tests for ``ExtraTrees`` pipeline :pr:`790`
        * If codecov fails to upload, fail build :pr:`810`
        * Updated Python version of dependency action :pr:`816`
        * Update the dependency update bot to use a suffix when creating branches :pr:`817`

.. warning::

    **Breaking Changes**
        * The ``detect_label_leakage`` parameter for AutoML classes has been removed and replaced by a ``data_checks`` parameter :pr:`765`
        * Moved ROC and confusion matrix methods from ``evalml.pipeline.plot_utils`` to ``evalml.pipeline.graph_utils`` :pr:`720`
        * ``Tuner`` classes require a pipeline hyperparameter range dict as an init arg instead of a space definition :pr:`779`
        * ``Tuner.propose`` and ``Tuner.add`` work directly with pipeline parameters dicts instead of flat parameter lists :pr:`779`
        * ``PipelineBase.hyperparameters`` and ``custom_hyperparameters`` use pipeline parameters dict format instead of being represented as a flat list :pr:`779`
        * All guardrail functions previously under ``evalml.guardrails.utils`` will be removed and replaced by data checks :pr:`789`
        * ``Recall`` disallowed as an objective for AutoML :pr:`784`
        * ``AutoSearchBase`` parameter ``tuner`` has been renamed to ``tuner_class`` :pr:`793`
        * ``AutoSearchBase`` parameter ``possible_pipelines`` and ``possible_model_families`` have been renamed to ``allowed_pipelines`` and ``allowed_model_families`` :pr:`793`


**v0.9.0 Apr. 27, 2020**
    * Enhancements
        * Added ``Accuracy`` as an standard objective :pr:`624`
        * Added verbose parameter to load_fraud :pr:`560`
        * Added Balanced Accuracy metric for binary, multiclass :pr:`612` :pr:`661`
        * Added XGBoost regressor and XGBoost regression pipeline :pr:`666`
        * Added ``Accuracy`` metric for multiclass :pr:`672`
        * Added objective name in ``AutoBase.describe_pipeline`` :pr:`686`
        * Added ``DataCheck`` and ``DataChecks``, ``Message`` classes and relevant subclasses :pr:`739`
    * Fixes
        * Removed direct access to ``cls.component_graph`` :pr:`595`
        * Add testing files to .gitignore :pr:`625`
        * Remove circular dependencies from ``Makefile`` :pr:`637`
        * Add error case for ``normalize_confusion_matrix()`` :pr:`640`
        * Fixed ``XGBoostClassifier`` and ``XGBoostRegressor`` bug with feature names that contain [, ], or < :pr:`659`
        * Update ``make_pipeline_graph`` to not accidentally create empty file when testing if path is valid :pr:`649`
        * Fix pip installation warning about docsutils version, from boto dependency :pr:`664`
        * Removed zero division warning for F1/precision/recall metrics :pr:`671`
        * Fixed ``summary`` for pipelines without estimators :pr:`707`
    * Changes
        * Updated default objective for binary/multiclass classification to log loss :pr:`613`
        * Created classification and regression pipeline subclasses and removed objective as an attribute of pipeline classes :pr:`405`
        * Changed the output of ``score`` to return one dictionary :pr:`429`
        * Created binary and multiclass objective subclasses :pr:`504`
        * Updated objectives API :pr:`445`
        * Removed call to ``get_plot_data`` from AutoML :pr:`615`
        * Set ``raise_error`` to default to True for AutoML classes :pr:`638`
        * Remove unnecessary "u" prefixes on some unicode strings :pr:`641`
        * Changed one-hot encoder to return uint8 dtypes instead of ints :pr:`653`
        * Pipeline ``_name`` field changed to ``custom_name`` :pr:`650`
        * Removed ``graphs.py`` and moved methods into ``PipelineBase`` :pr:`657`, :pr:`665`
        * Remove s3fs as a dev dependency :pr:`664`
        * Changed requirements-parser to be a core dependency :pr:`673`
        * Replace ``supported_problem_types`` field on pipelines with ``problem_type`` attribute on base classes :pr:`678`
        * Changed AutoML to only show best results for a given pipeline template in ``rankings``, added ``full_rankings`` property to show all :pr:`682`
        * Update ``ModelFamily`` values: don't list xgboost/catboost as classifiers now that we have regression pipelines for them :pr:`677`
        * Changed AutoML's ``describe_pipeline`` to get problem type from pipeline instead :pr:`685`
        * Standardize ``import_or_raise`` error messages :pr:`683`
        * Updated argument order of objectives to align with sklearn's :pr:`698`
        * Renamed ``pipeline.feature_importance_graph`` to ``pipeline.graph_feature_importances`` :pr:`700`
        * Moved ROC and confusion matrix methods to ``evalml.pipelines.plot_utils`` :pr:`704`
        * Renamed ``MultiClassificationObjective`` to ``MulticlassClassificationObjective``, to align with pipeline naming scheme :pr:`715`
    * Documentation Changes
        * Fixed some sphinx warnings :pr:`593`
        * Fixed docstring for ``AutoClassificationSearch`` with correct command :pr:`599`
        * Limit readthedocs formats to pdf, not htmlzip and epub :pr:`594` :pr:`600`
        * Clean up objectives API documentation :pr:`605`
        * Fixed function on Exploring search results page :pr:`604`
        * Update release process doc :pr:`567`
        * ``AutoClassificationSearch`` and ``AutoRegressionSearch`` show inherited methods in API reference :pr:`651`
        * Fixed improperly formatted code in breaking changes for changelog :pr:`655`
        * Added configuration to treat Sphinx warnings as errors :pr:`660`
        * Removed separate plotting section for pipelines in API reference :pr:`657`, :pr:`665`
        * Have leads example notebook load S3 files using https, so we can delete s3fs dev dependency :pr:`664`
        * Categorized components in API reference and added descriptions for each category :pr:`663`
        * Fixed Sphinx warnings about ``BalancedAccuracy`` objective :pr:`669`
        * Updated API reference to include missing components and clean up pipeline docstrings :pr:`689`
        * Reorganize API ref, and clarify pipeline sub-titles :pr:`688`
        * Add and update preprocessing utils in API reference :pr:`687`
        * Added inheritance diagrams to API reference :pr:`695`
        * Documented which default objective AutoML optimizes for :pr:`699`
        * Create seperate install page :pr:`701`
        * Include more utils in API ref, like ``import_or_raise`` :pr:`704`
        * Add more color to pipeline documentation :pr:`705`
    * Testing Changes
        * Matched install commands of ``check_latest_dependencies`` test and it's GitHub action :pr:`578`
        * Added Github app to auto assign PR author as assignee :pr:`477`
        * Removed unneeded conda installation of xgboost in windows checkin tests :pr:`618`
        * Update graph tests to always use tmpfile dir :pr:`649`
        * Changelog checkin test workaround for release PRs: If 'future release' section is empty of PR refs, pass check :pr:`658`
        * Add changelog checkin test exception for ``dep-update`` branch :pr:`723`

.. warning::

    **Breaking Changes**

    * Pipelines will now no longer take an objective parameter during instantiation, and will no longer have an objective attribute.
    * ``fit()`` and ``predict()`` now use an optional ``objective`` parameter, which is only used in binary classification pipelines to fit for a specific objective.
    * ``score()`` will now use a required ``objectives`` parameter that is used to determine all the objectives to score on. This differs from the previous behavior, where the pipeline's objective was scored on regardless.
    * ``score()`` will now return one dictionary of all objective scores.
    * ``ROC`` and ``ConfusionMatrix`` plot methods via ``Auto(*).plot`` have been removed by :pr:`615` and are replaced by ``roc_curve`` and ``confusion_matrix`` in ``evamlm.pipelines.plot_utils`` in :pr:`704`
    * ``normalize_confusion_matrix`` has been moved to ``evalml.pipelines.plot_utils`` :pr:`704`
    * Pipelines ``_name`` field changed to ``custom_name``
    * Pipelines ``supported_problem_types`` field is removed because it is no longer necessary :pr:`678`
    * Updated argument order of objectives' ``objective_function`` to align with sklearn :pr:`698`
    * ``pipeline.feature_importance_graph`` has been renamed to ``pipeline.graph_feature_importances`` in :pr:`700`
    * Removed unsupported ``MSLE`` objective :pr:`704`


**v0.8.0 Apr. 1, 2020**
    * Enhancements
        * Add normalization option and information to confusion matrix :pr:`484`
        * Add util function to drop rows with NaN values :pr:`487`
        * Renamed ``PipelineBase.name`` as ``PipelineBase.summary`` and redefined ``PipelineBase.name`` as class property :pr:`491`
        * Added access to parameters in Pipelines with ``PipelineBase.parameters`` (used to be return of ``PipelineBase.describe``) :pr:`501`
        * Added ``fill_value`` parameter for ``SimpleImputer`` :pr:`509`
        * Added functionality to override component hyperparameters and made pipelines take hyperparemeters from components :pr:`516`
        * Allow ``numpy.random.RandomState`` for random_state parameters :pr:`556`
    * Fixes
        * Removed unused dependency ``matplotlib``, and move ``category_encoders`` to test reqs :pr:`572`
    * Changes
        * Undo version cap in XGBoost placed in :pr:`402` and allowed all released of XGBoost :pr:`407`
        * Support pandas 1.0.0 :pr:`486`
        * Made all references to the logger static :pr:`503`
        * Refactored ``model_type`` parameter for components and pipelines to ``model_family`` :pr:`507`
        * Refactored ``problem_types`` for pipelines and components into ``supported_problem_types`` :pr:`515`
        * Moved ``pipelines/utils.save_pipeline`` and ``pipelines/utils.load_pipeline`` to ``PipelineBase.save`` and ``PipelineBase.load`` :pr:`526`
        * Limit number of categories encoded by ``OneHotEncoder`` :pr:`517`
    * Documentation Changes
        * Updated API reference to remove ``PipelinePlot`` and added moved ``PipelineBase`` plotting methods :pr:`483`
        * Add code style and github issue guides :pr:`463` :pr:`512`
        * Updated API reference for to surface class variables for pipelines and components :pr:`537`
        * Fixed README documentation link :pr:`535`
        * Unhid PR references in changelog :pr:`656`
    * Testing Changes
        * Added automated dependency check PR :pr:`482`, :pr:`505`
        * Updated automated dependency check comment :pr:`497`
        * Have build_docs job use python executor, so that env vars are set properly :pr:`547`
        * Added simple test to make sure ``OneHotEncoder``'s top_n works with large number of categories :pr:`552`
        * Run windows unit tests on PRs :pr:`557`


.. warning::

    **Breaking Changes**

    * ``AutoClassificationSearch`` and ``AutoRegressionSearch``'s ``model_types`` parameter has been refactored into ``allowed_model_families``
    * ``ModelTypes`` enum has been changed to ``ModelFamily``
    * Components and Pipelines now have a ``model_family`` field instead of ``model_type``
    * ``get_pipelines`` utility function now accepts ``model_families`` as an argument instead of ``model_types``
    * ``PipelineBase.name`` no longer returns structure of pipeline and has been replaced by ``PipelineBase.summary``
    * ``PipelineBase.problem_types`` and ``Estimator.problem_types`` has been renamed to ``supported_problem_types``
    * ``pipelines/utils.save_pipeline`` and ``pipelines/utils.load_pipeline`` moved to ``PipelineBase.save`` and ``PipelineBase.load``


**v0.7.0 Mar. 9, 2020**
    * Enhancements
        * Added emacs buffers to .gitignore :pr:`350`
        * Add CatBoost (gradient-boosted trees) classification and regression components and pipelines :pr:`247`
        * Added Tuner abstract base class :pr:`351`
        * Added ``n_jobs`` as parameter for ``AutoClassificationSearch`` and ``AutoRegressionSearch`` :pr:`403`
        * Changed colors of confusion matrix to shades of blue and updated axis order to match scikit-learn's :pr:`426`
        * Added ``PipelineBase`` ``.graph`` and ``.feature_importance_graph`` methods, moved from previous location :pr:`423`
        * Added support for python 3.8 :pr:`462`
    * Fixes
        * Fixed ROC and confusion matrix plots not being calculated if user passed own additional_objectives :pr:`276`
        * Fixed ReadtheDocs ``FileNotFoundError`` exception for fraud dataset :pr:`439`
    * Changes
        * Added ``n_estimators`` as a tunable parameter for XGBoost :pr:`307`
        * Remove unused parameter ``ObjectiveBase.fit_needs_proba`` :pr:`320`
        * Remove extraneous parameter ``component_type`` from all components :pr:`361`
        * Remove unused ``rankings.csv`` file :pr:`397`
        * Downloaded demo and test datasets so unit tests can run offline :pr:`408`
        * Remove ``_needs_fitting`` attribute from Components :pr:`398`
        * Changed plot.feature_importance to show only non-zero feature importances by default, added optional parameter to show all :pr:`413`
        * Refactored ``PipelineBase`` to take in parameter dictionary and moved pipeline metadata to class attribute :pr:`421`
        * Dropped support for Python 3.5 :pr:`438`
        * Removed unused ``apply.py`` file :pr:`449`
        * Clean up ``requirements.txt`` to remove unused deps :pr:`451`
        * Support installation without all required dependencies :pr:`459`
    * Documentation Changes
        * Update release.md with instructions to release to internal license key :pr:`354`
    * Testing Changes
        * Added tests for utils (and moved current utils to gen_utils) :pr:`297`
        * Moved XGBoost install into it's own separate step on Windows using Conda :pr:`313`
        * Rewind pandas version to before 1.0.0, to diagnose test failures for that version :pr:`325`
        * Added dependency update checkin test :pr:`324`
        * Rewind XGBoost version to before 1.0.0 to diagnose test failures for that version :pr:`402`
        * Update dependency check to use a whitelist :pr:`417`
        * Update unit test jobs to not install dev deps :pr:`455`

.. warning::

    **Breaking Changes**

    * Python 3.5 will not be actively supported.

**v0.6.0 Dec. 16, 2019**
    * Enhancements
        * Added ability to create a plot of feature importances :pr:`133`
        * Add early stopping to AutoML using patience and tolerance parameters :pr:`241`
        * Added ROC and confusion matrix metrics and plot for classification problems and introduce PipelineSearchPlots class :pr:`242`
        * Enhanced AutoML results with search order :pr:`260`
        * Added utility function to show system and environment information :pr:`300`
    * Fixes
        * Lower botocore requirement :pr:`235`
        * Fixed decision_function calculation for ``FraudCost`` objective :pr:`254`
        * Fixed return value of ``Recall`` metrics :pr:`264`
        * Components return ``self`` on fit :pr:`289`
    * Changes
        * Renamed automl classes to ``AutoRegressionSearch`` and ``AutoClassificationSearch`` :pr:`287`
        * Updating demo datasets to retain column names :pr:`223`
        * Moving pipeline visualization to ``PipelinePlot`` class :pr:`228`
        * Standarizing inputs as ``pd.Dataframe`` / ``pd.Series`` :pr:`130`
        * Enforcing that pipelines must have an estimator as last component :pr:`277`
        * Added ``ipywidgets`` as a dependency in ``requirements.txt`` :pr:`278`
        * Added Random and Grid Search Tuners :pr:`240`
    * Documentation Changes
        * Adding class properties to API reference :pr:`244`
        * Fix and filter FutureWarnings from scikit-learn :pr:`249`, :pr:`257`
        * Adding Linear Regression to API reference and cleaning up some Sphinx warnings :pr:`227`
    * Testing Changes
        * Added support for testing on Windows with CircleCI :pr:`226`
        * Added support for doctests :pr:`233`

.. warning::

    **Breaking Changes**

    * The ``fit()`` method for ``AutoClassifier`` and ``AutoRegressor`` has been renamed to ``search()``.
    * ``AutoClassifier`` has been renamed to ``AutoClassificationSearch``
    * ``AutoRegressor`` has been renamed to ``AutoRegressionSearch``
    * ``AutoClassificationSearch.results`` and ``AutoRegressionSearch.results`` now is a dictionary with ``pipeline_results`` and ``search_order`` keys. ``pipeline_results`` can be used to access a dictionary that is identical to the old ``.results`` dictionary. Whereas, ``search_order`` returns a list of the search order in terms of ``pipeline_id``.
    * Pipelines now require an estimator as the last component in ``component_list``. Slicing pipelines now throws an ``NotImplementedError`` to avoid returning pipelines without an estimator.

**v0.5.2 Nov. 18, 2019**
    * Enhancements
        * Adding basic pipeline structure visualization :pr:`211`
    * Documentation Changes
        * Added notebooks to build process :pr:`212`

**v0.5.1 Nov. 15, 2019**
    * Enhancements
        * Added basic outlier detection guardrail :pr:`151`
        * Added basic ID column guardrail :pr:`135`
        * Added support for unlimited pipelines with a ``max_time`` limit :pr:`70`
        * Updated .readthedocs.yaml to successfully build :pr:`188`
    * Fixes
        * Removed MSLE from default additional objectives :pr:`203`
        * Fixed ``random_state`` passed in pipelines :pr:`204`
        * Fixed slow down in RFRegressor :pr:`206`
    * Changes
        * Pulled information for describe_pipeline from pipeline's new describe method :pr:`190`
        * Refactored pipelines :pr:`108`
        * Removed guardrails from Auto(*) :pr:`202`, :pr:`208`
    * Documentation Changes
        * Updated documentation to show ``max_time`` enhancements :pr:`189`
        * Updated release instructions for RTD :pr:`193`
        * Added notebooks to build process :pr:`212`
        * Added contributing instructions :pr:`213`
        * Added new content :pr:`222`

**v0.5.0 Oct. 29, 2019**
    * Enhancements
        * Added basic one hot encoding :pr:`73`
        * Use enums for model_type :pr:`110`
        * Support for splitting regression datasets :pr:`112`
        * Auto-infer multiclass classification :pr:`99`
        * Added support for other units in ``max_time`` :pr:`125`
        * Detect highly null columns :pr:`121`
        * Added additional regression objectives :pr:`100`
        * Show an interactive iteration vs. score plot when using fit() :pr:`134`
    * Fixes
        * Reordered ``describe_pipeline`` :pr:`94`
        * Added type check for ``model_type`` :pr:`109`
        * Fixed ``s`` units when setting string ``max_time`` :pr:`132`
        * Fix objectives not appearing in API documentation :pr:`150`
    * Changes
        * Reorganized tests :pr:`93`
        * Moved logging to its own module :pr:`119`
        * Show progress bar history :pr:`111`
        * Using ``cloudpickle`` instead of pickle to allow unloading of custom objectives :pr:`113`
        * Removed render.py :pr:`154`
    * Documentation Changes
        * Update release instructions :pr:`140`
        * Include additional_objectives parameter :pr:`124`
        * Added Changelog :pr:`136`
    * Testing Changes
        * Code coverage :pr:`90`
        * Added CircleCI tests for other Python versions :pr:`104`
        * Added doc notebooks as tests :pr:`139`
        * Test metadata for CircleCI and 2 core parallelism :pr:`137`

**v0.4.1 Sep. 16, 2019**
    * Enhancements
        * Added AutoML for classification and regressor using Autobase and Skopt :pr:`7` :pr:`9`
        * Implemented standard classification and regression metrics :pr:`7`
        * Added logistic regression, random forest, and XGBoost pipelines :pr:`7`
        * Implemented support for custom objectives :pr:`15`
        * Feature importance for pipelines :pr:`18`
        * Serialization for pipelines :pr:`19`
        * Allow fitting on objectives for optimal threshold :pr:`27`
        * Added detect label leakage :pr:`31`
        * Implemented callbacks :pr:`42`
        * Allow for multiclass classification :pr:`21`
        * Added support for additional objectives :pr:`79`
    * Fixes
        * Fixed feature selection in pipelines :pr:`13`
        * Made ``random_seed`` usage consistent :pr:`45`
    * Documentation Changes
        * Documentation Changes
        * Added docstrings :pr:`6`
        * Created notebooks for docs :pr:`6`
        * Initialized readthedocs EvalML :pr:`6`
        * Added favicon :pr:`38`
    * Testing Changes
        * Added testing for loading data :pr:`39`

**v0.2.0 Aug. 13, 2019**
    * Enhancements
        * Created fraud detection objective :pr:`4`

**v0.1.0 July. 31, 2019**
    * *First Release*
    * Enhancements
        * Added lead scoring objecitve :pr:`1`
        * Added basic classifier :pr:`1`
    * Documentation Changes
        * Initialized Sphinx for docs :pr:`1`<|MERGE_RESOLUTION|>--- conflicted
+++ resolved
@@ -5,10 +5,7 @@
         * Added `DatetimeFormatDataCheck` for time series problems :pr:`2603`
         * Added ``ProphetRegressor`` to estimators :pr:`2242`
         * Updated ``ComponentGraph`` ``_validate_component_dict`` logic to be stricter about input values :pr:`2599`
-<<<<<<< HEAD
-=======
         * Patched bug in ``xgboost`` estimators where predicting on a feature matrix of only booleans would throw an exception. :pr:`2602`
->>>>>>> f46b94d8
     * Fixes
     * Changes
         * Renamed SMOTE samplers to SMOTE oversampler :pr:`2595`
