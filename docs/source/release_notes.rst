Release Notes
-------------
**Future Release**
    * Enhancements
    * Fixes
        * Fixed ``ComponentGraph`` appending target to ``final_component_features`` if there is a component that returns both X and y :pr:`2358`
        * Fixed partial dependence graph method failing on multiclass problems when the class labels are numeric :pr:`2372`
        * Added ``thresholding_objective`` argument to ``AutoMLSearch`` for binary classification problems :pr:`2320`
<<<<<<< HEAD
        * Fixed ``Elastic Net Classifier`` parameters to avoid ``NaN`` outputs :pr:`2381`
=======
        * Added change for ``k_neighbors`` parameter in SMOTE Oversamplers to automatically handle small samples :pr:`2375`
>>>>>>> 83d4784d
    * Changes
        * Removed private method ``_compute_features_during_fit`` from ``PipelineBase`` :pr:`2359`
    * Documentation Changes
        * Fixed start page code and description dataset naming discrepancy :pr:`2370`
    * Testing Changes
        * Add ``pytest-timeout``. All tests that run longer than 6 minutes will fail. :pr:`2374`
        * Separated the dask tests out into separate github action jobs to isolate dask failures. :pr:`2376`
        * Refactored dask tests :pr:`2377`
        * Added the combined dask/non-dask unit tests back and renamed the dask only unit tests. :pr:`2382`

.. warning::

    **Breaking Changes**


**v0.26.0 Jun. 08, 2021**
    * Enhancements
        * Removed self-reference from ``AutoMLSearch`` :pr:`2304`
        * Added support for nonlinear pipelines for ``generate_pipeline_code`` :pr:`2332`
        * Added ``inverse_transform`` method to pipelines :pr:`2256`
        * Added ``search_order`` to ``AutoMLSearch``'s ``rankings`` and ``full_rankings`` tables :pr:`2345`
    * Fixes
        * Preserve user-specified woodwork types throughout pipeline fit/predict :pr:`2297`
    * Changes
        * Cleaned up ``PipelineBase``'s ``component_graph`` and ``_component_graph`` attributes. Updated ``PipelineBase`` ``__repr__`` and added ``__eq__`` for ``ComponentGraph`` :pr:`2332`
        * Added and applied  ``black`` linting package to the EvalML repo in place of ``autopep8`` :pr:`2306`
        * Separated `custom_hyperparameters` from pipelines and added them as an argument to ``AutoMLSearch`` :pr:`2317`
    * Documentation Changes
    * Testing Changes
        * Update minimum unit tests to run on all pull requests :pr:`2314`
        * Pass token to authorize uploading of codecov reports :pr:`2344`

.. warning::

    **Breaking Changes**
        * Removed ``PipelineBase``'s ``_component_graph`` attribute. Updated ``PipelineBase`` ``__repr__`` and added ``__eq__`` for ``ComponentGraph`` :pr:`2332`
        * `pipeline_parameters` will no longer accept `skopt.space` variables since hyperparameter ranges will now be specified through `custom_hyperparameters` :pr:`2317`


**v0.25.0 Jun. 01, 2021**
    * Enhancements
        * Upgraded minimum woodwork to version 0.3.1. Previous versions will not be supported :pr:`2181`
        * Added a new callback parameter for ``explain_predictions_best_worst`` :pr:`2308`
    * Fixes
    * Changes
        * Deleted the ``return_pandas`` flag from our demo data loaders :pr:`2181`
        * Moved ``default_parameters`` to ``ComponentGraph`` from ``PipelineBase`` :pr:`2307`
    * Documentation Changes
        * Updated the release procedure documentation :pr:`2230`
    * Testing Changes
        * Ignoring ``test_saving_png_file`` while building conda package :pr:`2323`

.. warning::

    **Breaking Changes**
        * Deleted the ``return_pandas`` flag from our demo data loaders :pr:`2181`
        * Upgraded minimum woodwork to version 0.3.1. Previous versions will not be supported :pr:`2181`
        * Due to the weak-ref in woodwork, set the result of ``infer_feature_types`` to a variable before accessing woodwork :pr:`2181`

**v0.24.2 May. 24, 2021**
    * Enhancements
        * Added oversamplers to AutoMLSearch :pr:`2213` :pr:`2286`
        * Added dictionary input functionality for ``Undersampler`` component :pr:`2271`
        * Changed the default parameter values for ``Elastic Net Classifier`` and ``Elastic Net Regressor`` :pr:`2269`
        * Added dictionary input functionality for the Oversampler components :pr:`2288`
    * Fixes
        * Set default `n_jobs` to 1 for `StackedEnsembleClassifier` and `StackedEnsembleRegressor` until fix for text-based parallelism in sklearn stacking can be found :pr:`2295`
    * Changes
        * Updated ``start_iteration_callback`` to accept a pipeline instance instead of a pipeline class and no longer accept pipeline parameters as a parameter :pr:`2290`
        * Refactored ``calculate_permutation_importance`` method and add per-column permutation importance method :pr:`2302`
        * Updated logging information in ``AutoMLSearch.__init__`` to clarify pipeline generation :pr:`2263`
    * Documentation Changes
        * Minor changes to the release procedure :pr:`2230`
    * Testing Changes
        * Use codecov action to update coverage reports :pr:`2238`
        * Removed MarkupSafe dependency version pin from requirements.txt and moved instead into RTD docs build CI :pr:`2261`

.. warning::

    **Breaking Changes**
        * Updated ``start_iteration_callback`` to accept a pipeline instance instead of a pipeline class and no longer accept pipeline parameters as a parameter :pr:`2290`
        * Moved ``default_parameters`` to ``ComponentGraph`` from ``PipelineBase``. A pipeline's ``default_parameters`` is now accessible via ``pipeline.component_graph.default_parameters`` :pr:`2307`


**v0.24.1 May. 16, 2021**
    * Enhancements
        * Integrated ``ARIMARegressor`` into AutoML :pr:`2009`
        * Updated ``HighlyNullDataCheck`` to also perform a null row check :pr:`2222`
        * Set ``max_depth`` to 1 in calls to featuretools dfs :pr:`2231`
    * Fixes
        * Removed data splitter sampler calls during training :pr:`2253`
        * Set minimum required version for for pyzmq, colorama, and docutils :pr:`2254`
        * Changed BaseSampler to return None instead of y :pr:`2272`
    * Changes
        * Removed ensemble split and indices in ``AutoMLSearch`` :pr:`2260`
        * Updated pipeline ``repr()`` and ``generate_pipeline_code`` to return pipeline instances without generating custom pipeline class :pr:`2227`
    * Documentation Changes
        * Capped Sphinx version under 4.0.0 :pr:`2244`
    * Testing Changes
        * Change number of cores for pytest from 4 to 2 :pr:`2266`
        * Add minimum dependency checker to generate minimum requirement files :pr:`2267`
        * Add unit tests with minimum dependencies  :pr:`2277`


**v0.24.0 May. 04, 2021**
    * Enhancements
        * Added `date_index` as a required parameter for TimeSeries problems :pr:`2217`
        * Have the ``OneHotEncoder`` return the transformed columns as booleans rather than floats :pr:`2170`
        * Added Oversampler transformer component to EvalML :pr:`2079`
        * Added Undersampler to AutoMLSearch, as well as arguments ``_sampler_method`` and ``sampler_balanced_ratio`` :pr:`2128`
        * Updated prediction explanations functions to allow pipelines with XGBoost estimators :pr:`2162`
        * Added partial dependence for datetime columns :pr:`2180`
        * Update precision-recall curve with positive label index argument, and fix for 2d predicted probabilities :pr:`2090`
        * Add pct_null_rows to ``HighlyNullDataCheck`` :pr:`2211`
        * Added a standalone AutoML `search` method for convenience, which runs data checks and then runs automl :pr:`2152`
        * Make the first batch of AutoML have a predefined order, with linear models first and complex models last :pr:`2223` :pr:`2225`
        * Added sampling dictionary support to ``BalancedClassficationSampler`` :pr:`2235`
    * Fixes
        * Fixed partial dependence not respecting grid resolution parameter for numerical features :pr:`2180`
        * Enable prediction explanations for catboost for multiclass problems :pr:`2224`
    * Changes
        * Deleted baseline pipeline classes :pr:`2202`
        * Reverting user specified date feature PR :pr:`2155` until `pmdarima` installation fix is found :pr:`2214`
        * Updated pipeline API to accept component graph and other class attributes as instance parameters. Old pipeline API still works but will not be supported long-term. :pr:`2091`
        * Removed all old datasplitters from EvalML :pr:`2193`
        * Deleted ``make_pipeline_from_components`` :pr:`2218`
    * Documentation Changes
        * Renamed dataset to clarify that its gzipped but not a tarball :pr:`2183`
        * Updated documentation to use pipeline instances instead of pipeline subclasses :pr:`2195`
        * Updated contributing guide with a note about GitHub Actions permissions :pr:`2090`
        * Updated automl and model understanding user guides :pr:`2090`
    * Testing Changes
        * Use machineFL user token for dependency update bot, and add more reviewers :pr:`2189`


.. warning::

    **Breaking Changes**
        * All baseline pipeline classes (``BaselineBinaryPipeline``, ``BaselineMulticlassPipeline``, ``BaselineRegressionPipeline``, etc.) have been deleted :pr:`2202`
        * Updated pipeline API to accept component graph and other class attributes as instance parameters. Old pipeline API still works but will not be supported long-term. Pipelines can now be initialized by specifying the component graph as the first parameter, and then passing in optional arguments such as ``custom_name``, ``parameters``, etc. For example, ``BinaryClassificationPipeline(["Random Forest Classifier"], parameters={})``.  :pr:`2091`
        * Removed all old datasplitters from EvalML :pr:`2193`
        * Deleted utility method ``make_pipeline_from_components`` :pr:`2218`


**v0.23.0 Apr. 20, 2021**
    * Enhancements
        * Refactored ``EngineBase`` and ``SequentialEngine`` api. Adding ``DaskEngine`` :pr:`1975`.
        * Added optional ``engine`` argument to ``AutoMLSearch`` :pr:`1975`
        * Added a warning about how time series support is still in beta when a user passes in a time series problem to ``AutoMLSearch`` :pr:`2118`
        * Added ``NaturalLanguageNaNDataCheck`` data check :pr:`2122`
        * Added ValueError to ``partial_dependence`` to prevent users from computing partial dependence on columns with all NaNs :pr:`2120`
        * Added standard deviation of cv scores to rankings table :pr:`2154`
    * Fixes
        * Fixed ``BalancedClassificationDataCVSplit``, ``BalancedClassificationDataTVSplit``, and ``BalancedClassificationSampler`` to use ``minority:majority`` ratio instead of ``majority:minority`` :pr:`2077`
        * Fixed bug where two-way partial dependence plots with categorical variables were not working correctly :pr:`2117`
        * Fixed bug where ``hyperparameters`` were not displaying properly for pipelines with a list ``component_graph`` and duplicate components :pr:`2133`
        * Fixed bug where ``pipeline_parameters`` argument in ``AutoMLSearch`` was not applied to pipelines passed in as ``allowed_pipelines`` :pr:`2133`
        * Fixed bug where ``AutoMLSearch`` was not applying custom hyperparameters to pipelines with a list ``component_graph`` and duplicate components :pr:`2133`
    * Changes
        * Removed ``hyperparameter_ranges`` from Undersampler and renamed ``balanced_ratio`` to ``sampling_ratio`` for samplers :pr:`2113`
        * Renamed ``TARGET_BINARY_NOT_TWO_EXAMPLES_PER_CLASS`` data check message code to ``TARGET_MULTICLASS_NOT_TWO_EXAMPLES_PER_CLASS`` :pr:`2126`
        * Modified one-way partial dependence plots of categorical features to display data with a bar plot :pr:`2117`
        * Renamed ``score`` column for ``automl.rankings`` as ``mean_cv_score`` :pr:`2135`
        * Remove 'warning' from docs tool output :pr:`2031`
    * Documentation Changes
        * Fixed ``conf.py`` file :pr:`2112`
        * Added a sentence to the automl user guide stating that our support for time series problems is still in beta. :pr:`2118`
        * Fixed documentation demos :pr:`2139`
        * Update test badge in README to use GitHub Actions :pr:`2150`
    * Testing Changes
        * Fixed ``test_describe_pipeline`` for ``pandas`` ``v1.2.4`` :pr:`2129`
        * Added a GitHub Action for building the conda package :pr:`1870` :pr:`2148`


.. warning::

    **Breaking Changes**
        * Renamed ``balanced_ratio`` to ``sampling_ratio`` for the ``BalancedClassificationDataCVSplit``, ``BalancedClassificationDataTVSplit``, ``BalancedClassficationSampler``, and Undersampler :pr:`2113`
        * Deleted the "errors" key from automl results :pr:`1975`
        * Deleted the ``raise_and_save_error_callback`` and the ``log_and_save_error_callback`` :pr:`1975`
        * Fixed ``BalancedClassificationDataCVSplit``, ``BalancedClassificationDataTVSplit``, and ``BalancedClassificationSampler`` to use minority:majority ratio instead of majority:minority :pr:`2077`


**v0.22.0 Apr. 06, 2021**
    * Enhancements
        * Added a GitHub Action for ``linux_unit_tests``:pr:`2013`
        * Added recommended actions for ``InvalidTargetDataCheck``, updated ``_make_component_list_from_actions`` to address new action, and added ``TargetImputer`` component :pr:`1989`
        * Updated ``AutoMLSearch._check_for_high_variance`` to not emit ``RuntimeWarning`` :pr:`2024`
        * Added exception when pipeline passed to ``explain_predictions`` is a ``Stacked Ensemble`` pipeline :pr:`2033`
        * Added sensitivity at low alert rates as an objective :pr:`2001`
        * Added ``Undersampler`` transformer component :pr:`2030`
    * Fixes
        * Updated Engine's ``train_batch`` to apply undersampling :pr:`2038`
        * Fixed bug in where Time Series Classification pipelines were not encoding targets in ``predict`` and ``predict_proba`` :pr:`2040`
        * Fixed data splitting errors if target is float for classification problems :pr:`2050`
        * Pinned ``docutils`` to <0.17 to fix ReadtheDocs warning issues :pr:`2088`
    * Changes
        * Removed lists as acceptable hyperparameter ranges in ``AutoMLSearch`` :pr:`2028`
        * Renamed "details" to "metadata" for data check actions :pr:`2008`
    * Documentation Changes
        * Catch and suppress warnings in documentation :pr:`1991` :pr:`2097`
        * Change spacing in ``start.ipynb`` to provide clarity for ``AutoMLSearch`` :pr:`2078`
        * Fixed start code on README :pr:`2108`
    * Testing Changes


**v0.21.0 Mar. 24, 2021**
    * Enhancements
        * Changed ``AutoMLSearch`` to default ``optimize_thresholds`` to True :pr:`1943`
        * Added multiple oversampling and undersampling sampling methods as data splitters for imbalanced classification :pr:`1775`
        * Added params to balanced classification data splitters for visibility :pr:`1966`
        * Updated ``make_pipeline`` to not add ``Imputer`` if input data does not have numeric or categorical columns :pr:`1967`
        * Updated ``ClassImbalanceDataCheck`` to better handle multiclass imbalances :pr:`1986`
        * Added recommended actions for the output of data check's ``validate`` method :pr:`1968`
        * Added error message for ``partial_dependence`` when features are mostly the same value :pr:`1994`
        * Updated ``OneHotEncoder`` to drop one redundant feature by default for features with two categories :pr:`1997`
        * Added a ``PolynomialDetrender`` component :pr:`1992`
        * Added ``DateTimeNaNDataCheck`` data check :pr:`2039`
    * Fixes
        * Changed best pipeline to train on the entire dataset rather than just ensemble indices for ensemble problems :pr:`2037`
        * Updated binary classification pipelines to use objective decision function during scoring of custom objectives :pr:`1934`
    * Changes
        * Removed ``data_checks`` parameter, ``data_check_results`` and data checks logic from ``AutoMLSearch`` :pr:`1935`
        * Deleted ``random_state`` argument :pr:`1985`
        * Updated Woodwork version requirement to ``v0.0.11`` :pr:`1996`
    * Documentation Changes
    * Testing Changes
        * Removed ``build_docs`` CI job in favor of RTD GH builder :pr:`1974`
        * Added tests to confirm support for Python 3.9 :pr:`1724`
        * Added tests to support Dask AutoML/Engine :pr:`1990`
        * Changed ``build_conda_pkg`` job to use ``latest_release_changes`` branch in the feedstock. :pr:`1979`

.. warning::

    **Breaking Changes**
        * Changed ``AutoMLSearch`` to default ``optimize_thresholds`` to True :pr:`1943`
        * Removed ``data_checks`` parameter, ``data_check_results`` and data checks logic from ``AutoMLSearch``. To run the data checks which were previously run by default in ``AutoMLSearch``, please call ``DefaultDataChecks().validate(X_train, y_train)`` or take a look at our documentation for more examples. :pr:`1935`
        * Deleted ``random_state`` argument :pr:`1985`

**v0.20.0 Mar. 10, 2021**
    * Enhancements
        * Added a GitHub Action for Detecting dependency changes :pr:`1933`
        * Create a separate CV split to train stacked ensembler on for AutoMLSearch :pr:`1814`
        * Added a GitHub Action for Linux unit tests :pr:`1846`
        * Added ``ARIMARegressor`` estimator :pr:`1894`
        * Added ``DataCheckAction`` class and ``DataCheckActionCode`` enum :pr:`1896`
        * Updated ``Woodwork`` requirement to ``v0.0.10`` :pr:`1900`
        * Added ``BalancedClassificationDataCVSplit`` and ``BalancedClassificationDataTVSplit`` to AutoMLSearch :pr:`1875`
        * Update default classification data splitter to use downsampling for highly imbalanced data :pr:`1875`
        * Updated ``describe_pipeline`` to return more information, including ``id`` of pipelines used for ensemble models :pr:`1909`
        * Added utility method to create list of components from a list of ``DataCheckAction`` :pr:`1907`
        * Updated ``validate`` method to include a ``action`` key in returned dictionary for all ``DataCheck``and ``DataChecks`` :pr:`1916`
        * Aggregating the shap values for predictions that we know the provenance of, e.g. OHE, text, and date-time. :pr:`1901`
        * Improved error message when custom objective is passed as a string in ``pipeline.score`` :pr:`1941`
        * Added ``score_pipelines`` and ``train_pipelines`` methods to ``AutoMLSearch`` :pr:`1913`
        * Added support for ``pandas`` version 1.2.0 :pr:`1708`
        * Added ``score_batch`` and ``train_batch`` abstact methods to ``EngineBase`` and implementations in ``SequentialEngine`` :pr:`1913`
        * Added ability to handle index columns in ``AutoMLSearch`` and ``DataChecks`` :pr:`2138`
    * Fixes
        * Removed CI check for ``check_dependencies_updated_linux`` :pr:`1950`
        * Added metaclass for time series pipelines and fix binary classification pipeline ``predict`` not using objective if it is passed as a named argument :pr:`1874`
        * Fixed stack trace in prediction explanation functions caused by mixed string/numeric pandas column names :pr:`1871`
        * Fixed stack trace caused by passing pipelines with duplicate names to ``AutoMLSearch`` :pr:`1932`
        * Fixed ``AutoMLSearch.get_pipelines`` returning pipelines with the same attributes :pr:`1958`
    * Changes
        * Reversed GitHub Action for Linux unit tests until a fix for report generation is found :pr:`1920`
        * Updated ``add_results`` in ``AutoMLAlgorithm`` to take in entire pipeline results dictionary from ``AutoMLSearch`` :pr:`1891`
        * Updated ``ClassImbalanceDataCheck`` to look for severe class imbalance scenarios :pr:`1905`
        * Deleted the ``explain_prediction`` function :pr:`1915`
        * Removed ``HighVarianceCVDataCheck`` and convered it to an ``AutoMLSearch`` method instead :pr:`1928`
        * Removed warning in ``InvalidTargetDataCheck`` returned when numeric binary classification targets are not (0, 1) :pr:`1959`
    * Documentation Changes
        * Updated ``model_understanding.ipynb`` to demo the two-way partial dependence capability :pr:`1919`
    * Testing Changes

.. warning::

    **Breaking Changes**
        * Deleted the ``explain_prediction`` function :pr:`1915`
        * Removed ``HighVarianceCVDataCheck`` and convered it to an ``AutoMLSearch`` method instead :pr:`1928`
        * Added ``score_batch`` and ``train_batch`` abstact methods to ``EngineBase``. These need to be implemented in Engine subclasses :pr:`1913`


**v0.19.0 Feb. 23, 2021**
    * Enhancements
        * Added a GitHub Action for Python windows unit tests :pr:`1844`
        * Added a GitHub Action for checking updated release notes :pr:`1849`
        * Added a GitHub Action for Python lint checks :pr:`1837`
        * Adjusted ``explain_prediction``, ``explain_predictions`` and ``explain_predictions_best_worst`` to handle timeseries problems. :pr:`1818`
        * Updated ``InvalidTargetDataCheck`` to check for mismatched indices in target and features :pr:`1816`
        * Updated ``Woodwork`` structures returned from components to support ``Woodwork`` logical type overrides set by the user :pr:`1784`
        * Updated estimators to keep track of input feature names during ``fit()`` :pr:`1794`
        * Updated ``visualize_decision_tree`` to include feature names in output :pr:`1813`
        * Added ``is_bounded_like_percentage`` property for objectives. If true, the ``calculate_percent_difference`` method will return the absolute difference rather than relative difference :pr:`1809`
        * Added full error traceback to AutoMLSearch logger file :pr:`1840`
        * Changed ``TargetEncoder`` to preserve custom indices in the data :pr:`1836`
        * Refactored ``explain_predictions`` and ``explain_predictions_best_worst`` to only compute features once for all rows that need to be explained :pr:`1843`
        * Added custom random undersampler data splitter for classification :pr:`1857`
        * Updated ``OutliersDataCheck`` implementation to calculate the probability of having no outliers :pr:`1855`
        * Added ``Engines`` pipeline processing API :pr:`1838`
    * Fixes
        * Changed EngineBase random_state arg to random_seed and same for user guide docs :pr:`1889`
    * Changes
        * Modified ``calculate_percent_difference`` so that division by 0 is now inf rather than nan :pr:`1809`
        * Removed ``text_columns`` parameter from ``LSA`` and ``TextFeaturizer`` components :pr:`1652`
        * Added ``random_seed`` as an argument to our automl/pipeline/component API. Using ``random_state`` will raise a warning :pr:`1798`
        * Added ``DataCheckError`` message in ``InvalidTargetDataCheck`` if input target is None and removed exception raised :pr:`1866`
    * Documentation Changes
    * Testing Changes
        * Added back coverage for ``_get_feature_provenance`` in ``TextFeaturizer`` after ``text_columns`` was removed :pr:`1842`
        * Pin graphviz version for windows builds :pr:`1847`
        * Unpin graphviz version for windows builds :pr:`1851`

.. warning::

    **Breaking Changes**
        * Added a deprecation warning to ``explain_prediction``. It will be deleted in the next release. :pr:`1860`


**v0.18.2 Feb. 10, 2021**
    * Enhancements
        * Added uniqueness score data check :pr:`1785`
        * Added "dataframe" output format for prediction explanations :pr:`1781`
        * Updated LightGBM estimators to handle ``pandas.MultiIndex`` :pr:`1770`
        * Sped up permutation importance for some pipelines :pr:`1762`
        * Added sparsity data check :pr:`1797`
        * Confirmed support for threshold tuning for binary time series classification problems :pr:`1803`
    * Fixes
    * Changes
    * Documentation Changes
        * Added section on conda to the contributing guide :pr:`1771`
        * Updated release process to reflect freezing `main` before perf tests :pr:`1787`
        * Moving some prs to the right section of the release notes :pr:`1789`
        * Tweak README.md. :pr:`1800`
        * Fixed back arrow on install page docs :pr:`1795`
        * Fixed docstring for `ClassImbalanceDataCheck.validate()` :pr:`1817`
    * Testing Changes

**v0.18.1 Feb. 1, 2021**
    * Enhancements
        * Added ``graph_t_sne`` as a visualization tool for high dimensional data :pr:`1731`
        * Added the ability to see the linear coefficients of features in linear models terms :pr:`1738`
        * Added support for ``scikit-learn`` ``v0.24.0`` :pr:`1733`
        * Added support for ``scipy`` ``v1.6.0`` :pr:`1752`
        * Added SVM Classifier and Regressor to estimators :pr:`1714` :pr:`1761`
    * Fixes
        * Addressed bug with ``partial_dependence`` and categorical data with more categories than grid resolution :pr:`1748`
        * Removed ``random_state`` arg from ``get_pipelines`` in ``AutoMLSearch`` :pr:`1719`
        * Pinned pyzmq at less than 22.0.0 till we add support :pr:`1756`
        * Remove ``ProphetRegressor`` from main as windows tests were flaky :pr:`1764`
    * Changes
        * Updated components and pipelines to return ``Woodwork`` data structures :pr:`1668`
        * Updated ``clone()`` for pipelines and components to copy over random state automatically :pr:`1753`
        * Dropped support for Python version 3.6 :pr:`1751`
        * Removed deprecated ``verbose`` flag from ``AutoMLSearch`` parameters :pr:`1772`
    * Documentation Changes
        * Add Twitter and Github link to documentation toolbar :pr:`1754`
        * Added Open Graph info to documentation :pr:`1758`
    * Testing Changes

.. warning::

    **Breaking Changes**
        * Components and pipelines return ``Woodwork`` data structures instead of ``pandas`` data structures :pr:`1668`
        * Python 3.6 will not be actively supported due to discontinued support from EvalML dependencies.
        * Deprecated ``verbose`` flag is removed for ``AutoMLSearch`` :pr:`1772`


**v0.18.0 Jan. 26, 2021**
    * Enhancements
        * Added RMSLE, MSLE, and MAPE to core objectives while checking for negative target values in ``invalid_targets_data_check`` :pr:`1574`
        * Added validation checks for binary problems with regression-like datasets and multiclass problems without true multiclass targets in ``invalid_targets_data_check`` :pr:`1665`
        * Added time series support for ``make_pipeline`` :pr:`1566`
        * Added target name for output of pipeline ``predict`` method :pr:`1578`
        * Added multiclass check to ``InvalidTargetDataCheck`` for two examples per class :pr:`1596`
        * Added support for ``graphviz`` ``v0.16`` :pr:`1657`
        * Enhanced time series pipelines to accept empty features :pr:`1651`
        * Added KNN Classifier to estimators. :pr:`1650`
        * Added support for list inputs for objectives :pr:`1663`
        * Added support for ``AutoMLSearch`` to handle time series classification pipelines :pr:`1666`
        * Enhanced ``DelayedFeaturesTransformer`` to encode categorical features and targets before delaying them :pr:`1691`
        * Added 2-way dependence plots. :pr:`1690`
        * Added ability to directly iterate through components within Pipelines :pr:`1583`
    * Fixes
        * Fixed inconsistent attributes and added Exceptions to docs :pr:`1673`
        * Fixed ``TargetLeakageDataCheck`` to use Woodwork ``mutual_information`` rather than using Pandas' Pearson Correlation :pr:`1616`
        * Fixed thresholding for pipelines in ``AutoMLSearch`` to only threshold binary classification pipelines :pr:`1622` :pr:`1626`
        * Updated ``load_data`` to return Woodwork structures and update default parameter value for ``index`` to ``None`` :pr:`1610`
        * Pinned scipy at < 1.6.0 while we work on adding support :pr:`1629`
        * Fixed data check message formatting in ``AutoMLSearch`` :pr:`1633`
        * Addressed stacked ensemble component for ``scikit-learn`` v0.24 support by setting ``shuffle=True`` for default CV :pr:`1613`
        * Fixed bug where ``Imputer`` reset the index on ``X`` :pr:`1590`
        * Fixed ``AutoMLSearch`` stacktrace when a cutom objective was passed in as a primary objective or additional objective :pr:`1575`
        * Fixed custom index bug for ``MAPE`` objective :pr:`1641`
        * Fixed index bug for ``TextFeaturizer`` and ``LSA`` components :pr:`1644`
        * Limited ``load_fraud`` dataset loaded into ``automl.ipynb`` :pr:`1646`
        * ``add_to_rankings`` updates ``AutoMLSearch.best_pipeline`` when necessary :pr:`1647`
        * Fixed bug where time series baseline estimators were not receiving ``gap`` and ``max_delay`` in ``AutoMLSearch`` :pr:`1645`
        * Fixed jupyter notebooks to help the RTD buildtime :pr:`1654`
        * Added ``positive_only`` objectives to ``non_core_objectives`` :pr:`1661`
        * Fixed stacking argument ``n_jobs`` for IterativeAlgorithm :pr:`1706`
        * Updated CatBoost estimators to return self in ``.fit()`` rather than the underlying model for consistency :pr:`1701`
        * Added ability to initialize pipeline parameters in ``AutoMLSearch`` constructor :pr:`1676`
    * Changes
        * Added labeling to ``graph_confusion_matrix`` :pr:`1632`
        * Rerunning search for ``AutoMLSearch`` results in a message thrown rather than failing the search, and removed ``has_searched`` property :pr:`1647`
        * Changed tuner class to allow and ignore single parameter values as input :pr:`1686`
        * Capped LightGBM version limit to remove bug in docs :pr:`1711`
        * Removed support for `np.random.RandomState` in EvalML :pr:`1727`
    * Documentation Changes
        * Update Model Understanding in the user guide to include ``visualize_decision_tree`` :pr:`1678`
        * Updated docs to include information about ``AutoMLSearch`` callback parameters and methods :pr:`1577`
        * Updated docs to prompt users to install graphiz on Mac :pr:`1656`
        * Added ``infer_feature_types`` to the ``start.ipynb`` guide :pr:`1700`
        * Added multicollinearity data check to API reference and docs :pr:`1707`
    * Testing Changes

.. warning::

    **Breaking Changes**
        * Removed ``has_searched`` property from ``AutoMLSearch`` :pr:`1647`
        * Components and pipelines return ``Woodwork`` data structures instead of ``pandas`` data structures :pr:`1668`
        * Removed support for `np.random.RandomState` in EvalML. Rather than passing ``np.random.RandomState`` as component and pipeline random_state values, we use int random_seed :pr:`1727`


**v0.17.0 Dec. 29, 2020**
    * Enhancements
        * Added ``save_plot`` that allows for saving figures from different backends :pr:`1588`
        * Added ``LightGBM Regressor`` to regression components :pr:`1459`
        * Added ``visualize_decision_tree`` for tree visualization with ``decision_tree_data_from_estimator`` and ``decision_tree_data_from_pipeline`` to reformat tree structure output :pr:`1511`
        * Added `DFS Transformer` component into transformer components :pr:`1454`
        * Added ``MAPE`` to the standard metrics for time series problems and update objectives :pr:`1510`
        * Added ``graph_prediction_vs_actual_over_time`` and ``get_prediction_vs_actual_over_time_data`` to the model understanding module for time series problems :pr:`1483`
        * Added a ``ComponentGraph`` class that will support future pipelines as directed acyclic graphs :pr:`1415`
        * Updated data checks to accept ``Woodwork`` data structures :pr:`1481`
        * Added parameter to ``InvalidTargetDataCheck`` to show only top unique values rather than all unique values :pr:`1485`
        * Added multicollinearity data check :pr:`1515`
        * Added baseline pipeline and components for time series regression problems :pr:`1496`
        * Added more information to users about ensembling behavior in ``AutoMLSearch`` :pr:`1527`
        * Add woodwork support for more utility and graph methods :pr:`1544`
        * Changed ``DateTimeFeaturizer`` to encode features as int :pr:`1479`
        * Return trained pipelines from ``AutoMLSearch.best_pipeline`` :pr:`1547`
        * Added utility method so that users can set feature types without having to learn about Woodwork directly :pr:`1555`
        * Added Linear Discriminant Analysis transformer for dimensionality reduction :pr:`1331`
        * Added multiclass support for ``partial_dependence`` and ``graph_partial_dependence`` :pr:`1554`
        * Added ``TimeSeriesBinaryClassificationPipeline`` and ``TimeSeriesMulticlassClassificationPipeline`` classes :pr:`1528`
        * Added ``make_data_splitter`` method for easier automl data split customization :pr:`1568`
        * Integrated ``ComponentGraph`` class into Pipelines for full non-linear pipeline support :pr:`1543`
        * Update ``AutoMLSearch`` constructor to take training data instead of ``search`` and ``add_to_leaderboard`` :pr:`1597`
        * Update ``split_data`` helper args :pr:`1597`
        * Add problem type utils ``is_regression``, ``is_classification``, ``is_timeseries`` :pr:`1597`
        * Rename ``AutoMLSearch`` ``data_split`` arg to ``data_splitter`` :pr:`1569`
    * Fixes
        * Fix AutoML not passing CV folds to ``DefaultDataChecks`` for usage by ``ClassImbalanceDataCheck`` :pr:`1619`
        * Fix Windows CI jobs: install ``numba`` via conda, required for ``shap`` :pr:`1490`
        * Added custom-index support for `reset-index-get_prediction_vs_actual_over_time_data` :pr:`1494`
        * Fix ``generate_pipeline_code`` to account for boolean and None differences between Python and JSON :pr:`1524` :pr:`1531`
        * Set max value for plotly and xgboost versions while we debug CI failures with newer versions :pr:`1532`
        * Undo version pinning for plotly :pr:`1533`
        * Fix ReadTheDocs build by updating the version of ``setuptools`` :pr:`1561`
        * Set ``random_state`` of data splitter in AutoMLSearch to take int to keep consistency in the resulting splits :pr:`1579`
        * Pin sklearn version while we work on adding support :pr:`1594`
        * Pin pandas at <1.2.0 while we work on adding support :pr:`1609`
        * Pin graphviz at < 0.16 while we work on adding support :pr:`1609`
    * Changes
        * Reverting ``save_graph`` :pr:`1550` to resolve kaleido build issues :pr:`1585`
        * Update circleci badge to apply to ``main`` :pr:`1489`
        * Added script to generate github markdown for releases :pr:`1487`
        * Updated selection using pandas ``dtypes`` to selecting using Woodwork logical types :pr:`1551`
        * Updated dependencies to fix ``ImportError: cannot import name 'MaskedArray' from 'sklearn.utils.fixes'`` error and to address Woodwork and Featuretool dependencies :pr:`1540`
        * Made ``get_prediction_vs_actual_data()`` a public method :pr:`1553`
        * Updated ``Woodwork`` version requirement to v0.0.7 :pr:`1560`
        * Move data splitters from ``evalml.automl.data_splitters`` to ``evalml.preprocessing.data_splitters`` :pr:`1597`
        * Rename "# Testing" in automl log output to "# Validation" :pr:`1597`
    * Documentation Changes
        * Added partial dependence methods to API reference :pr:`1537`
        * Updated documentation for confusion matrix methods :pr:`1611`
    * Testing Changes
        * Set ``n_jobs=1`` in most unit tests to reduce memory :pr:`1505`

.. warning::

    **Breaking Changes**
        * Updated minimal dependencies: ``numpy>=1.19.1``, ``pandas>=1.1.0``, ``scikit-learn>=0.23.1``, ``scikit-optimize>=0.8.1``
        * Updated ``AutoMLSearch.best_pipeline`` to return a trained pipeline. Pass in ``train_best_pipeline=False`` to AutoMLSearch in order to return an untrained pipeline.
        * Pipeline component instances can no longer be iterated through using ``Pipeline.component_graph`` :pr:`1543`
        * Update ``AutoMLSearch`` constructor to take training data instead of ``search`` and ``add_to_leaderboard`` :pr:`1597`
        * Update ``split_data`` helper args :pr:`1597`
        * Move data splitters from ``evalml.automl.data_splitters`` to ``evalml.preprocessing.data_splitters`` :pr:`1597`
        * Rename ``AutoMLSearch`` ``data_split`` arg to ``data_splitter`` :pr:`1569`



**v0.16.1 Dec. 1, 2020**
    * Enhancements
        * Pin woodwork version to v0.0.6 to avoid breaking changes :pr:`1484`
        * Updated ``Woodwork`` to >=0.0.5 in ``core-requirements.txt`` :pr:`1473`
        * Removed ``copy_dataframe`` parameter for ``Woodwork``, updated ``Woodwork`` to >=0.0.6 in ``core-requirements.txt`` :pr:`1478`
        * Updated ``detect_problem_type`` to use ``pandas.api.is_numeric_dtype`` :pr:`1476`
    * Changes
        * Changed ``make clean`` to delete coverage reports as a convenience for developers :pr:`1464`
        * Set ``n_jobs=-1`` by default for stacked ensemble components :pr:`1472`
    * Documentation Changes
        * Updated pipeline and component documentation and demos to use ``Woodwork`` :pr:`1466`
    * Testing Changes
        * Update dependency update checker to use everything from core and optional dependencies :pr:`1480`


**v0.16.0 Nov. 24, 2020**
    * Enhancements
        * Updated pipelines and ``make_pipeline`` to accept ``Woodwork`` inputs :pr:`1393`
        * Updated components to accept ``Woodwork`` inputs :pr:`1423`
        * Added ability to freeze hyperparameters for ``AutoMLSearch`` :pr:`1284`
        * Added ``Target Encoder`` into transformer components :pr:`1401`
        * Added callback for error handling in ``AutoMLSearch`` :pr:`1403`
        * Added the index id to the ``explain_predictions_best_worst`` output to help users identify which rows in their data are included :pr:`1365`
        * The top_k features displayed in ``explain_predictions_*`` functions are now determined by the magnitude of shap values as opposed to the ``top_k`` largest and smallest shap values. :pr:`1374`
        * Added a problem type for time series regression :pr:`1386`
        * Added a ``is_defined_for_problem_type`` method to ``ObjectiveBase`` :pr:`1386`
        * Added a ``random_state`` parameter to ``make_pipeline_from_components`` function :pr:`1411`
        * Added ``DelayedFeaturesTransformer`` :pr:`1396`
        * Added a ``TimeSeriesRegressionPipeline`` class :pr:`1418`
        * Removed ``core-requirements.txt`` from the package distribution :pr:`1429`
        * Updated data check messages to include a `"code"` and `"details"` fields :pr:`1451`, :pr:`1462`
        * Added a ``TimeSeriesSplit`` data splitter for time series problems :pr:`1441`
        * Added a ``problem_configuration`` parameter to AutoMLSearch :pr:`1457`
    * Fixes
        * Fixed ``IndexError`` raised in ``AutoMLSearch`` when ``ensembling = True`` but only one pipeline to iterate over :pr:`1397`
        * Fixed stacked ensemble input bug and LightGBM warning and bug in ``AutoMLSearch`` :pr:`1388`
        * Updated enum classes to show possible enum values as attributes :pr:`1391`
        * Updated calls to ``Woodwork``'s ``to_pandas()`` to ``to_series()`` and ``to_dataframe()`` :pr:`1428`
        * Fixed bug in OHE where column names were not guaranteed to be unique :pr:`1349`
        * Fixed bug with percent improvement of ``ExpVariance`` objective on data with highly skewed target :pr:`1467`
        * Fix SimpleImputer error which occurs when all features are bool type :pr:`1215`
    * Changes
        * Changed ``OutliersDataCheck`` to return the list of columns, rather than rows, that contain outliers :pr:`1377`
        * Simplified and cleaned output for Code Generation :pr:`1371`
        * Reverted changes from :pr:`1337` :pr:`1409`
        * Updated data checks to return dictionary of warnings and errors instead of a list :pr:`1448`
        * Updated ``AutoMLSearch`` to pass ``Woodwork`` data structures to every pipeline (instead of pandas DataFrames) :pr:`1450`
        * Update ``AutoMLSearch`` to default to ``max_batches=1`` instead of ``max_iterations=5`` :pr:`1452`
        * Updated _evaluate_pipelines to consolidate side effects :pr:`1410`
    * Documentation Changes
        * Added description of CLA to contributing guide, updated description of draft PRs :pr:`1402`
        * Updated documentation to include all data checks, ``DataChecks``, and usage of data checks in AutoML :pr:`1412`
        * Updated docstrings from ``np.array`` to ``np.ndarray`` :pr:`1417`
        * Added section on stacking ensembles in AutoMLSearch documentation :pr:`1425`
    * Testing Changes
        * Removed ``category_encoders`` from test-requirements.txt :pr:`1373`
        * Tweak codecov.io settings again to avoid flakes :pr:`1413`
        * Modified ``make lint`` to check notebook versions in the docs :pr:`1431`
        * Modified ``make lint-fix`` to standardize notebook versions in the docs :pr:`1431`
        * Use new version of pull request Github Action for dependency check (:pr:`1443`)
        * Reduced number of workers for tests to 4 :pr:`1447`

.. warning::

    **Breaking Changes**
        * The ``top_k`` and ``top_k_features`` parameters in ``explain_predictions_*`` functions now return ``k`` features as opposed to ``2 * k`` features :pr:`1374`
        * Renamed ``problem_type`` to ``problem_types`` in ``RegressionObjective``, ``BinaryClassificationObjective``, and ``MulticlassClassificationObjective`` :pr:`1319`
        * Data checks now return a dictionary of warnings and errors instead of a list :pr:`1448`



**v0.15.0 Oct. 29, 2020**
    * Enhancements
        * Added stacked ensemble component classes (``StackedEnsembleClassifier``, ``StackedEnsembleRegressor``) :pr:`1134`
        * Added stacked ensemble components to ``AutoMLSearch`` :pr:`1253`
        * Added ``DecisionTreeClassifier`` and ``DecisionTreeRegressor`` to AutoML :pr:`1255`
        * Added ``graph_prediction_vs_actual`` in ``model_understanding`` for regression problems :pr:`1252`
        * Added parameter to ``OneHotEncoder`` to enable filtering for features to encode for :pr:`1249`
        * Added percent-better-than-baseline for all objectives to automl.results :pr:`1244`
        * Added ``HighVarianceCVDataCheck`` and replaced synonymous warning in ``AutoMLSearch`` :pr:`1254`
        * Added `PCA Transformer` component for dimensionality reduction :pr:`1270`
        * Added ``generate_pipeline_code`` and ``generate_component_code`` to allow for code generation given a pipeline or component instance :pr:`1306`
        * Added ``PCA Transformer`` component for dimensionality reduction :pr:`1270`
        * Updated ``AutoMLSearch`` to support ``Woodwork`` data structures :pr:`1299`
        * Added cv_folds to ``ClassImbalanceDataCheck`` and added this check to ``DefaultDataChecks`` :pr:`1333`
        * Make ``max_batches`` argument to ``AutoMLSearch.search`` public :pr:`1320`
        * Added text support to automl search :pr:`1062`
        * Added ``_pipelines_per_batch`` as a private argument to ``AutoMLSearch`` :pr:`1355`
    * Fixes
        * Fixed ML performance issue with ordered datasets: always shuffle data in automl's default CV splits :pr:`1265`
        * Fixed broken ``evalml info`` CLI command :pr:`1293`
        * Fixed ``boosting type='rf'`` for LightGBM Classifier, as well as ``num_leaves`` error :pr:`1302`
        * Fixed bug in ``explain_predictions_best_worst`` where a custom index in the target variable would cause a ``ValueError`` :pr:`1318`
        * Added stacked ensemble estimators to to ``evalml.pipelines.__init__`` file :pr:`1326`
        * Fixed bug in OHE where calls to transform were not deterministic if ``top_n`` was less than the number of categories in a column :pr:`1324`
        * Fixed LightGBM warning messages during AutoMLSearch :pr:`1342`
        * Fix warnings thrown during AutoMLSearch in ``HighVarianceCVDataCheck`` :pr:`1346`
        * Fixed bug where TrainingValidationSplit would return invalid location indices for dataframes with a custom index :pr:`1348`
        * Fixed bug where the AutoMLSearch ``random_state`` was not being passed to the created pipelines :pr:`1321`
    * Changes
        * Allow ``add_to_rankings`` to be called before AutoMLSearch is called :pr:`1250`
        * Removed Graphviz from test-requirements to add to requirements.txt :pr:`1327`
        * Removed ``max_pipelines`` parameter from ``AutoMLSearch`` :pr:`1264`
        * Include editable installs in all install make targets :pr:`1335`
        * Made pip dependencies `featuretools` and `nlp_primitives` core dependencies :pr:`1062`
        * Removed `PartOfSpeechCount` from `TextFeaturizer` transform primitives :pr:`1062`
        * Added warning for ``partial_dependency`` when the feature includes null values :pr:`1352`
    * Documentation Changes
        * Fixed and updated code blocks in Release Notes :pr:`1243`
        * Added DecisionTree estimators to API Reference :pr:`1246`
        * Changed class inheritance display to flow vertically :pr:`1248`
        * Updated cost-benefit tutorial to use a holdout/test set :pr:`1159`
        * Added ``evalml info`` command to documentation :pr:`1293`
        * Miscellaneous doc updates :pr:`1269`
        * Removed conda pre-release testing from the release process document :pr:`1282`
        * Updates to contributing guide :pr:`1310`
        * Added Alteryx footer to docs with Twitter and Github link :pr:`1312`
        * Added documentation for evalml installation for Python 3.6 :pr:`1322`
        * Added documentation changes to make the API Docs easier to understand :pr:`1323`
        * Fixed documentation for ``feature_importance`` :pr:`1353`
        * Added tutorial for running `AutoML` with text data :pr:`1357`
        * Added documentation for woodwork integration with automl search :pr:`1361`
    * Testing Changes
        * Added tests for ``jupyter_check`` to handle IPython :pr:`1256`
        * Cleaned up ``make_pipeline`` tests to test for all estimators :pr:`1257`
        * Added a test to check conda build after merge to main :pr:`1247`
        * Removed code that was lacking codecov for ``__main__.py`` and unnecessary :pr:`1293`
        * Codecov: round coverage up instead of down :pr:`1334`
        * Add DockerHub credentials to CI testing environment :pr:`1356`
        * Add DockerHub credentials to conda testing environment :pr:`1363`

.. warning::

    **Breaking Changes**
        * Renamed ``LabelLeakageDataCheck`` to ``TargetLeakageDataCheck`` :pr:`1319`
        * ``max_pipelines`` parameter has been removed from ``AutoMLSearch``. Please use ``max_iterations`` instead. :pr:`1264`
        * ``AutoMLSearch.search()`` will now log a warning if the input is not a ``Woodwork`` data structure (``pandas``, ``numpy``) :pr:`1299`
        * Make ``max_batches`` argument to ``AutoMLSearch.search`` public :pr:`1320`
        * Removed unused argument `feature_types` from AutoMLSearch.search :pr:`1062`

**v0.14.1 Sep. 29, 2020**
    * Enhancements
        * Updated partial dependence methods to support calculating numeric columns in a dataset with non-numeric columns :pr:`1150`
        * Added ``get_feature_names`` on ``OneHotEncoder`` :pr:`1193`
        * Added ``detect_problem_type`` to ``problem_type/utils.py`` to automatically detect the problem type given targets :pr:`1194`
        * Added LightGBM to ``AutoMLSearch`` :pr:`1199`
        * Updated ``scikit-learn`` and ``scikit-optimize`` to use latest versions - 0.23.2 and 0.8.1 respectively :pr:`1141`
        * Added ``__str__`` and ``__repr__`` for pipelines and components :pr:`1218`
        * Included internal target check for both training and validation data in ``AutoMLSearch`` :pr:`1226`
        * Added ``ProblemTypes.all_problem_types`` helper to get list of supported problem types :pr:`1219`
        * Added ``DecisionTreeClassifier`` and ``DecisionTreeRegressor`` classes :pr:`1223`
        * Added ``ProblemTypes.all_problem_types`` helper to get list of supported problem types :pr:`1219`
        * ``DataChecks`` can now be parametrized by passing a list of ``DataCheck`` classes and a parameter dictionary :pr:`1167`
        * Added first CV fold score as validation score in ``AutoMLSearch.rankings`` :pr:`1221`
        * Updated ``flake8`` configuration to enable linting on ``__init__.py`` files :pr:`1234`
        * Refined ``make_pipeline_from_components`` implementation :pr:`1204`
    * Fixes
        * Updated GitHub URL after migration to Alteryx GitHub org :pr:`1207`
        * Changed Problem Type enum to be more similar to the string name :pr:`1208`
        * Wrapped call to scikit-learn's partial dependence method in a ``try``/``finally`` block :pr:`1232`
    * Changes
        * Added ``allow_writing_files`` as a named argument to CatBoost estimators. :pr:`1202`
        * Added ``solver`` and ``multi_class`` as named arguments to ``LogisticRegressionClassifier`` :pr:`1202`
        * Replaced pipeline's ``._transform`` method to evaluate all the preprocessing steps of a pipeline with ``.compute_estimator_features`` :pr:`1231`
        * Changed default large dataset train/test splitting behavior :pr:`1205`
    * Documentation Changes
        * Included description of how to access the component instances and features for pipeline user guide :pr:`1163`
        * Updated API docs to refer to target as "target" instead of "labels" for non-classification tasks and minor docs cleanup :pr:`1160`
        * Added Class Imbalance Data Check to ``api_reference.rst`` :pr:`1190` :pr:`1200`
        * Added pipeline properties to API reference :pr:`1209`
        * Clarified what the objective parameter in AutoML is used for in AutoML API reference and AutoML user guide :pr:`1222`
        * Updated API docs to include ``skopt.space.Categorical`` option for component hyperparameter range definition :pr:`1228`
        * Added install documentation for ``libomp`` in order to use LightGBM on Mac :pr:`1233`
        * Improved description of ``max_iterations`` in documentation :pr:`1212`
        * Removed unused code from sphinx conf :pr:`1235`
    * Testing Changes

.. warning::

    **Breaking Changes**
        * ``DefaultDataChecks`` now accepts a ``problem_type`` parameter that must be specified :pr:`1167`
        * Pipeline's ``._transform`` method to evaluate all the preprocessing steps of a pipeline has been replaced with ``.compute_estimator_features`` :pr:`1231`
        * ``get_objectives`` has been renamed to ``get_core_objectives``. This function will now return a list of valid objective instances :pr:`1230`


**v0.13.2 Sep. 17, 2020**
    * Enhancements
        * Added ``output_format`` field to explain predictions functions :pr:`1107`
        * Modified ``get_objective`` and ``get_objectives`` to be able to return any objective in ``evalml.objectives`` :pr:`1132`
        * Added a ``return_instance`` boolean parameter to ``get_objective`` :pr:`1132`
        * Added ``ClassImbalanceDataCheck`` to determine whether target imbalance falls below a given threshold :pr:`1135`
        * Added label encoder to LightGBM for binary classification :pr:`1152`
        * Added labels for the row index of confusion matrix :pr:`1154`
        * Added ``AutoMLSearch`` object as another parameter in search callbacks :pr:`1156`
        * Added the corresponding probability threshold for each point displayed in ``graph_roc_curve`` :pr:`1161`
        * Added ``__eq__`` for ``ComponentBase`` and ``PipelineBase`` :pr:`1178`
        * Added support for multiclass classification for ``roc_curve`` :pr:`1164`
        * Added ``categories`` accessor to ``OneHotEncoder`` for listing the categories associated with a feature :pr:`1182`
        * Added utility function to create pipeline instances from a list of component instances :pr:`1176`
    * Fixes
        * Fixed XGBoost column names for partial dependence methods :pr:`1104`
        * Removed dead code validating column type from ``TextFeaturizer`` :pr:`1122`
        * Fixed issue where ``Imputer`` cannot fit when there is None in a categorical or boolean column :pr:`1144`
        * ``OneHotEncoder`` preserves the custom index in the input data :pr:`1146`
        * Fixed representation for ``ModelFamily`` :pr:`1165`
        * Removed duplicate ``nbsphinx`` dependency in ``dev-requirements.txt`` :pr:`1168`
        * Users can now pass in any valid kwargs to all estimators :pr:`1157`
        * Remove broken accessor ``OneHotEncoder.get_feature_names`` and unneeded base class :pr:`1179`
        * Removed LightGBM Estimator from AutoML models :pr:`1186`
    * Changes
        * Pinned ``scikit-optimize`` version to 0.7.4 :pr:`1136`
        * Removed ``tqdm`` as a dependency :pr:`1177`
        * Added lightgbm version 3.0.0 to ``latest_dependency_versions.txt`` :pr:`1185`
        * Rename ``max_pipelines`` to ``max_iterations`` :pr:`1169`
    * Documentation Changes
        * Fixed API docs for ``AutoMLSearch`` ``add_result_callback`` :pr:`1113`
        * Added a step to our release process for pushing our latest version to conda-forge :pr:`1118`
        * Added warning for missing ipywidgets dependency for using ``PipelineSearchPlots`` on Jupyterlab :pr:`1145`
        * Updated ``README.md`` example to load demo dataset :pr:`1151`
        * Swapped mapping of breast cancer targets in ``model_understanding.ipynb`` :pr:`1170`
    * Testing Changes
        * Added test confirming ``TextFeaturizer`` never outputs null values :pr:`1122`
        * Changed Python version of ``Update Dependencies`` action to 3.8.x :pr:`1137`
        * Fixed release notes check-in test for ``Update Dependencies`` actions :pr:`1172`

.. warning::

    **Breaking Changes**
        * ``get_objective`` will now return a class definition rather than an instance by default :pr:`1132`
        * Deleted ``OPTIONS`` dictionary in ``evalml.objectives.utils.py`` :pr:`1132`
        * If specifying an objective by string, the string must now match the objective's name field, case-insensitive :pr:`1132`
        * Passing "Cost Benefit Matrix", "Fraud Cost", "Lead Scoring", "Mean Squared Log Error",
            "Recall", "Recall Macro", "Recall Micro", "Recall Weighted", or "Root Mean Squared Log Error" to ``AutoMLSearch`` will now result in a ``ValueError``
            rather than an ``ObjectiveNotFoundError`` :pr:`1132`
        * Search callbacks ``start_iteration_callback`` and ``add_results_callback`` have changed to include a copy of the AutoMLSearch object as a third parameter :pr:`1156`
        * Deleted ``OneHotEncoder.get_feature_names`` method which had been broken for a while, in favor of pipelines' ``input_feature_names`` :pr:`1179`
        * Deleted empty base class ``CategoricalEncoder`` which ``OneHotEncoder`` component was inheriting from :pr:`1176`
        * Results from ``roc_curve`` will now return as a list of dictionaries with each dictionary representing a class :pr:`1164`
        * ``max_pipelines`` now raises a ``DeprecationWarning`` and will be removed in the next release. ``max_iterations`` should be used instead. :pr:`1169`


**v0.13.1 Aug. 25, 2020**
    * Enhancements
        * Added Cost-Benefit Matrix objective for binary classification :pr:`1038`
        * Split ``fill_value`` into ``categorical_fill_value`` and ``numeric_fill_value`` for Imputer :pr:`1019`
        * Added ``explain_predictions`` and ``explain_predictions_best_worst`` for explaining multiple predictions with SHAP :pr:`1016`
        * Added new LSA component for text featurization :pr:`1022`
        * Added guide on installing with conda :pr:`1041`
        * Added a “cost-benefit curve” util method to graph cost-benefit matrix scores vs. binary classification thresholds :pr:`1081`
        * Standardized error when calling transform/predict before fit for pipelines :pr:`1048`
        * Added ``percent_better_than_baseline`` to AutoML search rankings and full rankings table :pr:`1050`
        * Added one-way partial dependence and partial dependence plots :pr:`1079`
        * Added "Feature Value" column to prediction explanation reports. :pr:`1064`
        * Added LightGBM classification estimator :pr:`1082`, :pr:`1114`
        * Added ``max_batches`` parameter to ``AutoMLSearch`` :pr:`1087`
    * Fixes
        * Updated ``TextFeaturizer`` component to no longer require an internet connection to run :pr:`1022`
        * Fixed non-deterministic element of ``TextFeaturizer`` transformations :pr:`1022`
        * Added a StandardScaler to all ElasticNet pipelines :pr:`1065`
        * Updated cost-benefit matrix to normalize score :pr:`1099`
        * Fixed logic in ``calculate_percent_difference`` so that it can handle negative values :pr:`1100`
    * Changes
        * Added ``needs_fitting`` property to ``ComponentBase`` :pr:`1044`
        * Updated references to data types to use datatype lists defined in ``evalml.utils.gen_utils`` :pr:`1039`
        * Remove maximum version limit for SciPy dependency :pr:`1051`
        * Moved ``all_components`` and other component importers into runtime methods :pr:`1045`
        * Consolidated graphing utility methods under ``evalml.utils.graph_utils`` :pr:`1060`
        * Made slight tweaks to how ``TextFeaturizer`` uses ``featuretools``, and did some refactoring of that and of LSA :pr:`1090`
        * Changed ``show_all_features`` parameter into ``importance_threshold``, which allows for thresholding feature importance :pr:`1097`, :pr:`1103`
    * Documentation Changes
        * Update ``setup.py`` URL to point to the github repo :pr:`1037`
        * Added tutorial for using the cost-benefit matrix objective :pr:`1088`
        * Updated ``model_understanding.ipynb`` to include documentation for using plotly on Jupyter Lab :pr:`1108`
    * Testing Changes
        * Refactor CircleCI tests to use matrix jobs (:pr:`1043`)
        * Added a test to check that all test directories are included in evalml package :pr:`1054`


.. warning::

    **Breaking Changes**
        * ``confusion_matrix`` and ``normalize_confusion_matrix`` have been moved to ``evalml.utils`` :pr:`1038`
        * All graph utility methods previously under ``evalml.pipelines.graph_utils`` have been moved to ``evalml.utils.graph_utils`` :pr:`1060`


**v0.12.2 Aug. 6, 2020**
    * Enhancements
        * Add save/load method to components :pr:`1023`
        * Expose pickle ``protocol`` as optional arg to save/load :pr:`1023`
        * Updated estimators used in AutoML to include ExtraTrees and ElasticNet estimators :pr:`1030`
    * Fixes
    * Changes
        * Removed ``DeprecationWarning`` for ``SimpleImputer`` :pr:`1018`
    * Documentation Changes
        * Add note about version numbers to release process docs :pr:`1034`
    * Testing Changes
        * Test files are now included in the evalml package :pr:`1029`


**v0.12.0 Aug. 3, 2020**
    * Enhancements
        * Added string and categorical targets support for binary and multiclass pipelines and check for numeric targets for ``DetectLabelLeakage`` data check :pr:`932`
        * Added clear exception for regression pipelines if target datatype is string or categorical :pr:`960`
        * Added target column names and class labels in ``predict`` and ``predict_proba`` output for pipelines :pr:`951`
        * Added ``_compute_shap_values`` and ``normalize_values`` to ``pipelines/explanations`` module :pr:`958`
        * Added ``explain_prediction`` feature which explains single predictions with SHAP :pr:`974`
        * Added Imputer to allow different imputation strategies for numerical and categorical dtypes :pr:`991`
        * Added support for configuring logfile path using env var, and don't create logger if there are filesystem errors :pr:`975`
        * Updated catboost estimators' default parameters and automl hyperparameter ranges to speed up fit time :pr:`998`
    * Fixes
        * Fixed ReadtheDocs warning failure regarding embedded gif :pr:`943`
        * Removed incorrect parameter passed to pipeline classes in ``_add_baseline_pipelines`` :pr:`941`
        * Added universal error for calling ``predict``, ``predict_proba``, ``transform``, and ``feature_importances`` before fitting :pr:`969`, :pr:`994`
        * Made ``TextFeaturizer`` component and pip dependencies ``featuretools`` and ``nlp_primitives`` optional :pr:`976`
        * Updated imputation strategy in automl to no longer limit impute strategy to ``most_frequent`` for all features if there are any categorical columns :pr:`991`
        * Fixed ``UnboundLocalError`` for ``cv_pipeline`` when automl search errors :pr:`996`
        * Fixed ``Imputer`` to reset dataframe index to preserve behavior expected from  ``SimpleImputer`` :pr:`1009`
    * Changes
        * Moved ``get_estimators`` to ``evalml.pipelines.components.utils`` :pr:`934`
        * Modified Pipelines to raise ``PipelineScoreError`` when they encounter an error during scoring :pr:`936`
        * Moved ``evalml.model_families.list_model_families`` to ``evalml.pipelines.components.allowed_model_families`` :pr:`959`
        * Renamed ``DateTimeFeaturization`` to ``DateTimeFeaturizer`` :pr:`977`
        * Added check to stop search and raise an error if all pipelines in a batch return NaN scores :pr:`1015`
    * Documentation Changes
        * Updated ``README.md`` :pr:`963`
        * Reworded message when errors are returned from data checks in search :pr:`982`
        * Added section on understanding model predictions with ``explain_prediction`` to User Guide :pr:`981`
        * Added a section to the user guide and api reference about how XGBoost and CatBoost are not fully supported. :pr:`992`
        * Added custom components section in user guide :pr:`993`
        * Updated FAQ section formatting :pr:`997`
        * Updated release process documentation :pr:`1003`
    * Testing Changes
        * Moved ``predict_proba`` and ``predict`` tests regarding string / categorical targets to ``test_pipelines.py`` :pr:`972`
        * Fixed dependency update bot by updating python version to 3.7 to avoid frequent github version updates :pr:`1002`


.. warning::

    **Breaking Changes**
        * ``get_estimators`` has been moved to ``evalml.pipelines.components.utils`` (previously was under ``evalml.pipelines.utils``) :pr:`934`
        * Removed the ``raise_errors`` flag in AutoML search. All errors during pipeline evaluation will be caught and logged. :pr:`936`
        * ``evalml.model_families.list_model_families`` has been moved to ``evalml.pipelines.components.allowed_model_families`` :pr:`959`
        * ``TextFeaturizer``: the ``featuretools`` and ``nlp_primitives`` packages must be installed after installing evalml in order to use this component :pr:`976`
        * Renamed ``DateTimeFeaturization`` to ``DateTimeFeaturizer`` :pr:`977`


**v0.11.2 July 16, 2020**
    * Enhancements
        * Added ``NoVarianceDataCheck`` to ``DefaultDataChecks`` :pr:`893`
        * Added text processing and featurization component ``TextFeaturizer`` :pr:`913`, :pr:`924`
        * Added additional checks to ``InvalidTargetDataCheck`` to handle invalid target data types :pr:`929`
        * ``AutoMLSearch`` will now handle ``KeyboardInterrupt`` and prompt user for confirmation :pr:`915`
    * Fixes
        * Makes automl results a read-only property :pr:`919`
    * Changes
        * Deleted static pipelines and refactored tests involving static pipelines, removed ``all_pipelines()`` and ``get_pipelines()`` :pr:`904`
        * Moved ``list_model_families`` to ``evalml.model_family.utils`` :pr:`903`
        * Updated ``all_pipelines``, ``all_estimators``, ``all_components`` to use the same mechanism for dynamically generating their elements :pr:`898`
        * Rename ``master`` branch to ``main`` :pr:`918`
        * Add pypi release github action :pr:`923`
        * Updated ``AutoMLSearch.search`` stdout output and logging and removed tqdm progress bar :pr:`921`
        * Moved automl config checks previously in ``search()`` to init :pr:`933`
    * Documentation Changes
        * Reorganized and rewrote documentation :pr:`937`
        * Updated to use pydata sphinx theme :pr:`937`
        * Updated docs to use ``release_notes`` instead of ``changelog`` :pr:`942`
    * Testing Changes
        * Cleaned up fixture names and usages in tests :pr:`895`


.. warning::

    **Breaking Changes**
        * ``list_model_families`` has been moved to ``evalml.model_family.utils`` (previously was under ``evalml.pipelines.utils``) :pr:`903`
        * ``get_estimators`` has been moved to ``evalml.pipelines.components.utils`` (previously was under ``evalml.pipelines.utils``) :pr:`934`
        * Static pipeline definitions have been removed, but similar pipelines can still be constructed via creating an instance of ``PipelineBase`` :pr:`904`
        * ``all_pipelines()`` and ``get_pipelines()`` utility methods have been removed :pr:`904`


**v0.11.0 June 30, 2020**
    * Enhancements
        * Added multiclass support for ROC curve graphing :pr:`832`
        * Added preprocessing component to drop features whose percentage of NaN values exceeds a specified threshold :pr:`834`
        * Added data check to check for problematic target labels :pr:`814`
        * Added PerColumnImputer that allows imputation strategies per column :pr:`824`
        * Added transformer to drop specific columns :pr:`827`
        * Added support for ``categories``, ``handle_error``, and ``drop`` parameters in ``OneHotEncoder`` :pr:`830` :pr:`897`
        * Added preprocessing component to handle DateTime columns featurization :pr:`838`
        * Added ability to clone pipelines and components :pr:`842`
        * Define getter method for component ``parameters`` :pr:`847`
        * Added utility methods to calculate and graph permutation importances :pr:`860`, :pr:`880`
        * Added new utility functions necessary for generating dynamic preprocessing pipelines :pr:`852`
        * Added kwargs to all components :pr:`863`
        * Updated ``AutoSearchBase`` to use dynamically generated preprocessing pipelines :pr:`870`
        * Added SelectColumns transformer :pr:`873`
        * Added ability to evaluate additional pipelines for automl search :pr:`874`
        * Added ``default_parameters`` class property to components and pipelines :pr:`879`
        * Added better support for disabling data checks in automl search :pr:`892`
        * Added ability to save and load AutoML objects to file :pr:`888`
        * Updated ``AutoSearchBase.get_pipelines`` to return an untrained pipeline instance :pr:`876`
        * Saved learned binary classification thresholds in automl results cv data dict :pr:`876`
    * Fixes
        * Fixed bug where SimpleImputer cannot handle dropped columns :pr:`846`
        * Fixed bug where PerColumnImputer cannot handle dropped columns :pr:`855`
        * Enforce requirement that builtin components save all inputted values in their parameters dict :pr:`847`
        * Don't list base classes in ``all_components`` output :pr:`847`
        * Standardize all components to output pandas data structures, and accept either pandas or numpy :pr:`853`
        * Fixed rankings and full_rankings error when search has not been run :pr:`894`
    * Changes
        * Update ``all_pipelines`` and ``all_components`` to try initializing pipelines/components, and on failure exclude them :pr:`849`
        * Refactor ``handle_components`` to ``handle_components_class``, standardize to ``ComponentBase`` subclass instead of instance :pr:`850`
        * Refactor "blacklist"/"whitelist" to "allow"/"exclude" lists :pr:`854`
        * Replaced ``AutoClassificationSearch`` and ``AutoRegressionSearch`` with ``AutoMLSearch`` :pr:`871`
        * Renamed feature_importances and permutation_importances methods to use singular names (feature_importance and permutation_importance) :pr:`883`
        * Updated ``automl`` default data splitter to train/validation split for large datasets :pr:`877`
        * Added open source license, update some repo metadata :pr:`887`
        * Removed dead code in ``_get_preprocessing_components`` :pr:`896`
    * Documentation Changes
        * Fix some typos and update the EvalML logo :pr:`872`
    * Testing Changes
        * Update the changelog check job to expect the new branching pattern for the deps update bot :pr:`836`
        * Check that all components output pandas datastructures, and can accept either pandas or numpy :pr:`853`
        * Replaced ``AutoClassificationSearch`` and ``AutoRegressionSearch`` with ``AutoMLSearch`` :pr:`871`


.. warning::

    **Breaking Changes**
        * Pipelines' static ``component_graph`` field must contain either ``ComponentBase`` subclasses or ``str``, instead of ``ComponentBase`` subclass instances :pr:`850`
        * Rename ``handle_component`` to ``handle_component_class``. Now standardizes to ``ComponentBase`` subclasses instead of ``ComponentBase`` subclass instances :pr:`850`
        * Renamed automl's ``cv`` argument to ``data_split`` :pr:`877`
        * Pipelines' and classifiers' ``feature_importances`` is renamed ``feature_importance``, ``graph_feature_importances`` is renamed ``graph_feature_importance`` :pr:`883`
        * Passing ``data_checks=None`` to automl search will not perform any data checks as opposed to default checks. :pr:`892`
        * Pipelines to search for in AutoML are now determined automatically, rather than using the statically-defined pipeline classes. :pr:`870`
        * Updated ``AutoSearchBase.get_pipelines`` to return an untrained pipeline instance, instead of one which happened to be trained on the final cross-validation fold :pr:`876`


**v0.10.0 May 29, 2020**
    * Enhancements
        * Added baseline models for classification and regression, add functionality to calculate baseline models before searching in AutoML :pr:`746`
        * Port over highly-null guardrail as a data check and define ``DefaultDataChecks`` and ``DisableDataChecks`` classes :pr:`745`
        * Update ``Tuner`` classes to work directly with pipeline parameters dicts instead of flat parameter lists :pr:`779`
        * Add Elastic Net as a pipeline option :pr:`812`
        * Added new Pipeline option ``ExtraTrees`` :pr:`790`
        * Added precicion-recall curve metrics and plot for binary classification problems in ``evalml.pipeline.graph_utils`` :pr:`794`
        * Update the default automl algorithm to search in batches, starting with default parameters for each pipeline and iterating from there :pr:`793`
        * Added ``AutoMLAlgorithm`` class and ``IterativeAlgorithm`` impl, separated from ``AutoSearchBase`` :pr:`793`
    * Fixes
        * Update pipeline ``score`` to return ``nan`` score for any objective which throws an exception during scoring :pr:`787`
        * Fixed bug introduced in :pr:`787` where binary classification metrics requiring predicted probabilities error in scoring :pr:`798`
        * CatBoost and XGBoost classifiers and regressors can no longer have a learning rate of 0 :pr:`795`
    * Changes
        * Cleanup pipeline ``score`` code, and cleanup codecov :pr:`711`
        * Remove ``pass`` for abstract methods for codecov :pr:`730`
        * Added __str__ for AutoSearch object :pr:`675`
        * Add util methods to graph ROC and confusion matrix :pr:`720`
        * Refactor ``AutoBase`` to ``AutoSearchBase`` :pr:`758`
        * Updated AutoBase with ``data_checks`` parameter, removed previous ``detect_label_leakage`` parameter, and added functionality to run data checks before search in AutoML :pr:`765`
        * Updated our logger to use Python's logging utils :pr:`763`
        * Refactor most of ``AutoSearchBase._do_iteration`` impl into ``AutoSearchBase._evaluate`` :pr:`762`
        * Port over all guardrails to use the new DataCheck API :pr:`789`
        * Expanded ``import_or_raise`` to catch all exceptions :pr:`759`
        * Adds RMSE, MSLE, RMSLE as standard metrics :pr:`788`
        * Don't allow ``Recall`` to be used as an objective for AutoML :pr:`784`
        * Removed feature selection from pipelines :pr:`819`
        * Update default estimator parameters to make automl search faster and more accurate :pr:`793`
    * Documentation Changes
        * Add instructions to freeze ``master`` on ``release.md`` :pr:`726`
        * Update release instructions with more details :pr:`727` :pr:`733`
        * Add objective base classes to API reference :pr:`736`
        * Fix components API to match other modules :pr:`747`
    * Testing Changes
        * Delete codecov yml, use codecov.io's default :pr:`732`
        * Added unit tests for fraud cost, lead scoring, and standard metric objectives :pr:`741`
        * Update codecov client :pr:`782`
        * Updated AutoBase __str__ test to include no parameters case :pr:`783`
        * Added unit tests for ``ExtraTrees`` pipeline :pr:`790`
        * If codecov fails to upload, fail build :pr:`810`
        * Updated Python version of dependency action :pr:`816`
        * Update the dependency update bot to use a suffix when creating branches :pr:`817`

.. warning::

    **Breaking Changes**
        * The ``detect_label_leakage`` parameter for AutoML classes has been removed and replaced by a ``data_checks`` parameter :pr:`765`
        * Moved ROC and confusion matrix methods from ``evalml.pipeline.plot_utils`` to ``evalml.pipeline.graph_utils`` :pr:`720`
        * ``Tuner`` classes require a pipeline hyperparameter range dict as an init arg instead of a space definition :pr:`779`
        * ``Tuner.propose`` and ``Tuner.add`` work directly with pipeline parameters dicts instead of flat parameter lists :pr:`779`
        * ``PipelineBase.hyperparameters`` and ``custom_hyperparameters`` use pipeline parameters dict format instead of being represented as a flat list :pr:`779`
        * All guardrail functions previously under ``evalml.guardrails.utils`` will be removed and replaced by data checks :pr:`789`
        * ``Recall`` disallowed as an objective for AutoML :pr:`784`
        * ``AutoSearchBase`` parameter ``tuner`` has been renamed to ``tuner_class`` :pr:`793`
        * ``AutoSearchBase`` parameter ``possible_pipelines`` and ``possible_model_families`` have been renamed to ``allowed_pipelines`` and ``allowed_model_families`` :pr:`793`


**v0.9.0 Apr. 27, 2020**
    * Enhancements
        * Added ``Accuracy`` as an standard objective :pr:`624`
        * Added verbose parameter to load_fraud :pr:`560`
        * Added Balanced Accuracy metric for binary, multiclass :pr:`612` :pr:`661`
        * Added XGBoost regressor and XGBoost regression pipeline :pr:`666`
        * Added ``Accuracy`` metric for multiclass :pr:`672`
        * Added objective name in ``AutoBase.describe_pipeline`` :pr:`686`
        * Added ``DataCheck`` and ``DataChecks``, ``Message`` classes and relevant subclasses :pr:`739`
    * Fixes
        * Removed direct access to ``cls.component_graph`` :pr:`595`
        * Add testing files to .gitignore :pr:`625`
        * Remove circular dependencies from ``Makefile`` :pr:`637`
        * Add error case for ``normalize_confusion_matrix()`` :pr:`640`
        * Fixed ``XGBoostClassifier`` and ``XGBoostRegressor`` bug with feature names that contain [, ], or < :pr:`659`
        * Update ``make_pipeline_graph`` to not accidentally create empty file when testing if path is valid :pr:`649`
        * Fix pip installation warning about docsutils version, from boto dependency :pr:`664`
        * Removed zero division warning for F1/precision/recall metrics :pr:`671`
        * Fixed ``summary`` for pipelines without estimators :pr:`707`
    * Changes
        * Updated default objective for binary/multiclass classification to log loss :pr:`613`
        * Created classification and regression pipeline subclasses and removed objective as an attribute of pipeline classes :pr:`405`
        * Changed the output of ``score`` to return one dictionary :pr:`429`
        * Created binary and multiclass objective subclasses :pr:`504`
        * Updated objectives API :pr:`445`
        * Removed call to ``get_plot_data`` from AutoML :pr:`615`
        * Set ``raise_error`` to default to True for AutoML classes :pr:`638`
        * Remove unnecessary "u" prefixes on some unicode strings :pr:`641`
        * Changed one-hot encoder to return uint8 dtypes instead of ints :pr:`653`
        * Pipeline ``_name`` field changed to ``custom_name`` :pr:`650`
        * Removed ``graphs.py`` and moved methods into ``PipelineBase`` :pr:`657`, :pr:`665`
        * Remove s3fs as a dev dependency :pr:`664`
        * Changed requirements-parser to be a core dependency :pr:`673`
        * Replace ``supported_problem_types`` field on pipelines with ``problem_type`` attribute on base classes :pr:`678`
        * Changed AutoML to only show best results for a given pipeline template in ``rankings``, added ``full_rankings`` property to show all :pr:`682`
        * Update ``ModelFamily`` values: don't list xgboost/catboost as classifiers now that we have regression pipelines for them :pr:`677`
        * Changed AutoML's ``describe_pipeline`` to get problem type from pipeline instead :pr:`685`
        * Standardize ``import_or_raise`` error messages :pr:`683`
        * Updated argument order of objectives to align with sklearn's :pr:`698`
        * Renamed ``pipeline.feature_importance_graph`` to ``pipeline.graph_feature_importances`` :pr:`700`
        * Moved ROC and confusion matrix methods to ``evalml.pipelines.plot_utils`` :pr:`704`
        * Renamed ``MultiClassificationObjective`` to ``MulticlassClassificationObjective``, to align with pipeline naming scheme :pr:`715`
    * Documentation Changes
        * Fixed some sphinx warnings :pr:`593`
        * Fixed docstring for ``AutoClassificationSearch`` with correct command :pr:`599`
        * Limit readthedocs formats to pdf, not htmlzip and epub :pr:`594` :pr:`600`
        * Clean up objectives API documentation :pr:`605`
        * Fixed function on Exploring search results page :pr:`604`
        * Update release process doc :pr:`567`
        * ``AutoClassificationSearch`` and ``AutoRegressionSearch`` show inherited methods in API reference :pr:`651`
        * Fixed improperly formatted code in breaking changes for changelog :pr:`655`
        * Added configuration to treat Sphinx warnings as errors :pr:`660`
        * Removed separate plotting section for pipelines in API reference :pr:`657`, :pr:`665`
        * Have leads example notebook load S3 files using https, so we can delete s3fs dev dependency :pr:`664`
        * Categorized components in API reference and added descriptions for each category :pr:`663`
        * Fixed Sphinx warnings about ``BalancedAccuracy`` objective :pr:`669`
        * Updated API reference to include missing components and clean up pipeline docstrings :pr:`689`
        * Reorganize API ref, and clarify pipeline sub-titles :pr:`688`
        * Add and update preprocessing utils in API reference :pr:`687`
        * Added inheritance diagrams to API reference :pr:`695`
        * Documented which default objective AutoML optimizes for :pr:`699`
        * Create seperate install page :pr:`701`
        * Include more utils in API ref, like ``import_or_raise`` :pr:`704`
        * Add more color to pipeline documentation :pr:`705`
    * Testing Changes
        * Matched install commands of ``check_latest_dependencies`` test and it's GitHub action :pr:`578`
        * Added Github app to auto assign PR author as assignee :pr:`477`
        * Removed unneeded conda installation of xgboost in windows checkin tests :pr:`618`
        * Update graph tests to always use tmpfile dir :pr:`649`
        * Changelog checkin test workaround for release PRs: If 'future release' section is empty of PR refs, pass check :pr:`658`
        * Add changelog checkin test exception for ``dep-update`` branch :pr:`723`

.. warning::

    **Breaking Changes**

    * Pipelines will now no longer take an objective parameter during instantiation, and will no longer have an objective attribute.
    * ``fit()`` and ``predict()`` now use an optional ``objective`` parameter, which is only used in binary classification pipelines to fit for a specific objective.
    * ``score()`` will now use a required ``objectives`` parameter that is used to determine all the objectives to score on. This differs from the previous behavior, where the pipeline's objective was scored on regardless.
    * ``score()`` will now return one dictionary of all objective scores.
    * ``ROC`` and ``ConfusionMatrix`` plot methods via ``Auto(*).plot`` have been removed by :pr:`615` and are replaced by ``roc_curve`` and ``confusion_matrix`` in ``evamlm.pipelines.plot_utils`` in :pr:`704`
    * ``normalize_confusion_matrix`` has been moved to ``evalml.pipelines.plot_utils`` :pr:`704`
    * Pipelines ``_name`` field changed to ``custom_name``
    * Pipelines ``supported_problem_types`` field is removed because it is no longer necessary :pr:`678`
    * Updated argument order of objectives' ``objective_function`` to align with sklearn :pr:`698`
    * ``pipeline.feature_importance_graph`` has been renamed to ``pipeline.graph_feature_importances`` in :pr:`700`
    * Removed unsupported ``MSLE`` objective :pr:`704`


**v0.8.0 Apr. 1, 2020**
    * Enhancements
        * Add normalization option and information to confusion matrix :pr:`484`
        * Add util function to drop rows with NaN values :pr:`487`
        * Renamed ``PipelineBase.name`` as ``PipelineBase.summary`` and redefined ``PipelineBase.name`` as class property :pr:`491`
        * Added access to parameters in Pipelines with ``PipelineBase.parameters`` (used to be return of ``PipelineBase.describe``) :pr:`501`
        * Added ``fill_value`` parameter for ``SimpleImputer`` :pr:`509`
        * Added functionality to override component hyperparameters and made pipelines take hyperparemeters from components :pr:`516`
        * Allow ``numpy.random.RandomState`` for random_state parameters :pr:`556`
    * Fixes
        * Removed unused dependency ``matplotlib``, and move ``category_encoders`` to test reqs :pr:`572`
    * Changes
        * Undo version cap in XGBoost placed in :pr:`402` and allowed all released of XGBoost :pr:`407`
        * Support pandas 1.0.0 :pr:`486`
        * Made all references to the logger static :pr:`503`
        * Refactored ``model_type`` parameter for components and pipelines to ``model_family`` :pr:`507`
        * Refactored ``problem_types`` for pipelines and components into ``supported_problem_types`` :pr:`515`
        * Moved ``pipelines/utils.save_pipeline`` and ``pipelines/utils.load_pipeline`` to ``PipelineBase.save`` and ``PipelineBase.load`` :pr:`526`
        * Limit number of categories encoded by ``OneHotEncoder`` :pr:`517`
    * Documentation Changes
        * Updated API reference to remove ``PipelinePlot`` and added moved ``PipelineBase`` plotting methods :pr:`483`
        * Add code style and github issue guides :pr:`463` :pr:`512`
        * Updated API reference for to surface class variables for pipelines and components :pr:`537`
        * Fixed README documentation link :pr:`535`
        * Unhid PR references in changelog :pr:`656`
    * Testing Changes
        * Added automated dependency check PR :pr:`482`, :pr:`505`
        * Updated automated dependency check comment :pr:`497`
        * Have build_docs job use python executor, so that env vars are set properly :pr:`547`
        * Added simple test to make sure ``OneHotEncoder``'s top_n works with large number of categories :pr:`552`
        * Run windows unit tests on PRs :pr:`557`


.. warning::

    **Breaking Changes**

    * ``AutoClassificationSearch`` and ``AutoRegressionSearch``'s ``model_types`` parameter has been refactored into ``allowed_model_families``
    * ``ModelTypes`` enum has been changed to ``ModelFamily``
    * Components and Pipelines now have a ``model_family`` field instead of ``model_type``
    * ``get_pipelines`` utility function now accepts ``model_families`` as an argument instead of ``model_types``
    * ``PipelineBase.name`` no longer returns structure of pipeline and has been replaced by ``PipelineBase.summary``
    * ``PipelineBase.problem_types`` and ``Estimator.problem_types`` has been renamed to ``supported_problem_types``
    * ``pipelines/utils.save_pipeline`` and ``pipelines/utils.load_pipeline`` moved to ``PipelineBase.save`` and ``PipelineBase.load``


**v0.7.0 Mar. 9, 2020**
    * Enhancements
        * Added emacs buffers to .gitignore :pr:`350`
        * Add CatBoost (gradient-boosted trees) classification and regression components and pipelines :pr:`247`
        * Added Tuner abstract base class :pr:`351`
        * Added ``n_jobs`` as parameter for ``AutoClassificationSearch`` and ``AutoRegressionSearch`` :pr:`403`
        * Changed colors of confusion matrix to shades of blue and updated axis order to match scikit-learn's :pr:`426`
        * Added ``PipelineBase`` ``.graph`` and ``.feature_importance_graph`` methods, moved from previous location :pr:`423`
        * Added support for python 3.8 :pr:`462`
    * Fixes
        * Fixed ROC and confusion matrix plots not being calculated if user passed own additional_objectives :pr:`276`
        * Fixed ReadtheDocs ``FileNotFoundError`` exception for fraud dataset :pr:`439`
    * Changes
        * Added ``n_estimators`` as a tunable parameter for XGBoost :pr:`307`
        * Remove unused parameter ``ObjectiveBase.fit_needs_proba`` :pr:`320`
        * Remove extraneous parameter ``component_type`` from all components :pr:`361`
        * Remove unused ``rankings.csv`` file :pr:`397`
        * Downloaded demo and test datasets so unit tests can run offline :pr:`408`
        * Remove ``_needs_fitting`` attribute from Components :pr:`398`
        * Changed plot.feature_importance to show only non-zero feature importances by default, added optional parameter to show all :pr:`413`
        * Refactored ``PipelineBase`` to take in parameter dictionary and moved pipeline metadata to class attribute :pr:`421`
        * Dropped support for Python 3.5 :pr:`438`
        * Removed unused ``apply.py`` file :pr:`449`
        * Clean up ``requirements.txt`` to remove unused deps :pr:`451`
        * Support installation without all required dependencies :pr:`459`
    * Documentation Changes
        * Update release.md with instructions to release to internal license key :pr:`354`
    * Testing Changes
        * Added tests for utils (and moved current utils to gen_utils) :pr:`297`
        * Moved XGBoost install into it's own separate step on Windows using Conda :pr:`313`
        * Rewind pandas version to before 1.0.0, to diagnose test failures for that version :pr:`325`
        * Added dependency update checkin test :pr:`324`
        * Rewind XGBoost version to before 1.0.0 to diagnose test failures for that version :pr:`402`
        * Update dependency check to use a whitelist :pr:`417`
        * Update unit test jobs to not install dev deps :pr:`455`

.. warning::

    **Breaking Changes**

    * Python 3.5 will not be actively supported.

**v0.6.0 Dec. 16, 2019**
    * Enhancements
        * Added ability to create a plot of feature importances :pr:`133`
        * Add early stopping to AutoML using patience and tolerance parameters :pr:`241`
        * Added ROC and confusion matrix metrics and plot for classification problems and introduce PipelineSearchPlots class :pr:`242`
        * Enhanced AutoML results with search order :pr:`260`
        * Added utility function to show system and environment information :pr:`300`
    * Fixes
        * Lower botocore requirement :pr:`235`
        * Fixed decision_function calculation for ``FraudCost`` objective :pr:`254`
        * Fixed return value of ``Recall`` metrics :pr:`264`
        * Components return ``self`` on fit :pr:`289`
    * Changes
        * Renamed automl classes to ``AutoRegressionSearch`` and ``AutoClassificationSearch`` :pr:`287`
        * Updating demo datasets to retain column names :pr:`223`
        * Moving pipeline visualization to ``PipelinePlot`` class :pr:`228`
        * Standarizing inputs as ``pd.Dataframe`` / ``pd.Series`` :pr:`130`
        * Enforcing that pipelines must have an estimator as last component :pr:`277`
        * Added ``ipywidgets`` as a dependency in ``requirements.txt`` :pr:`278`
        * Added Random and Grid Search Tuners :pr:`240`
    * Documentation Changes
        * Adding class properties to API reference :pr:`244`
        * Fix and filter FutureWarnings from scikit-learn :pr:`249`, :pr:`257`
        * Adding Linear Regression to API reference and cleaning up some Sphinx warnings :pr:`227`
    * Testing Changes
        * Added support for testing on Windows with CircleCI :pr:`226`
        * Added support for doctests :pr:`233`

.. warning::

    **Breaking Changes**

    * The ``fit()`` method for ``AutoClassifier`` and ``AutoRegressor`` has been renamed to ``search()``.
    * ``AutoClassifier`` has been renamed to ``AutoClassificationSearch``
    * ``AutoRegressor`` has been renamed to ``AutoRegressionSearch``
    * ``AutoClassificationSearch.results`` and ``AutoRegressionSearch.results`` now is a dictionary with ``pipeline_results`` and ``search_order`` keys. ``pipeline_results`` can be used to access a dictionary that is identical to the old ``.results`` dictionary. Whereas, ``search_order`` returns a list of the search order in terms of ``pipeline_id``.
    * Pipelines now require an estimator as the last component in ``component_list``. Slicing pipelines now throws an ``NotImplementedError`` to avoid returning pipelines without an estimator.

**v0.5.2 Nov. 18, 2019**
    * Enhancements
        * Adding basic pipeline structure visualization :pr:`211`
    * Documentation Changes
        * Added notebooks to build process :pr:`212`

**v0.5.1 Nov. 15, 2019**
    * Enhancements
        * Added basic outlier detection guardrail :pr:`151`
        * Added basic ID column guardrail :pr:`135`
        * Added support for unlimited pipelines with a ``max_time`` limit :pr:`70`
        * Updated .readthedocs.yaml to successfully build :pr:`188`
    * Fixes
        * Removed MSLE from default additional objectives :pr:`203`
        * Fixed ``random_state`` passed in pipelines :pr:`204`
        * Fixed slow down in RFRegressor :pr:`206`
    * Changes
        * Pulled information for describe_pipeline from pipeline's new describe method :pr:`190`
        * Refactored pipelines :pr:`108`
        * Removed guardrails from Auto(*) :pr:`202`, :pr:`208`
    * Documentation Changes
        * Updated documentation to show ``max_time`` enhancements :pr:`189`
        * Updated release instructions for RTD :pr:`193`
        * Added notebooks to build process :pr:`212`
        * Added contributing instructions :pr:`213`
        * Added new content :pr:`222`

**v0.5.0 Oct. 29, 2019**
    * Enhancements
        * Added basic one hot encoding :pr:`73`
        * Use enums for model_type :pr:`110`
        * Support for splitting regression datasets :pr:`112`
        * Auto-infer multiclass classification :pr:`99`
        * Added support for other units in ``max_time`` :pr:`125`
        * Detect highly null columns :pr:`121`
        * Added additional regression objectives :pr:`100`
        * Show an interactive iteration vs. score plot when using fit() :pr:`134`
    * Fixes
        * Reordered ``describe_pipeline`` :pr:`94`
        * Added type check for ``model_type`` :pr:`109`
        * Fixed ``s`` units when setting string ``max_time`` :pr:`132`
        * Fix objectives not appearing in API documentation :pr:`150`
    * Changes
        * Reorganized tests :pr:`93`
        * Moved logging to its own module :pr:`119`
        * Show progress bar history :pr:`111`
        * Using ``cloudpickle`` instead of pickle to allow unloading of custom objectives :pr:`113`
        * Removed render.py :pr:`154`
    * Documentation Changes
        * Update release instructions :pr:`140`
        * Include additional_objectives parameter :pr:`124`
        * Added Changelog :pr:`136`
    * Testing Changes
        * Code coverage :pr:`90`
        * Added CircleCI tests for other Python versions :pr:`104`
        * Added doc notebooks as tests :pr:`139`
        * Test metadata for CircleCI and 2 core parallelism :pr:`137`

**v0.4.1 Sep. 16, 2019**
    * Enhancements
        * Added AutoML for classification and regressor using Autobase and Skopt :pr:`7` :pr:`9`
        * Implemented standard classification and regression metrics :pr:`7`
        * Added logistic regression, random forest, and XGBoost pipelines :pr:`7`
        * Implemented support for custom objectives :pr:`15`
        * Feature importance for pipelines :pr:`18`
        * Serialization for pipelines :pr:`19`
        * Allow fitting on objectives for optimal threshold :pr:`27`
        * Added detect label leakage :pr:`31`
        * Implemented callbacks :pr:`42`
        * Allow for multiclass classification :pr:`21`
        * Added support for additional objectives :pr:`79`
    * Fixes
        * Fixed feature selection in pipelines :pr:`13`
        * Made ``random_seed`` usage consistent :pr:`45`
    * Documentation Changes
        * Documentation Changes
        * Added docstrings :pr:`6`
        * Created notebooks for docs :pr:`6`
        * Initialized readthedocs EvalML :pr:`6`
        * Added favicon :pr:`38`
    * Testing Changes
        * Added testing for loading data :pr:`39`

**v0.2.0 Aug. 13, 2019**
    * Enhancements
        * Created fraud detection objective :pr:`4`

**v0.1.0 July. 31, 2019**
    * *First Release*
    * Enhancements
        * Added lead scoring objecitve :pr:`1`
        * Added basic classifier :pr:`1`
    * Documentation Changes
        * Initialized Sphinx for docs :pr:`1`<|MERGE_RESOLUTION|>--- conflicted
+++ resolved
@@ -6,11 +6,8 @@
         * Fixed ``ComponentGraph`` appending target to ``final_component_features`` if there is a component that returns both X and y :pr:`2358`
         * Fixed partial dependence graph method failing on multiclass problems when the class labels are numeric :pr:`2372`
         * Added ``thresholding_objective`` argument to ``AutoMLSearch`` for binary classification problems :pr:`2320`
-<<<<<<< HEAD
         * Fixed ``Elastic Net Classifier`` parameters to avoid ``NaN`` outputs :pr:`2381`
-=======
         * Added change for ``k_neighbors`` parameter in SMOTE Oversamplers to automatically handle small samples :pr:`2375`
->>>>>>> 83d4784d
     * Changes
         * Removed private method ``_compute_features_during_fit`` from ``PipelineBase`` :pr:`2359`
     * Documentation Changes
