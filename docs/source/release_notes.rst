Release Notes
-------------
**Future Releases**
    * Enhancements
        * Added Oversampler transformer component to EvalML :pr:`2079`
<<<<<<< HEAD
        * Added a GitHub Action for building the conda package :pr:`1870`
=======
    * Fixes
    * Changes
    * Documentation Changes
    * Testing Changes


.. warning::

    **Breaking Changes**

**v0.23.0 Apr. 20, 2021**
    * Enhancements
>>>>>>> 04959d4d
        * Refactored ``EngineBase`` and ``SequentialEngine`` api. Adding ``DaskEngine`` :pr:`1975`.
        * Added optional ``engine`` argument to ``AutoMLSearch`` :pr:`1975`
        * Added samplers to AutoMLSearch, as well as arguments ``_sampler_method`` and ``sampler_balanced_ratio`` :pr:`2128`
        * Added a warning about how time series support is still in beta when a user passes in a time series problem to ``AutoMLSearch`` :pr:`2118`
        * Added ``NaturalLanguageNaNDataCheck`` data check :pr:`2122`
        * Added ValueError to ``partial_dependence`` to prevent users from computing partial dependence on columns with all NaNs :pr:`2120`
        * Added standard deviation of cv scores to rankings table :pr:`2154`
    * Fixes
        * Fixed ``BalancedClassificationDataCVSplit``, ``BalancedClassificationDataTVSplit``, and ``BalancedClassificationSampler`` to use ``minority:majority`` ratio instead of ``majority:minority`` :pr:`2077`
        * Fixed bug where two-way partial dependence plots with categorical variables were not working correctly :pr:`2117`
        * Fixed bug where ``hyperparameters`` were not displaying properly for pipelines with a list ``component_graph`` and duplicate components :pr:`2133`
        * Fixed bug where ``pipeline_parameters`` argument in ``AutoMLSearch`` was not applied to pipelines passed in as ``allowed_pipelines`` :pr:`2133`
        * Fixed bug where ``AutoMLSearch`` was not applying custom hyperparameters to pipelines with a list ``component_graph`` and duplicate components :pr:`2133`
    * Changes
        * Removed ``hyperparameter_ranges`` from Undersampler and renamed ``balanced_ratio`` to ``sampling_ratio`` for samplers :pr:`2113`
        * Renamed ``TARGET_BINARY_NOT_TWO_EXAMPLES_PER_CLASS`` data check message code to ``TARGET_MULTICLASS_NOT_TWO_EXAMPLES_PER_CLASS`` :pr:`2126`
        * Modified one-way partial dependence plots of categorical features to display data with a bar plot :pr:`2117`
        * Renamed ``score`` column for ``automl.rankings`` as ``mean_cv_score`` :pr:`2135`
        * Remove 'warning' from docs tool output :pr:`2031`
    * Documentation Changes
        * Fixed ``conf.py`` file :pr:`2112`
        * Added a sentence to the automl user guide stating that our support for time series problems is still in beta. :pr:`2118`
        * Fixed documentation demos :pr:`2139`
        * Update test badge in README to use GitHub Actions :pr:`2150`
    * Testing Changes
        * Fixed ``test_describe_pipeline`` for ``pandas`` ``v1.2.4`` :pr:`2129`
        * Added a GitHub Action for building the conda package :pr:`1870` :pr:`2148`


.. warning::

    **Breaking Changes**
        * Renamed ``balanced_ratio`` to ``sampling_ratio`` for the ``BalancedClassificationDataCVSplit``, ``BalancedClassificationDataTVSplit``, ``BalancedClassficationSampler``, and Undersampler :pr:`2113`
        * Deleted the "errors" key from automl results :pr:`1975`
        * Deleted the ``raise_and_save_error_callback`` and the ``log_and_save_error_callback`` :pr:`1975`
        * Fixed ``BalancedClassificationDataCVSplit``, ``BalancedClassificationDataTVSplit``, and ``BalancedClassificationSampler`` to use minority:majority ratio instead of majority:minority :pr:`2077`


**v0.22.0 Apr. 06, 2021**
    * Enhancements
        * Added a GitHub Action for ``linux_unit_tests``:pr:`2013`
        * Added recommended actions for ``InvalidTargetDataCheck``, updated ``_make_component_list_from_actions`` to address new action, and added ``TargetImputer`` component :pr:`1989`
        * Updated ``AutoMLSearch._check_for_high_variance`` to not emit ``RuntimeWarning`` :pr:`2024`
        * Added exception when pipeline passed to ``explain_predictions`` is a ``Stacked Ensemble`` pipeline :pr:`2033`
        * Added sensitivity at low alert rates as an objective :pr:`2001`
        * Added ``Undersampler`` transformer component :pr:`2030`
    * Fixes
        * Updated Engine's ``train_batch`` to apply undersampling :pr:`2038`
        * Fixed bug in where Time Series Classification pipelines were not encoding targets in ``predict`` and ``predict_proba`` :pr:`2040`
        * Fixed data splitting errors if target is float for classification problems :pr:`2050`
        * Pinned ``docutils`` to <0.17 to fix ReadtheDocs warning issues :pr:`2088`
    * Changes
        * Removed lists as acceptable hyperparameter ranges in ``AutoMLSearch`` :pr:`2028`
        * Renamed "details" to "metadata" for data check actions :pr:`2008`
    * Documentation Changes
        * Catch and suppress warnings in documentation :pr:`1991` :pr:`2097`
        * Change spacing in ``start.ipynb`` to provide clarity for ``AutoMLSearch`` :pr:`2078`
        * Fixed start code on README :pr:`2108`
    * Testing Changes


**v0.21.0 Mar. 24, 2021**
    * Enhancements
        * Changed ``AutoMLSearch`` to default ``optimize_thresholds`` to True :pr:`1943`
        * Added multiple oversampling and undersampling sampling methods as data splitters for imbalanced classification :pr:`1775`
        * Added params to balanced classification data splitters for visibility :pr:`1966`
        * Updated ``make_pipeline`` to not add ``Imputer`` if input data does not have numeric or categorical columns :pr:`1967`
        * Updated ``ClassImbalanceDataCheck`` to better handle multiclass imbalances :pr:`1986`
        * Added recommended actions for the output of data check's ``validate`` method :pr:`1968`
        * Added error message for ``partial_dependence`` when features are mostly the same value :pr:`1994`
        * Updated ``OneHotEncoder`` to drop one redundant feature by default for features with two categories :pr:`1997`
        * Added a ``PolynomialDetrender`` component :pr:`1992`
        * Added ``DateTimeNaNDataCheck`` data check :pr:`2039`
    * Fixes
        * Changed best pipeline to train on the entire dataset rather than just ensemble indices for ensemble problems :pr:`2037`
        * Updated binary classification pipelines to use objective decision function during scoring of custom objectives :pr:`1934`
    * Changes
        * Removed ``data_checks`` parameter, ``data_check_results`` and data checks logic from ``AutoMLSearch`` :pr:`1935`
        * Deleted ``random_state`` argument :pr:`1985`
        * Updated Woodwork version requirement to ``v0.0.11`` :pr:`1996`
    * Documentation Changes
    * Testing Changes
        * Removed ``build_docs`` CI job in favor of RTD GH builder :pr:`1974`
        * Added tests to confirm support for Python 3.9 :pr:`1724`
        * Added tests to support Dask AutoML/Engine :pr:`1990`
        * Changed ``build_conda_pkg`` job to use ``latest_release_changes`` branch in the feedstock. :pr:`1979`

.. warning::

    **Breaking Changes**
        * Changed ``AutoMLSearch`` to default ``optimize_thresholds`` to True :pr:`1943`
        * Removed ``data_checks`` parameter, ``data_check_results`` and data checks logic from ``AutoMLSearch``. To run the data checks which were previously run by default in ``AutoMLSearch``, please call ``DefaultDataChecks().validate(X_train, y_train)`` or take a look at our documentation for more examples. :pr:`1935`
        * Deleted ``random_state`` argument :pr:`1985`

**v0.20.0 Mar. 10, 2021**
    * Enhancements
        * Added a GitHub Action for Detecting dependency changes :pr:`1933`
        * Create a separate CV split to train stacked ensembler on for AutoMLSearch :pr:`1814`
        * Added a GitHub Action for Linux unit tests :pr:`1846`
        * Added ``ARIMARegressor`` estimator :pr:`1894`
        * Added ``DataCheckAction`` class and ``DataCheckActionCode`` enum :pr:`1896`
        * Updated ``Woodwork`` requirement to ``v0.0.10`` :pr:`1900`
        * Added ``BalancedClassificationDataCVSplit`` and ``BalancedClassificationDataTVSplit`` to AutoMLSearch :pr:`1875`
        * Update default classification data splitter to use downsampling for highly imbalanced data :pr:`1875`
        * Updated ``describe_pipeline`` to return more information, including ``id`` of pipelines used for ensemble models :pr:`1909`
        * Added utility method to create list of components from a list of ``DataCheckAction`` :pr:`1907`
        * Updated ``validate`` method to include a ``action`` key in returned dictionary for all ``DataCheck``and ``DataChecks`` :pr:`1916`
        * Aggregating the shap values for predictions that we know the provenance of, e.g. OHE, text, and date-time. :pr:`1901`
        * Improved error message when custom objective is passed as a string in ``pipeline.score`` :pr:`1941`
        * Added ``score_pipelines`` and ``train_pipelines`` methods to ``AutoMLSearch`` :pr:`1913`
        * Added support for ``pandas`` version 1.2.0 :pr:`1708`
        * Added ``score_batch`` and ``train_batch`` abstact methods to ``EngineBase`` and implementations in ``SequentialEngine`` :pr:`1913`
        * Added ability to handle index columns in ``AutoMLSearch`` and ``DataChecks`` :pr:`2138`
    * Fixes
        * Removed CI check for ``check_dependencies_updated_linux`` :pr:`1950`
        * Added metaclass for time series pipelines and fix binary classification pipeline ``predict`` not using objective if it is passed as a named argument :pr:`1874`
        * Fixed stack trace in prediction explanation functions caused by mixed string/numeric pandas column names :pr:`1871`
        * Fixed stack trace caused by passing pipelines with duplicate names to ``AutoMLSearch`` :pr:`1932`
        * Fixed ``AutoMLSearch.get_pipelines`` returning pipelines with the same attributes :pr:`1958`
    * Changes
        * Reversed GitHub Action for Linux unit tests until a fix for report generation is found :pr:`1920`
        * Updated ``add_results`` in ``AutoMLAlgorithm`` to take in entire pipeline results dictionary from ``AutoMLSearch`` :pr:`1891`
        * Updated ``ClassImbalanceDataCheck`` to look for severe class imbalance scenarios :pr:`1905`
        * Deleted the ``explain_prediction`` function :pr:`1915`
        * Removed ``HighVarianceCVDataCheck`` and convered it to an ``AutoMLSearch`` method instead :pr:`1928`
        * Removed warning in ``InvalidTargetDataCheck`` returned when numeric binary classification targets are not (0, 1) :pr:`1959`
    * Documentation Changes
        * Updated ``model_understanding.ipynb`` to demo the two-way partial dependence capability :pr:`1919`
    * Testing Changes

.. warning::

    **Breaking Changes**
        * Deleted the ``explain_prediction`` function :pr:`1915`
        * Removed ``HighVarianceCVDataCheck`` and convered it to an ``AutoMLSearch`` method instead :pr:`1928`
        * Added ``score_batch`` and ``train_batch`` abstact methods to ``EngineBase``. These need to be implemented in Engine subclasses :pr:`1913`


**v0.19.0 Feb. 23, 2021**
    * Enhancements
        * Added a GitHub Action for Python windows unit tests :pr:`1844`
        * Added a GitHub Action for checking updated release notes :pr:`1849`
        * Added a GitHub Action for Python lint checks :pr:`1837`
        * Adjusted ``explain_prediction``, ``explain_predictions`` and ``explain_predictions_best_worst`` to handle timeseries problems. :pr:`1818`
        * Updated ``InvalidTargetDataCheck`` to check for mismatched indices in target and features :pr:`1816`
        * Updated ``Woodwork`` structures returned from components to support ``Woodwork`` logical type overrides set by the user :pr:`1784`
        * Updated estimators to keep track of input feature names during ``fit()`` :pr:`1794`
        * Updated ``visualize_decision_tree`` to include feature names in output :pr:`1813`
        * Added ``is_bounded_like_percentage`` property for objectives. If true, the ``calculate_percent_difference`` method will return the absolute difference rather than relative difference :pr:`1809`
        * Added full error traceback to AutoMLSearch logger file :pr:`1840`
        * Changed ``TargetEncoder`` to preserve custom indices in the data :pr:`1836`
        * Refactored ``explain_predictions`` and ``explain_predictions_best_worst`` to only compute features once for all rows that need to be explained :pr:`1843`
        * Added custom random undersampler data splitter for classification :pr:`1857`
        * Updated ``OutliersDataCheck`` implementation to calculate the probability of having no outliers :pr:`1855`
        * Added ``Engines`` pipeline processing API :pr:`1838`
    * Fixes
        * Changed EngineBase random_state arg to random_seed and same for user guide docs :pr:`1889`
    * Changes
        * Modified ``calculate_percent_difference`` so that division by 0 is now inf rather than nan :pr:`1809`
        * Removed ``text_columns`` parameter from ``LSA`` and ``TextFeaturizer`` components :pr:`1652`
        * Added ``random_seed`` as an argument to our automl/pipeline/component API. Using ``random_state`` will raise a warning :pr:`1798`
        * Added ``DataCheckError`` message in ``InvalidTargetDataCheck`` if input target is None and removed exception raised :pr:`1866`
    * Documentation Changes
    * Testing Changes
        * Added back coverage for ``_get_feature_provenance`` in ``TextFeaturizer`` after ``text_columns`` was removed :pr:`1842`
        * Pin graphviz version for windows builds :pr:`1847`
        * Unpin graphviz version for windows builds :pr:`1851`

.. warning::

    **Breaking Changes**
        * Added a deprecation warning to ``explain_prediction``. It will be deleted in the next release. :pr:`1860`


**v0.18.2 Feb. 10, 2021**
    * Enhancements
        * Added uniqueness score data check :pr:`1785`
        * Added "dataframe" output format for prediction explanations :pr:`1781`
        * Updated LightGBM estimators to handle ``pandas.MultiIndex`` :pr:`1770`
        * Sped up permutation importance for some pipelines :pr:`1762`
        * Added sparsity data check :pr:`1797`
        * Confirmed support for threshold tuning for binary time series classification problems :pr:`1803`
    * Fixes
    * Changes
    * Documentation Changes
        * Added section on conda to the contributing guide :pr:`1771`
        * Updated release process to reflect freezing `main` before perf tests :pr:`1787`
        * Moving some prs to the right section of the release notes :pr:`1789`
        * Tweak README.md. :pr:`1800`
        * Fixed back arrow on install page docs :pr:`1795`
        * Fixed docstring for `ClassImbalanceDataCheck.validate()` :pr:`1817`
    * Testing Changes

**v0.18.1 Feb. 1, 2021**
    * Enhancements
        * Added ``graph_t_sne`` as a visualization tool for high dimensional data :pr:`1731`
        * Added the ability to see the linear coefficients of features in linear models terms :pr:`1738`
        * Added support for ``scikit-learn`` ``v0.24.0`` :pr:`1733`
        * Added support for ``scipy`` ``v1.6.0`` :pr:`1752`
        * Added SVM Classifier and Regressor to estimators :pr:`1714` :pr:`1761`
    * Fixes
        * Addressed bug with ``partial_dependence`` and categorical data with more categories than grid resolution :pr:`1748`
        * Removed ``random_state`` arg from ``get_pipelines`` in ``AutoMLSearch`` :pr:`1719`
        * Pinned pyzmq at less than 22.0.0 till we add support :pr:`1756`
        * Remove ``ProphetRegressor`` from main as windows tests were flaky :pr:`1764`
    * Changes
        * Updated components and pipelines to return ``Woodwork`` data structures :pr:`1668`
        * Updated ``clone()`` for pipelines and components to copy over random state automatically :pr:`1753`
        * Dropped support for Python version 3.6 :pr:`1751`
        * Removed deprecated ``verbose`` flag from ``AutoMLSearch`` parameters :pr:`1772`
    * Documentation Changes
        * Add Twitter and Github link to documentation toolbar :pr:`1754`
        * Added Open Graph info to documentation :pr:`1758`
    * Testing Changes

.. warning::

    **Breaking Changes**
        * Components and pipelines return ``Woodwork`` data structures instead of ``pandas`` data structures :pr:`1668`
        * Python 3.6 will not be actively supported due to discontinued support from EvalML dependencies.
        * Deprecated ``verbose`` flag is removed for ``AutoMLSearch`` :pr:`1772`


**v0.18.0 Jan. 26, 2021**
    * Enhancements
        * Added RMSLE, MSLE, and MAPE to core objectives while checking for negative target values in ``invalid_targets_data_check`` :pr:`1574`
        * Added validation checks for binary problems with regression-like datasets and multiclass problems without true multiclass targets in ``invalid_targets_data_check`` :pr:`1665`
        * Added time series support for ``make_pipeline`` :pr:`1566`
        * Added target name for output of pipeline ``predict`` method :pr:`1578`
        * Added multiclass check to ``InvalidTargetDataCheck`` for two examples per class :pr:`1596`
        * Added support for ``graphviz`` ``v0.16`` :pr:`1657`
        * Enhanced time series pipelines to accept empty features :pr:`1651`
        * Added KNN Classifier to estimators. :pr:`1650`
        * Added support for list inputs for objectives :pr:`1663`
        * Added support for ``AutoMLSearch`` to handle time series classification pipelines :pr:`1666`
        * Enhanced ``DelayedFeaturesTransformer`` to encode categorical features and targets before delaying them :pr:`1691`
        * Added 2-way dependence plots. :pr:`1690`
        * Added ability to directly iterate through components within Pipelines :pr:`1583`
    * Fixes
        * Fixed inconsistent attributes and added Exceptions to docs :pr:`1673`
        * Fixed ``TargetLeakageDataCheck`` to use Woodwork ``mutual_information`` rather than using Pandas' Pearson Correlation :pr:`1616`
        * Fixed thresholding for pipelines in ``AutoMLSearch`` to only threshold binary classification pipelines :pr:`1622` :pr:`1626`
        * Updated ``load_data`` to return Woodwork structures and update default parameter value for ``index`` to ``None`` :pr:`1610`
        * Pinned scipy at < 1.6.0 while we work on adding support :pr:`1629`
        * Fixed data check message formatting in ``AutoMLSearch`` :pr:`1633`
        * Addressed stacked ensemble component for ``scikit-learn`` v0.24 support by setting ``shuffle=True`` for default CV :pr:`1613`
        * Fixed bug where ``Imputer`` reset the index on ``X`` :pr:`1590`
        * Fixed ``AutoMLSearch`` stacktrace when a cutom objective was passed in as a primary objective or additional objective :pr:`1575`
        * Fixed custom index bug for ``MAPE`` objective :pr:`1641`
        * Fixed index bug for ``TextFeaturizer`` and ``LSA`` components :pr:`1644`
        * Limited ``load_fraud`` dataset loaded into ``automl.ipynb`` :pr:`1646`
        * ``add_to_rankings`` updates ``AutoMLSearch.best_pipeline`` when necessary :pr:`1647`
        * Fixed bug where time series baseline estimators were not receiving ``gap`` and ``max_delay`` in ``AutoMLSearch`` :pr:`1645`
        * Fixed jupyter notebooks to help the RTD buildtime :pr:`1654`
        * Added ``positive_only`` objectives to ``non_core_objectives`` :pr:`1661`
        * Fixed stacking argument ``n_jobs`` for IterativeAlgorithm :pr:`1706`
        * Updated CatBoost estimators to return self in ``.fit()`` rather than the underlying model for consistency :pr:`1701`
        * Added ability to initialize pipeline parameters in ``AutoMLSearch`` constructor :pr:`1676`
    * Changes
        * Added labeling to ``graph_confusion_matrix`` :pr:`1632`
        * Rerunning search for ``AutoMLSearch`` results in a message thrown rather than failing the search, and removed ``has_searched`` property :pr:`1647`
        * Changed tuner class to allow and ignore single parameter values as input :pr:`1686`
        * Capped LightGBM version limit to remove bug in docs :pr:`1711`
        * Removed support for `np.random.RandomState` in EvalML :pr:`1727`
    * Documentation Changes
        * Update Model Understanding in the user guide to include ``visualize_decision_tree`` :pr:`1678`
        * Updated docs to include information about ``AutoMLSearch`` callback parameters and methods :pr:`1577`
        * Updated docs to prompt users to install graphiz on Mac :pr:`1656`
        * Added ``infer_feature_types`` to the ``start.ipynb`` guide :pr:`1700`
        * Added multicollinearity data check to API reference and docs :pr:`1707`
    * Testing Changes

.. warning::

    **Breaking Changes**
        * Removed ``has_searched`` property from ``AutoMLSearch`` :pr:`1647`
        * Components and pipelines return ``Woodwork`` data structures instead of ``pandas`` data structures :pr:`1668`
        * Removed support for `np.random.RandomState` in EvalML. Rather than passing ``np.random.RandomState`` as component and pipeline random_state values, we use int random_seed :pr:`1727`


**v0.17.0 Dec. 29, 2020**
    * Enhancements
        * Added ``save_plot`` that allows for saving figures from different backends :pr:`1588`
        * Added ``LightGBM Regressor`` to regression components :pr:`1459`
        * Added ``visualize_decision_tree`` for tree visualization with ``decision_tree_data_from_estimator`` and ``decision_tree_data_from_pipeline`` to reformat tree structure output :pr:`1511`
        * Added `DFS Transformer` component into transformer components :pr:`1454`
        * Added ``MAPE`` to the standard metrics for time series problems and update objectives :pr:`1510`
        * Added ``graph_prediction_vs_actual_over_time`` and ``get_prediction_vs_actual_over_time_data`` to the model understanding module for time series problems :pr:`1483`
        * Added a ``ComponentGraph`` class that will support future pipelines as directed acyclic graphs :pr:`1415`
        * Updated data checks to accept ``Woodwork`` data structures :pr:`1481`
        * Added parameter to ``InvalidTargetDataCheck`` to show only top unique values rather than all unique values :pr:`1485`
        * Added multicollinearity data check :pr:`1515`
        * Added baseline pipeline and components for time series regression problems :pr:`1496`
        * Added more information to users about ensembling behavior in ``AutoMLSearch`` :pr:`1527`
        * Add woodwork support for more utility and graph methods :pr:`1544`
        * Changed ``DateTimeFeaturizer`` to encode features as int :pr:`1479`
        * Return trained pipelines from ``AutoMLSearch.best_pipeline`` :pr:`1547`
        * Added utility method so that users can set feature types without having to learn about Woodwork directly :pr:`1555`
        * Added Linear Discriminant Analysis transformer for dimensionality reduction :pr:`1331`
        * Added multiclass support for ``partial_dependence`` and ``graph_partial_dependence`` :pr:`1554`
        * Added ``TimeSeriesBinaryClassificationPipeline`` and ``TimeSeriesMulticlassClassificationPipeline`` classes :pr:`1528`
        * Added ``make_data_splitter`` method for easier automl data split customization :pr:`1568`
        * Integrated ``ComponentGraph`` class into Pipelines for full non-linear pipeline support :pr:`1543`
        * Update ``AutoMLSearch`` constructor to take training data instead of ``search`` and ``add_to_leaderboard`` :pr:`1597`
        * Update ``split_data`` helper args :pr:`1597`
        * Add problem type utils ``is_regression``, ``is_classification``, ``is_timeseries`` :pr:`1597`
        * Rename ``AutoMLSearch`` ``data_split`` arg to ``data_splitter`` :pr:`1569`
    * Fixes
        * Fix AutoML not passing CV folds to ``DefaultDataChecks`` for usage by ``ClassImbalanceDataCheck`` :pr:`1619`
        * Fix Windows CI jobs: install ``numba`` via conda, required for ``shap`` :pr:`1490`
        * Added custom-index support for `reset-index-get_prediction_vs_actual_over_time_data` :pr:`1494`
        * Fix ``generate_pipeline_code`` to account for boolean and None differences between Python and JSON :pr:`1524` :pr:`1531`
        * Set max value for plotly and xgboost versions while we debug CI failures with newer versions :pr:`1532`
        * Undo version pinning for plotly :pr:`1533`
        * Fix ReadTheDocs build by updating the version of ``setuptools`` :pr:`1561`
        * Set ``random_state`` of data splitter in AutoMLSearch to take int to keep consistency in the resulting splits :pr:`1579`
        * Pin sklearn version while we work on adding support :pr:`1594`
        * Pin pandas at <1.2.0 while we work on adding support :pr:`1609`
        * Pin graphviz at < 0.16 while we work on adding support :pr:`1609`
    * Changes
        * Reverting ``save_graph`` :pr:`1550` to resolve kaleido build issues :pr:`1585`
        * Update circleci badge to apply to ``main`` :pr:`1489`
        * Added script to generate github markdown for releases :pr:`1487`
        * Updated selection using pandas ``dtypes`` to selecting using Woodwork logical types :pr:`1551`
        * Updated dependencies to fix ``ImportError: cannot import name 'MaskedArray' from 'sklearn.utils.fixes'`` error and to address Woodwork and Featuretool dependencies :pr:`1540`
        * Made ``get_prediction_vs_actual_data()`` a public method :pr:`1553`
        * Updated ``Woodwork`` version requirement to v0.0.7 :pr:`1560`
        * Move data splitters from ``evalml.automl.data_splitters`` to ``evalml.preprocessing.data_splitters`` :pr:`1597`
        * Rename "# Testing" in automl log output to "# Validation" :pr:`1597`
    * Documentation Changes
        * Added partial dependence methods to API reference :pr:`1537`
        * Updated documentation for confusion matrix methods :pr:`1611`
    * Testing Changes
        * Set ``n_jobs=1`` in most unit tests to reduce memory :pr:`1505`

.. warning::

    **Breaking Changes**
        * Updated minimal dependencies: ``numpy>=1.19.1``, ``pandas>=1.1.0``, ``scikit-learn>=0.23.1``, ``scikit-optimize>=0.8.1``
        * Updated ``AutoMLSearch.best_pipeline`` to return a trained pipeline. Pass in ``train_best_pipeline=False`` to AutoMLSearch in order to return an untrained pipeline.
        * Pipeline component instances can no longer be iterated through using ``Pipeline.component_graph`` :pr:`1543`
        * Update ``AutoMLSearch`` constructor to take training data instead of ``search`` and ``add_to_leaderboard`` :pr:`1597`
        * Update ``split_data`` helper args :pr:`1597`
        * Move data splitters from ``evalml.automl.data_splitters`` to ``evalml.preprocessing.data_splitters`` :pr:`1597`
        * Rename ``AutoMLSearch`` ``data_split`` arg to ``data_splitter`` :pr:`1569`



**v0.16.1 Dec. 1, 2020**
    * Enhancements
        * Pin woodwork version to v0.0.6 to avoid breaking changes :pr:`1484`
        * Updated ``Woodwork`` to >=0.0.5 in ``core-requirements.txt`` :pr:`1473`
        * Removed ``copy_dataframe`` parameter for ``Woodwork``, updated ``Woodwork`` to >=0.0.6 in ``core-requirements.txt`` :pr:`1478`
        * Updated ``detect_problem_type`` to use ``pandas.api.is_numeric_dtype`` :pr:`1476`
    * Changes
        * Changed ``make clean`` to delete coverage reports as a convenience for developers :pr:`1464`
        * Set ``n_jobs=-1`` by default for stacked ensemble components :pr:`1472`
    * Documentation Changes
        * Updated pipeline and component documentation and demos to use ``Woodwork`` :pr:`1466`
    * Testing Changes
        * Update dependency update checker to use everything from core and optional dependencies :pr:`1480`


**v0.16.0 Nov. 24, 2020**
    * Enhancements
        * Updated pipelines and ``make_pipeline`` to accept ``Woodwork`` inputs :pr:`1393`
        * Updated components to accept ``Woodwork`` inputs :pr:`1423`
        * Added ability to freeze hyperparameters for ``AutoMLSearch`` :pr:`1284`
        * Added ``Target Encoder`` into transformer components :pr:`1401`
        * Added callback for error handling in ``AutoMLSearch`` :pr:`1403`
        * Added the index id to the ``explain_predictions_best_worst`` output to help users identify which rows in their data are included :pr:`1365`
        * The top_k features displayed in ``explain_predictions_*`` functions are now determined by the magnitude of shap values as opposed to the ``top_k`` largest and smallest shap values. :pr:`1374`
        * Added a problem type for time series regression :pr:`1386`
        * Added a ``is_defined_for_problem_type`` method to ``ObjectiveBase`` :pr:`1386`
        * Added a ``random_state`` parameter to ``make_pipeline_from_components`` function :pr:`1411`
        * Added ``DelayedFeaturesTransformer`` :pr:`1396`
        * Added a ``TimeSeriesRegressionPipeline`` class :pr:`1418`
        * Removed ``core-requirements.txt`` from the package distribution :pr:`1429`
        * Updated data check messages to include a `"code"` and `"details"` fields :pr:`1451`, :pr:`1462`
        * Added a ``TimeSeriesSplit`` data splitter for time series problems :pr:`1441`
        * Added a ``problem_configuration`` parameter to AutoMLSearch :pr:`1457`
    * Fixes
        * Fixed ``IndexError`` raised in ``AutoMLSearch`` when ``ensembling = True`` but only one pipeline to iterate over :pr:`1397`
        * Fixed stacked ensemble input bug and LightGBM warning and bug in ``AutoMLSearch`` :pr:`1388`
        * Updated enum classes to show possible enum values as attributes :pr:`1391`
        * Updated calls to ``Woodwork``'s ``to_pandas()`` to ``to_series()`` and ``to_dataframe()`` :pr:`1428`
        * Fixed bug in OHE where column names were not guaranteed to be unique :pr:`1349`
        * Fixed bug with percent improvement of ``ExpVariance`` objective on data with highly skewed target :pr:`1467`
        * Fix SimpleImputer error which occurs when all features are bool type :pr:`1215`
    * Changes
        * Changed ``OutliersDataCheck`` to return the list of columns, rather than rows, that contain outliers :pr:`1377`
        * Simplified and cleaned output for Code Generation :pr:`1371`
        * Reverted changes from :pr:`1337` :pr:`1409`
        * Updated data checks to return dictionary of warnings and errors instead of a list :pr:`1448`
        * Updated ``AutoMLSearch`` to pass ``Woodwork`` data structures to every pipeline (instead of pandas DataFrames) :pr:`1450`
        * Update ``AutoMLSearch`` to default to ``max_batches=1`` instead of ``max_iterations=5`` :pr:`1452`
        * Updated _evaluate_pipelines to consolidate side effects :pr:`1410`
    * Documentation Changes
        * Added description of CLA to contributing guide, updated description of draft PRs :pr:`1402`
        * Updated documentation to include all data checks, ``DataChecks``, and usage of data checks in AutoML :pr:`1412`
        * Updated docstrings from ``np.array`` to ``np.ndarray`` :pr:`1417`
        * Added section on stacking ensembles in AutoMLSearch documentation :pr:`1425`
    * Testing Changes
        * Removed ``category_encoders`` from test-requirements.txt :pr:`1373`
        * Tweak codecov.io settings again to avoid flakes :pr:`1413`
        * Modified ``make lint`` to check notebook versions in the docs :pr:`1431`
        * Modified ``make lint-fix`` to standardize notebook versions in the docs :pr:`1431`
        * Use new version of pull request Github Action for dependency check (:pr:`1443`)
        * Reduced number of workers for tests to 4 :pr:`1447`

.. warning::

    **Breaking Changes**
        * The ``top_k`` and ``top_k_features`` parameters in ``explain_predictions_*`` functions now return ``k`` features as opposed to ``2 * k`` features :pr:`1374`
        * Renamed ``problem_type`` to ``problem_types`` in ``RegressionObjective``, ``BinaryClassificationObjective``, and ``MulticlassClassificationObjective`` :pr:`1319`
        * Data checks now return a dictionary of warnings and errors instead of a list :pr:`1448`



**v0.15.0 Oct. 29, 2020**
    * Enhancements
        * Added stacked ensemble component classes (``StackedEnsembleClassifier``, ``StackedEnsembleRegressor``) :pr:`1134`
        * Added stacked ensemble components to ``AutoMLSearch`` :pr:`1253`
        * Added ``DecisionTreeClassifier`` and ``DecisionTreeRegressor`` to AutoML :pr:`1255`
        * Added ``graph_prediction_vs_actual`` in ``model_understanding`` for regression problems :pr:`1252`
        * Added parameter to ``OneHotEncoder`` to enable filtering for features to encode for :pr:`1249`
        * Added percent-better-than-baseline for all objectives to automl.results :pr:`1244`
        * Added ``HighVarianceCVDataCheck`` and replaced synonymous warning in ``AutoMLSearch`` :pr:`1254`
        * Added `PCA Transformer` component for dimensionality reduction :pr:`1270`
        * Added ``generate_pipeline_code`` and ``generate_component_code`` to allow for code generation given a pipeline or component instance :pr:`1306`
        * Added ``PCA Transformer`` component for dimensionality reduction :pr:`1270`
        * Updated ``AutoMLSearch`` to support ``Woodwork`` data structures :pr:`1299`
        * Added cv_folds to ``ClassImbalanceDataCheck`` and added this check to ``DefaultDataChecks`` :pr:`1333`
        * Make ``max_batches`` argument to ``AutoMLSearch.search`` public :pr:`1320`
        * Added text support to automl search :pr:`1062`
        * Added ``_pipelines_per_batch`` as a private argument to ``AutoMLSearch`` :pr:`1355`
    * Fixes
        * Fixed ML performance issue with ordered datasets: always shuffle data in automl's default CV splits :pr:`1265`
        * Fixed broken ``evalml info`` CLI command :pr:`1293`
        * Fixed ``boosting type='rf'`` for LightGBM Classifier, as well as ``num_leaves`` error :pr:`1302`
        * Fixed bug in ``explain_predictions_best_worst`` where a custom index in the target variable would cause a ``ValueError`` :pr:`1318`
        * Added stacked ensemble estimators to to ``evalml.pipelines.__init__`` file :pr:`1326`
        * Fixed bug in OHE where calls to transform were not deterministic if ``top_n`` was less than the number of categories in a column :pr:`1324`
        * Fixed LightGBM warning messages during AutoMLSearch :pr:`1342`
        * Fix warnings thrown during AutoMLSearch in ``HighVarianceCVDataCheck`` :pr:`1346`
        * Fixed bug where TrainingValidationSplit would return invalid location indices for dataframes with a custom index :pr:`1348`
        * Fixed bug where the AutoMLSearch ``random_state`` was not being passed to the created pipelines :pr:`1321`
    * Changes
        * Allow ``add_to_rankings`` to be called before AutoMLSearch is called :pr:`1250`
        * Removed Graphviz from test-requirements to add to requirements.txt :pr:`1327`
        * Removed ``max_pipelines`` parameter from ``AutoMLSearch`` :pr:`1264`
        * Include editable installs in all install make targets :pr:`1335`
        * Made pip dependencies `featuretools` and `nlp_primitives` core dependencies :pr:`1062`
        * Removed `PartOfSpeechCount` from `TextFeaturizer` transform primitives :pr:`1062`
        * Added warning for ``partial_dependency`` when the feature includes null values :pr:`1352`
    * Documentation Changes
        * Fixed and updated code blocks in Release Notes :pr:`1243`
        * Added DecisionTree estimators to API Reference :pr:`1246`
        * Changed class inheritance display to flow vertically :pr:`1248`
        * Updated cost-benefit tutorial to use a holdout/test set :pr:`1159`
        * Added ``evalml info`` command to documentation :pr:`1293`
        * Miscellaneous doc updates :pr:`1269`
        * Removed conda pre-release testing from the release process document :pr:`1282`
        * Updates to contributing guide :pr:`1310`
        * Added Alteryx footer to docs with Twitter and Github link :pr:`1312`
        * Added documentation for evalml installation for Python 3.6 :pr:`1322`
        * Added documentation changes to make the API Docs easier to understand :pr:`1323`
        * Fixed documentation for ``feature_importance`` :pr:`1353`
        * Added tutorial for running `AutoML` with text data :pr:`1357`
        * Added documentation for woodwork integration with automl search :pr:`1361`
    * Testing Changes
        * Added tests for ``jupyter_check`` to handle IPython :pr:`1256`
        * Cleaned up ``make_pipeline`` tests to test for all estimators :pr:`1257`
        * Added a test to check conda build after merge to main :pr:`1247`
        * Removed code that was lacking codecov for ``__main__.py`` and unnecessary :pr:`1293`
        * Codecov: round coverage up instead of down :pr:`1334`
        * Add DockerHub credentials to CI testing environment :pr:`1356`
        * Add DockerHub credentials to conda testing environment :pr:`1363`

.. warning::

    **Breaking Changes**
        * Renamed ``LabelLeakageDataCheck`` to ``TargetLeakageDataCheck`` :pr:`1319`
        * ``max_pipelines`` parameter has been removed from ``AutoMLSearch``. Please use ``max_iterations`` instead. :pr:`1264`
        * ``AutoMLSearch.search()`` will now log a warning if the input is not a ``Woodwork`` data structure (``pandas``, ``numpy``) :pr:`1299`
        * Make ``max_batches`` argument to ``AutoMLSearch.search`` public :pr:`1320`
        * Removed unused argument `feature_types` from AutoMLSearch.search :pr:`1062`

**v0.14.1 Sep. 29, 2020**
    * Enhancements
        * Updated partial dependence methods to support calculating numeric columns in a dataset with non-numeric columns :pr:`1150`
        * Added ``get_feature_names`` on ``OneHotEncoder`` :pr:`1193`
        * Added ``detect_problem_type`` to ``problem_type/utils.py`` to automatically detect the problem type given targets :pr:`1194`
        * Added LightGBM to ``AutoMLSearch`` :pr:`1199`
        * Updated ``scikit-learn`` and ``scikit-optimize`` to use latest versions - 0.23.2 and 0.8.1 respectively :pr:`1141`
        * Added ``__str__`` and ``__repr__`` for pipelines and components :pr:`1218`
        * Included internal target check for both training and validation data in ``AutoMLSearch`` :pr:`1226`
        * Added ``ProblemTypes.all_problem_types`` helper to get list of supported problem types :pr:`1219`
        * Added ``DecisionTreeClassifier`` and ``DecisionTreeRegressor`` classes :pr:`1223`
        * Added ``ProblemTypes.all_problem_types`` helper to get list of supported problem types :pr:`1219`
        * ``DataChecks`` can now be parametrized by passing a list of ``DataCheck`` classes and a parameter dictionary :pr:`1167`
        * Added first CV fold score as validation score in ``AutoMLSearch.rankings`` :pr:`1221`
        * Updated ``flake8`` configuration to enable linting on ``__init__.py`` files :pr:`1234`
        * Refined ``make_pipeline_from_components`` implementation :pr:`1204`
    * Fixes
        * Updated GitHub URL after migration to Alteryx GitHub org :pr:`1207`
        * Changed Problem Type enum to be more similar to the string name :pr:`1208`
        * Wrapped call to scikit-learn's partial dependence method in a ``try``/``finally`` block :pr:`1232`
    * Changes
        * Added ``allow_writing_files`` as a named argument to CatBoost estimators. :pr:`1202`
        * Added ``solver`` and ``multi_class`` as named arguments to ``LogisticRegressionClassifier`` :pr:`1202`
        * Replaced pipeline's ``._transform`` method to evaluate all the preprocessing steps of a pipeline with ``.compute_estimator_features`` :pr:`1231`
        * Changed default large dataset train/test splitting behavior :pr:`1205`
    * Documentation Changes
        * Included description of how to access the component instances and features for pipeline user guide :pr:`1163`
        * Updated API docs to refer to target as "target" instead of "labels" for non-classification tasks and minor docs cleanup :pr:`1160`
        * Added Class Imbalance Data Check to ``api_reference.rst`` :pr:`1190` :pr:`1200`
        * Added pipeline properties to API reference :pr:`1209`
        * Clarified what the objective parameter in AutoML is used for in AutoML API reference and AutoML user guide :pr:`1222`
        * Updated API docs to include ``skopt.space.Categorical`` option for component hyperparameter range definition :pr:`1228`
        * Added install documentation for ``libomp`` in order to use LightGBM on Mac :pr:`1233`
        * Improved description of ``max_iterations`` in documentation :pr:`1212`
        * Removed unused code from sphinx conf :pr:`1235`
    * Testing Changes

.. warning::

    **Breaking Changes**
        * ``DefaultDataChecks`` now accepts a ``problem_type`` parameter that must be specified :pr:`1167`
        * Pipeline's ``._transform`` method to evaluate all the preprocessing steps of a pipeline has been replaced with ``.compute_estimator_features`` :pr:`1231`
        * ``get_objectives`` has been renamed to ``get_core_objectives``. This function will now return a list of valid objective instances :pr:`1230`


**v0.13.2 Sep. 17, 2020**
    * Enhancements
        * Added ``output_format`` field to explain predictions functions :pr:`1107`
        * Modified ``get_objective`` and ``get_objectives`` to be able to return any objective in ``evalml.objectives`` :pr:`1132`
        * Added a ``return_instance`` boolean parameter to ``get_objective`` :pr:`1132`
        * Added ``ClassImbalanceDataCheck`` to determine whether target imbalance falls below a given threshold :pr:`1135`
        * Added label encoder to LightGBM for binary classification :pr:`1152`
        * Added labels for the row index of confusion matrix :pr:`1154`
        * Added ``AutoMLSearch`` object as another parameter in search callbacks :pr:`1156`
        * Added the corresponding probability threshold for each point displayed in ``graph_roc_curve`` :pr:`1161`
        * Added ``__eq__`` for ``ComponentBase`` and ``PipelineBase`` :pr:`1178`
        * Added support for multiclass classification for ``roc_curve`` :pr:`1164`
        * Added ``categories`` accessor to ``OneHotEncoder`` for listing the categories associated with a feature :pr:`1182`
        * Added utility function to create pipeline instances from a list of component instances :pr:`1176`
    * Fixes
        * Fixed XGBoost column names for partial dependence methods :pr:`1104`
        * Removed dead code validating column type from ``TextFeaturizer`` :pr:`1122`
        * Fixed issue where ``Imputer`` cannot fit when there is None in a categorical or boolean column :pr:`1144`
        * ``OneHotEncoder`` preserves the custom index in the input data :pr:`1146`
        * Fixed representation for ``ModelFamily`` :pr:`1165`
        * Removed duplicate ``nbsphinx`` dependency in ``dev-requirements.txt`` :pr:`1168`
        * Users can now pass in any valid kwargs to all estimators :pr:`1157`
        * Remove broken accessor ``OneHotEncoder.get_feature_names`` and unneeded base class :pr:`1179`
        * Removed LightGBM Estimator from AutoML models :pr:`1186`
    * Changes
        * Pinned ``scikit-optimize`` version to 0.7.4 :pr:`1136`
        * Removed ``tqdm`` as a dependency :pr:`1177`
        * Added lightgbm version 3.0.0 to ``latest_dependency_versions.txt`` :pr:`1185`
        * Rename ``max_pipelines`` to ``max_iterations`` :pr:`1169`
    * Documentation Changes
        * Fixed API docs for ``AutoMLSearch`` ``add_result_callback`` :pr:`1113`
        * Added a step to our release process for pushing our latest version to conda-forge :pr:`1118`
        * Added warning for missing ipywidgets dependency for using ``PipelineSearchPlots`` on Jupyterlab :pr:`1145`
        * Updated ``README.md`` example to load demo dataset :pr:`1151`
        * Swapped mapping of breast cancer targets in ``model_understanding.ipynb`` :pr:`1170`
    * Testing Changes
        * Added test confirming ``TextFeaturizer`` never outputs null values :pr:`1122`
        * Changed Python version of ``Update Dependencies`` action to 3.8.x :pr:`1137`
        * Fixed release notes check-in test for ``Update Dependencies`` actions :pr:`1172`

.. warning::

    **Breaking Changes**
        * ``get_objective`` will now return a class definition rather than an instance by default :pr:`1132`
        * Deleted ``OPTIONS`` dictionary in ``evalml.objectives.utils.py`` :pr:`1132`
        * If specifying an objective by string, the string must now match the objective's name field, case-insensitive :pr:`1132`
        * Passing "Cost Benefit Matrix", "Fraud Cost", "Lead Scoring", "Mean Squared Log Error",
            "Recall", "Recall Macro", "Recall Micro", "Recall Weighted", or "Root Mean Squared Log Error" to ``AutoMLSearch`` will now result in a ``ValueError``
            rather than an ``ObjectiveNotFoundError`` :pr:`1132`
        * Search callbacks ``start_iteration_callback`` and ``add_results_callback`` have changed to include a copy of the AutoMLSearch object as a third parameter :pr:`1156`
        * Deleted ``OneHotEncoder.get_feature_names`` method which had been broken for a while, in favor of pipelines' ``input_feature_names`` :pr:`1179`
        * Deleted empty base class ``CategoricalEncoder`` which ``OneHotEncoder`` component was inheriting from :pr:`1176`
        * Results from ``roc_curve`` will now return as a list of dictionaries with each dictionary representing a class :pr:`1164`
        * ``max_pipelines`` now raises a ``DeprecationWarning`` and will be removed in the next release. ``max_iterations`` should be used instead. :pr:`1169`


**v0.13.1 Aug. 25, 2020**
    * Enhancements
        * Added Cost-Benefit Matrix objective for binary classification :pr:`1038`
        * Split ``fill_value`` into ``categorical_fill_value`` and ``numeric_fill_value`` for Imputer :pr:`1019`
        * Added ``explain_predictions`` and ``explain_predictions_best_worst`` for explaining multiple predictions with SHAP :pr:`1016`
        * Added new LSA component for text featurization :pr:`1022`
        * Added guide on installing with conda :pr:`1041`
        * Added a “cost-benefit curve” util method to graph cost-benefit matrix scores vs. binary classification thresholds :pr:`1081`
        * Standardized error when calling transform/predict before fit for pipelines :pr:`1048`
        * Added ``percent_better_than_baseline`` to AutoML search rankings and full rankings table :pr:`1050`
        * Added one-way partial dependence and partial dependence plots :pr:`1079`
        * Added "Feature Value" column to prediction explanation reports. :pr:`1064`
        * Added LightGBM classification estimator :pr:`1082`, :pr:`1114`
        * Added ``max_batches`` parameter to ``AutoMLSearch`` :pr:`1087`
    * Fixes
        * Updated ``TextFeaturizer`` component to no longer require an internet connection to run :pr:`1022`
        * Fixed non-deterministic element of ``TextFeaturizer`` transformations :pr:`1022`
        * Added a StandardScaler to all ElasticNet pipelines :pr:`1065`
        * Updated cost-benefit matrix to normalize score :pr:`1099`
        * Fixed logic in ``calculate_percent_difference`` so that it can handle negative values :pr:`1100`
    * Changes
        * Added ``needs_fitting`` property to ``ComponentBase`` :pr:`1044`
        * Updated references to data types to use datatype lists defined in ``evalml.utils.gen_utils`` :pr:`1039`
        * Remove maximum version limit for SciPy dependency :pr:`1051`
        * Moved ``all_components`` and other component importers into runtime methods :pr:`1045`
        * Consolidated graphing utility methods under ``evalml.utils.graph_utils`` :pr:`1060`
        * Made slight tweaks to how ``TextFeaturizer`` uses ``featuretools``, and did some refactoring of that and of LSA :pr:`1090`
        * Changed ``show_all_features`` parameter into ``importance_threshold``, which allows for thresholding feature importance :pr:`1097`, :pr:`1103`
    * Documentation Changes
        * Update ``setup.py`` URL to point to the github repo :pr:`1037`
        * Added tutorial for using the cost-benefit matrix objective :pr:`1088`
        * Updated ``model_understanding.ipynb`` to include documentation for using plotly on Jupyter Lab :pr:`1108`
    * Testing Changes
        * Refactor CircleCI tests to use matrix jobs (:pr:`1043`)
        * Added a test to check that all test directories are included in evalml package :pr:`1054`


.. warning::

    **Breaking Changes**
        * ``confusion_matrix`` and ``normalize_confusion_matrix`` have been moved to ``evalml.utils`` :pr:`1038`
        * All graph utility methods previously under ``evalml.pipelines.graph_utils`` have been moved to ``evalml.utils.graph_utils`` :pr:`1060`


**v0.12.2 Aug. 6, 2020**
    * Enhancements
        * Add save/load method to components :pr:`1023`
        * Expose pickle ``protocol`` as optional arg to save/load :pr:`1023`
        * Updated estimators used in AutoML to include ExtraTrees and ElasticNet estimators :pr:`1030`
    * Fixes
    * Changes
        * Removed ``DeprecationWarning`` for ``SimpleImputer`` :pr:`1018`
    * Documentation Changes
        * Add note about version numbers to release process docs :pr:`1034`
    * Testing Changes
        * Test files are now included in the evalml package :pr:`1029`


**v0.12.0 Aug. 3, 2020**
    * Enhancements
        * Added string and categorical targets support for binary and multiclass pipelines and check for numeric targets for ``DetectLabelLeakage`` data check :pr:`932`
        * Added clear exception for regression pipelines if target datatype is string or categorical :pr:`960`
        * Added target column names and class labels in ``predict`` and ``predict_proba`` output for pipelines :pr:`951`
        * Added ``_compute_shap_values`` and ``normalize_values`` to ``pipelines/explanations`` module :pr:`958`
        * Added ``explain_prediction`` feature which explains single predictions with SHAP :pr:`974`
        * Added Imputer to allow different imputation strategies for numerical and categorical dtypes :pr:`991`
        * Added support for configuring logfile path using env var, and don't create logger if there are filesystem errors :pr:`975`
        * Updated catboost estimators' default parameters and automl hyperparameter ranges to speed up fit time :pr:`998`
    * Fixes
        * Fixed ReadtheDocs warning failure regarding embedded gif :pr:`943`
        * Removed incorrect parameter passed to pipeline classes in ``_add_baseline_pipelines`` :pr:`941`
        * Added universal error for calling ``predict``, ``predict_proba``, ``transform``, and ``feature_importances`` before fitting :pr:`969`, :pr:`994`
        * Made ``TextFeaturizer`` component and pip dependencies ``featuretools`` and ``nlp_primitives`` optional :pr:`976`
        * Updated imputation strategy in automl to no longer limit impute strategy to ``most_frequent`` for all features if there are any categorical columns :pr:`991`
        * Fixed ``UnboundLocalError`` for ``cv_pipeline`` when automl search errors :pr:`996`
        * Fixed ``Imputer`` to reset dataframe index to preserve behavior expected from  ``SimpleImputer`` :pr:`1009`
    * Changes
        * Moved ``get_estimators`` to ``evalml.pipelines.components.utils`` :pr:`934`
        * Modified Pipelines to raise ``PipelineScoreError`` when they encounter an error during scoring :pr:`936`
        * Moved ``evalml.model_families.list_model_families`` to ``evalml.pipelines.components.allowed_model_families`` :pr:`959`
        * Renamed ``DateTimeFeaturization`` to ``DateTimeFeaturizer`` :pr:`977`
        * Added check to stop search and raise an error if all pipelines in a batch return NaN scores :pr:`1015`
    * Documentation Changes
        * Updated ``README.md`` :pr:`963`
        * Reworded message when errors are returned from data checks in search :pr:`982`
        * Added section on understanding model predictions with ``explain_prediction`` to User Guide :pr:`981`
        * Added a section to the user guide and api reference about how XGBoost and CatBoost are not fully supported. :pr:`992`
        * Added custom components section in user guide :pr:`993`
        * Updated FAQ section formatting :pr:`997`
        * Updated release process documentation :pr:`1003`
    * Testing Changes
        * Moved ``predict_proba`` and ``predict`` tests regarding string / categorical targets to ``test_pipelines.py`` :pr:`972`
        * Fixed dependency update bot by updating python version to 3.7 to avoid frequent github version updates :pr:`1002`


.. warning::

    **Breaking Changes**
        * ``get_estimators`` has been moved to ``evalml.pipelines.components.utils`` (previously was under ``evalml.pipelines.utils``) :pr:`934`
        * Removed the ``raise_errors`` flag in AutoML search. All errors during pipeline evaluation will be caught and logged. :pr:`936`
        * ``evalml.model_families.list_model_families`` has been moved to ``evalml.pipelines.components.allowed_model_families`` :pr:`959`
        * ``TextFeaturizer``: the ``featuretools`` and ``nlp_primitives`` packages must be installed after installing evalml in order to use this component :pr:`976`
        * Renamed ``DateTimeFeaturization`` to ``DateTimeFeaturizer`` :pr:`977`


**v0.11.2 July 16, 2020**
    * Enhancements
        * Added ``NoVarianceDataCheck`` to ``DefaultDataChecks`` :pr:`893`
        * Added text processing and featurization component ``TextFeaturizer`` :pr:`913`, :pr:`924`
        * Added additional checks to ``InvalidTargetDataCheck`` to handle invalid target data types :pr:`929`
        * ``AutoMLSearch`` will now handle ``KeyboardInterrupt`` and prompt user for confirmation :pr:`915`
    * Fixes
        * Makes automl results a read-only property :pr:`919`
    * Changes
        * Deleted static pipelines and refactored tests involving static pipelines, removed ``all_pipelines()`` and ``get_pipelines()`` :pr:`904`
        * Moved ``list_model_families`` to ``evalml.model_family.utils`` :pr:`903`
        * Updated ``all_pipelines``, ``all_estimators``, ``all_components`` to use the same mechanism for dynamically generating their elements :pr:`898`
        * Rename ``master`` branch to ``main`` :pr:`918`
        * Add pypi release github action :pr:`923`
        * Updated ``AutoMLSearch.search`` stdout output and logging and removed tqdm progress bar :pr:`921`
        * Moved automl config checks previously in ``search()`` to init :pr:`933`
    * Documentation Changes
        * Reorganized and rewrote documentation :pr:`937`
        * Updated to use pydata sphinx theme :pr:`937`
        * Updated docs to use ``release_notes`` instead of ``changelog`` :pr:`942`
    * Testing Changes
        * Cleaned up fixture names and usages in tests :pr:`895`


.. warning::

    **Breaking Changes**
        * ``list_model_families`` has been moved to ``evalml.model_family.utils`` (previously was under ``evalml.pipelines.utils``) :pr:`903`
        * ``get_estimators`` has been moved to ``evalml.pipelines.components.utils`` (previously was under ``evalml.pipelines.utils``) :pr:`934`
        * Static pipeline definitions have been removed, but similar pipelines can still be constructed via creating an instance of ``PipelineBase`` :pr:`904`
        * ``all_pipelines()`` and ``get_pipelines()`` utility methods have been removed :pr:`904`


**v0.11.0 June 30, 2020**
    * Enhancements
        * Added multiclass support for ROC curve graphing :pr:`832`
        * Added preprocessing component to drop features whose percentage of NaN values exceeds a specified threshold :pr:`834`
        * Added data check to check for problematic target labels :pr:`814`
        * Added PerColumnImputer that allows imputation strategies per column :pr:`824`
        * Added transformer to drop specific columns :pr:`827`
        * Added support for ``categories``, ``handle_error``, and ``drop`` parameters in ``OneHotEncoder`` :pr:`830` :pr:`897`
        * Added preprocessing component to handle DateTime columns featurization :pr:`838`
        * Added ability to clone pipelines and components :pr:`842`
        * Define getter method for component ``parameters`` :pr:`847`
        * Added utility methods to calculate and graph permutation importances :pr:`860`, :pr:`880`
        * Added new utility functions necessary for generating dynamic preprocessing pipelines :pr:`852`
        * Added kwargs to all components :pr:`863`
        * Updated ``AutoSearchBase`` to use dynamically generated preprocessing pipelines :pr:`870`
        * Added SelectColumns transformer :pr:`873`
        * Added ability to evaluate additional pipelines for automl search :pr:`874`
        * Added ``default_parameters`` class property to components and pipelines :pr:`879`
        * Added better support for disabling data checks in automl search :pr:`892`
        * Added ability to save and load AutoML objects to file :pr:`888`
        * Updated ``AutoSearchBase.get_pipelines`` to return an untrained pipeline instance :pr:`876`
        * Saved learned binary classification thresholds in automl results cv data dict :pr:`876`
    * Fixes
        * Fixed bug where SimpleImputer cannot handle dropped columns :pr:`846`
        * Fixed bug where PerColumnImputer cannot handle dropped columns :pr:`855`
        * Enforce requirement that builtin components save all inputted values in their parameters dict :pr:`847`
        * Don't list base classes in ``all_components`` output :pr:`847`
        * Standardize all components to output pandas data structures, and accept either pandas or numpy :pr:`853`
        * Fixed rankings and full_rankings error when search has not been run :pr:`894`
    * Changes
        * Update ``all_pipelines`` and ``all_components`` to try initializing pipelines/components, and on failure exclude them :pr:`849`
        * Refactor ``handle_components`` to ``handle_components_class``, standardize to ``ComponentBase`` subclass instead of instance :pr:`850`
        * Refactor "blacklist"/"whitelist" to "allow"/"exclude" lists :pr:`854`
        * Replaced ``AutoClassificationSearch`` and ``AutoRegressionSearch`` with ``AutoMLSearch`` :pr:`871`
        * Renamed feature_importances and permutation_importances methods to use singular names (feature_importance and permutation_importance) :pr:`883`
        * Updated ``automl`` default data splitter to train/validation split for large datasets :pr:`877`
        * Added open source license, update some repo metadata :pr:`887`
        * Removed dead code in ``_get_preprocessing_components`` :pr:`896`
    * Documentation Changes
        * Fix some typos and update the EvalML logo :pr:`872`
    * Testing Changes
        * Update the changelog check job to expect the new branching pattern for the deps update bot :pr:`836`
        * Check that all components output pandas datastructures, and can accept either pandas or numpy :pr:`853`
        * Replaced ``AutoClassificationSearch`` and ``AutoRegressionSearch`` with ``AutoMLSearch`` :pr:`871`


.. warning::

    **Breaking Changes**
        * Pipelines' static ``component_graph`` field must contain either ``ComponentBase`` subclasses or ``str``, instead of ``ComponentBase`` subclass instances :pr:`850`
        * Rename ``handle_component`` to ``handle_component_class``. Now standardizes to ``ComponentBase`` subclasses instead of ``ComponentBase`` subclass instances :pr:`850`
        * Renamed automl's ``cv`` argument to ``data_split`` :pr:`877`
        * Pipelines' and classifiers' ``feature_importances`` is renamed ``feature_importance``, ``graph_feature_importances`` is renamed ``graph_feature_importance`` :pr:`883`
        * Passing ``data_checks=None`` to automl search will not perform any data checks as opposed to default checks. :pr:`892`
        * Pipelines to search for in AutoML are now determined automatically, rather than using the statically-defined pipeline classes. :pr:`870`
        * Updated ``AutoSearchBase.get_pipelines`` to return an untrained pipeline instance, instead of one which happened to be trained on the final cross-validation fold :pr:`876`


**v0.10.0 May 29, 2020**
    * Enhancements
        * Added baseline models for classification and regression, add functionality to calculate baseline models before searching in AutoML :pr:`746`
        * Port over highly-null guardrail as a data check and define ``DefaultDataChecks`` and ``DisableDataChecks`` classes :pr:`745`
        * Update ``Tuner`` classes to work directly with pipeline parameters dicts instead of flat parameter lists :pr:`779`
        * Add Elastic Net as a pipeline option :pr:`812`
        * Added new Pipeline option ``ExtraTrees`` :pr:`790`
        * Added precicion-recall curve metrics and plot for binary classification problems in ``evalml.pipeline.graph_utils`` :pr:`794`
        * Update the default automl algorithm to search in batches, starting with default parameters for each pipeline and iterating from there :pr:`793`
        * Added ``AutoMLAlgorithm`` class and ``IterativeAlgorithm`` impl, separated from ``AutoSearchBase`` :pr:`793`
    * Fixes
        * Update pipeline ``score`` to return ``nan`` score for any objective which throws an exception during scoring :pr:`787`
        * Fixed bug introduced in :pr:`787` where binary classification metrics requiring predicted probabilities error in scoring :pr:`798`
        * CatBoost and XGBoost classifiers and regressors can no longer have a learning rate of 0 :pr:`795`
    * Changes
        * Cleanup pipeline ``score`` code, and cleanup codecov :pr:`711`
        * Remove ``pass`` for abstract methods for codecov :pr:`730`
        * Added __str__ for AutoSearch object :pr:`675`
        * Add util methods to graph ROC and confusion matrix :pr:`720`
        * Refactor ``AutoBase`` to ``AutoSearchBase`` :pr:`758`
        * Updated AutoBase with ``data_checks`` parameter, removed previous ``detect_label_leakage`` parameter, and added functionality to run data checks before search in AutoML :pr:`765`
        * Updated our logger to use Python's logging utils :pr:`763`
        * Refactor most of ``AutoSearchBase._do_iteration`` impl into ``AutoSearchBase._evaluate`` :pr:`762`
        * Port over all guardrails to use the new DataCheck API :pr:`789`
        * Expanded ``import_or_raise`` to catch all exceptions :pr:`759`
        * Adds RMSE, MSLE, RMSLE as standard metrics :pr:`788`
        * Don't allow ``Recall`` to be used as an objective for AutoML :pr:`784`
        * Removed feature selection from pipelines :pr:`819`
        * Update default estimator parameters to make automl search faster and more accurate :pr:`793`
    * Documentation Changes
        * Add instructions to freeze ``master`` on ``release.md`` :pr:`726`
        * Update release instructions with more details :pr:`727` :pr:`733`
        * Add objective base classes to API reference :pr:`736`
        * Fix components API to match other modules :pr:`747`
    * Testing Changes
        * Delete codecov yml, use codecov.io's default :pr:`732`
        * Added unit tests for fraud cost, lead scoring, and standard metric objectives :pr:`741`
        * Update codecov client :pr:`782`
        * Updated AutoBase __str__ test to include no parameters case :pr:`783`
        * Added unit tests for ``ExtraTrees`` pipeline :pr:`790`
        * If codecov fails to upload, fail build :pr:`810`
        * Updated Python version of dependency action :pr:`816`
        * Update the dependency update bot to use a suffix when creating branches :pr:`817`

.. warning::

    **Breaking Changes**
        * The ``detect_label_leakage`` parameter for AutoML classes has been removed and replaced by a ``data_checks`` parameter :pr:`765`
        * Moved ROC and confusion matrix methods from ``evalml.pipeline.plot_utils`` to ``evalml.pipeline.graph_utils`` :pr:`720`
        * ``Tuner`` classes require a pipeline hyperparameter range dict as an init arg instead of a space definition :pr:`779`
        * ``Tuner.propose`` and ``Tuner.add`` work directly with pipeline parameters dicts instead of flat parameter lists :pr:`779`
        * ``PipelineBase.hyperparameters`` and ``custom_hyperparameters`` use pipeline parameters dict format instead of being represented as a flat list :pr:`779`
        * All guardrail functions previously under ``evalml.guardrails.utils`` will be removed and replaced by data checks :pr:`789`
        * ``Recall`` disallowed as an objective for AutoML :pr:`784`
        * ``AutoSearchBase`` parameter ``tuner`` has been renamed to ``tuner_class`` :pr:`793`
        * ``AutoSearchBase`` parameter ``possible_pipelines`` and ``possible_model_families`` have been renamed to ``allowed_pipelines`` and ``allowed_model_families`` :pr:`793`


**v0.9.0 Apr. 27, 2020**
    * Enhancements
        * Added ``Accuracy`` as an standard objective :pr:`624`
        * Added verbose parameter to load_fraud :pr:`560`
        * Added Balanced Accuracy metric for binary, multiclass :pr:`612` :pr:`661`
        * Added XGBoost regressor and XGBoost regression pipeline :pr:`666`
        * Added ``Accuracy`` metric for multiclass :pr:`672`
        * Added objective name in ``AutoBase.describe_pipeline`` :pr:`686`
        * Added ``DataCheck`` and ``DataChecks``, ``Message`` classes and relevant subclasses :pr:`739`
    * Fixes
        * Removed direct access to ``cls.component_graph`` :pr:`595`
        * Add testing files to .gitignore :pr:`625`
        * Remove circular dependencies from ``Makefile`` :pr:`637`
        * Add error case for ``normalize_confusion_matrix()`` :pr:`640`
        * Fixed ``XGBoostClassifier`` and ``XGBoostRegressor`` bug with feature names that contain [, ], or < :pr:`659`
        * Update ``make_pipeline_graph`` to not accidentally create empty file when testing if path is valid :pr:`649`
        * Fix pip installation warning about docsutils version, from boto dependency :pr:`664`
        * Removed zero division warning for F1/precision/recall metrics :pr:`671`
        * Fixed ``summary`` for pipelines without estimators :pr:`707`
    * Changes
        * Updated default objective for binary/multiclass classification to log loss :pr:`613`
        * Created classification and regression pipeline subclasses and removed objective as an attribute of pipeline classes :pr:`405`
        * Changed the output of ``score`` to return one dictionary :pr:`429`
        * Created binary and multiclass objective subclasses :pr:`504`
        * Updated objectives API :pr:`445`
        * Removed call to ``get_plot_data`` from AutoML :pr:`615`
        * Set ``raise_error`` to default to True for AutoML classes :pr:`638`
        * Remove unnecessary "u" prefixes on some unicode strings :pr:`641`
        * Changed one-hot encoder to return uint8 dtypes instead of ints :pr:`653`
        * Pipeline ``_name`` field changed to ``custom_name`` :pr:`650`
        * Removed ``graphs.py`` and moved methods into ``PipelineBase`` :pr:`657`, :pr:`665`
        * Remove s3fs as a dev dependency :pr:`664`
        * Changed requirements-parser to be a core dependency :pr:`673`
        * Replace ``supported_problem_types`` field on pipelines with ``problem_type`` attribute on base classes :pr:`678`
        * Changed AutoML to only show best results for a given pipeline template in ``rankings``, added ``full_rankings`` property to show all :pr:`682`
        * Update ``ModelFamily`` values: don't list xgboost/catboost as classifiers now that we have regression pipelines for them :pr:`677`
        * Changed AutoML's ``describe_pipeline`` to get problem type from pipeline instead :pr:`685`
        * Standardize ``import_or_raise`` error messages :pr:`683`
        * Updated argument order of objectives to align with sklearn's :pr:`698`
        * Renamed ``pipeline.feature_importance_graph`` to ``pipeline.graph_feature_importances`` :pr:`700`
        * Moved ROC and confusion matrix methods to ``evalml.pipelines.plot_utils`` :pr:`704`
        * Renamed ``MultiClassificationObjective`` to ``MulticlassClassificationObjective``, to align with pipeline naming scheme :pr:`715`
    * Documentation Changes
        * Fixed some sphinx warnings :pr:`593`
        * Fixed docstring for ``AutoClassificationSearch`` with correct command :pr:`599`
        * Limit readthedocs formats to pdf, not htmlzip and epub :pr:`594` :pr:`600`
        * Clean up objectives API documentation :pr:`605`
        * Fixed function on Exploring search results page :pr:`604`
        * Update release process doc :pr:`567`
        * ``AutoClassificationSearch`` and ``AutoRegressionSearch`` show inherited methods in API reference :pr:`651`
        * Fixed improperly formatted code in breaking changes for changelog :pr:`655`
        * Added configuration to treat Sphinx warnings as errors :pr:`660`
        * Removed separate plotting section for pipelines in API reference :pr:`657`, :pr:`665`
        * Have leads example notebook load S3 files using https, so we can delete s3fs dev dependency :pr:`664`
        * Categorized components in API reference and added descriptions for each category :pr:`663`
        * Fixed Sphinx warnings about ``BalancedAccuracy`` objective :pr:`669`
        * Updated API reference to include missing components and clean up pipeline docstrings :pr:`689`
        * Reorganize API ref, and clarify pipeline sub-titles :pr:`688`
        * Add and update preprocessing utils in API reference :pr:`687`
        * Added inheritance diagrams to API reference :pr:`695`
        * Documented which default objective AutoML optimizes for :pr:`699`
        * Create seperate install page :pr:`701`
        * Include more utils in API ref, like ``import_or_raise`` :pr:`704`
        * Add more color to pipeline documentation :pr:`705`
    * Testing Changes
        * Matched install commands of ``check_latest_dependencies`` test and it's GitHub action :pr:`578`
        * Added Github app to auto assign PR author as assignee :pr:`477`
        * Removed unneeded conda installation of xgboost in windows checkin tests :pr:`618`
        * Update graph tests to always use tmpfile dir :pr:`649`
        * Changelog checkin test workaround for release PRs: If 'future release' section is empty of PR refs, pass check :pr:`658`
        * Add changelog checkin test exception for ``dep-update`` branch :pr:`723`

.. warning::

    **Breaking Changes**

    * Pipelines will now no longer take an objective parameter during instantiation, and will no longer have an objective attribute.
    * ``fit()`` and ``predict()`` now use an optional ``objective`` parameter, which is only used in binary classification pipelines to fit for a specific objective.
    * ``score()`` will now use a required ``objectives`` parameter that is used to determine all the objectives to score on. This differs from the previous behavior, where the pipeline's objective was scored on regardless.
    * ``score()`` will now return one dictionary of all objective scores.
    * ``ROC`` and ``ConfusionMatrix`` plot methods via ``Auto(*).plot`` have been removed by :pr:`615` and are replaced by ``roc_curve`` and ``confusion_matrix`` in ``evamlm.pipelines.plot_utils`` in :pr:`704`
    * ``normalize_confusion_matrix`` has been moved to ``evalml.pipelines.plot_utils`` :pr:`704`
    * Pipelines ``_name`` field changed to ``custom_name``
    * Pipelines ``supported_problem_types`` field is removed because it is no longer necessary :pr:`678`
    * Updated argument order of objectives' ``objective_function`` to align with sklearn :pr:`698`
    * ``pipeline.feature_importance_graph`` has been renamed to ``pipeline.graph_feature_importances`` in :pr:`700`
    * Removed unsupported ``MSLE`` objective :pr:`704`


**v0.8.0 Apr. 1, 2020**
    * Enhancements
        * Add normalization option and information to confusion matrix :pr:`484`
        * Add util function to drop rows with NaN values :pr:`487`
        * Renamed ``PipelineBase.name`` as ``PipelineBase.summary`` and redefined ``PipelineBase.name`` as class property :pr:`491`
        * Added access to parameters in Pipelines with ``PipelineBase.parameters`` (used to be return of ``PipelineBase.describe``) :pr:`501`
        * Added ``fill_value`` parameter for ``SimpleImputer`` :pr:`509`
        * Added functionality to override component hyperparameters and made pipelines take hyperparemeters from components :pr:`516`
        * Allow ``numpy.random.RandomState`` for random_state parameters :pr:`556`
    * Fixes
        * Removed unused dependency ``matplotlib``, and move ``category_encoders`` to test reqs :pr:`572`
    * Changes
        * Undo version cap in XGBoost placed in :pr:`402` and allowed all released of XGBoost :pr:`407`
        * Support pandas 1.0.0 :pr:`486`
        * Made all references to the logger static :pr:`503`
        * Refactored ``model_type`` parameter for components and pipelines to ``model_family`` :pr:`507`
        * Refactored ``problem_types`` for pipelines and components into ``supported_problem_types`` :pr:`515`
        * Moved ``pipelines/utils.save_pipeline`` and ``pipelines/utils.load_pipeline`` to ``PipelineBase.save`` and ``PipelineBase.load`` :pr:`526`
        * Limit number of categories encoded by ``OneHotEncoder`` :pr:`517`
    * Documentation Changes
        * Updated API reference to remove ``PipelinePlot`` and added moved ``PipelineBase`` plotting methods :pr:`483`
        * Add code style and github issue guides :pr:`463` :pr:`512`
        * Updated API reference for to surface class variables for pipelines and components :pr:`537`
        * Fixed README documentation link :pr:`535`
        * Unhid PR references in changelog :pr:`656`
    * Testing Changes
        * Added automated dependency check PR :pr:`482`, :pr:`505`
        * Updated automated dependency check comment :pr:`497`
        * Have build_docs job use python executor, so that env vars are set properly :pr:`547`
        * Added simple test to make sure ``OneHotEncoder``'s top_n works with large number of categories :pr:`552`
        * Run windows unit tests on PRs :pr:`557`


.. warning::

    **Breaking Changes**

    * ``AutoClassificationSearch`` and ``AutoRegressionSearch``'s ``model_types`` parameter has been refactored into ``allowed_model_families``
    * ``ModelTypes`` enum has been changed to ``ModelFamily``
    * Components and Pipelines now have a ``model_family`` field instead of ``model_type``
    * ``get_pipelines`` utility function now accepts ``model_families`` as an argument instead of ``model_types``
    * ``PipelineBase.name`` no longer returns structure of pipeline and has been replaced by ``PipelineBase.summary``
    * ``PipelineBase.problem_types`` and ``Estimator.problem_types`` has been renamed to ``supported_problem_types``
    * ``pipelines/utils.save_pipeline`` and ``pipelines/utils.load_pipeline`` moved to ``PipelineBase.save`` and ``PipelineBase.load``


**v0.7.0 Mar. 9, 2020**
    * Enhancements
        * Added emacs buffers to .gitignore :pr:`350`
        * Add CatBoost (gradient-boosted trees) classification and regression components and pipelines :pr:`247`
        * Added Tuner abstract base class :pr:`351`
        * Added ``n_jobs`` as parameter for ``AutoClassificationSearch`` and ``AutoRegressionSearch`` :pr:`403`
        * Changed colors of confusion matrix to shades of blue and updated axis order to match scikit-learn's :pr:`426`
        * Added ``PipelineBase`` ``.graph`` and ``.feature_importance_graph`` methods, moved from previous location :pr:`423`
        * Added support for python 3.8 :pr:`462`
    * Fixes
        * Fixed ROC and confusion matrix plots not being calculated if user passed own additional_objectives :pr:`276`
        * Fixed ReadtheDocs ``FileNotFoundError`` exception for fraud dataset :pr:`439`
    * Changes
        * Added ``n_estimators`` as a tunable parameter for XGBoost :pr:`307`
        * Remove unused parameter ``ObjectiveBase.fit_needs_proba`` :pr:`320`
        * Remove extraneous parameter ``component_type`` from all components :pr:`361`
        * Remove unused ``rankings.csv`` file :pr:`397`
        * Downloaded demo and test datasets so unit tests can run offline :pr:`408`
        * Remove ``_needs_fitting`` attribute from Components :pr:`398`
        * Changed plot.feature_importance to show only non-zero feature importances by default, added optional parameter to show all :pr:`413`
        * Refactored ``PipelineBase`` to take in parameter dictionary and moved pipeline metadata to class attribute :pr:`421`
        * Dropped support for Python 3.5 :pr:`438`
        * Removed unused ``apply.py`` file :pr:`449`
        * Clean up ``requirements.txt`` to remove unused deps :pr:`451`
        * Support installation without all required dependencies :pr:`459`
    * Documentation Changes
        * Update release.md with instructions to release to internal license key :pr:`354`
    * Testing Changes
        * Added tests for utils (and moved current utils to gen_utils) :pr:`297`
        * Moved XGBoost install into it's own separate step on Windows using Conda :pr:`313`
        * Rewind pandas version to before 1.0.0, to diagnose test failures for that version :pr:`325`
        * Added dependency update checkin test :pr:`324`
        * Rewind XGBoost version to before 1.0.0 to diagnose test failures for that version :pr:`402`
        * Update dependency check to use a whitelist :pr:`417`
        * Update unit test jobs to not install dev deps :pr:`455`

.. warning::

    **Breaking Changes**

    * Python 3.5 will not be actively supported.

**v0.6.0 Dec. 16, 2019**
    * Enhancements
        * Added ability to create a plot of feature importances :pr:`133`
        * Add early stopping to AutoML using patience and tolerance parameters :pr:`241`
        * Added ROC and confusion matrix metrics and plot for classification problems and introduce PipelineSearchPlots class :pr:`242`
        * Enhanced AutoML results with search order :pr:`260`
        * Added utility function to show system and environment information :pr:`300`
    * Fixes
        * Lower botocore requirement :pr:`235`
        * Fixed decision_function calculation for ``FraudCost`` objective :pr:`254`
        * Fixed return value of ``Recall`` metrics :pr:`264`
        * Components return ``self`` on fit :pr:`289`
    * Changes
        * Renamed automl classes to ``AutoRegressionSearch`` and ``AutoClassificationSearch`` :pr:`287`
        * Updating demo datasets to retain column names :pr:`223`
        * Moving pipeline visualization to ``PipelinePlot`` class :pr:`228`
        * Standarizing inputs as ``pd.Dataframe`` / ``pd.Series`` :pr:`130`
        * Enforcing that pipelines must have an estimator as last component :pr:`277`
        * Added ``ipywidgets`` as a dependency in ``requirements.txt`` :pr:`278`
        * Added Random and Grid Search Tuners :pr:`240`
    * Documentation Changes
        * Adding class properties to API reference :pr:`244`
        * Fix and filter FutureWarnings from scikit-learn :pr:`249`, :pr:`257`
        * Adding Linear Regression to API reference and cleaning up some Sphinx warnings :pr:`227`
    * Testing Changes
        * Added support for testing on Windows with CircleCI :pr:`226`
        * Added support for doctests :pr:`233`

.. warning::

    **Breaking Changes**

    * The ``fit()`` method for ``AutoClassifier`` and ``AutoRegressor`` has been renamed to ``search()``.
    * ``AutoClassifier`` has been renamed to ``AutoClassificationSearch``
    * ``AutoRegressor`` has been renamed to ``AutoRegressionSearch``
    * ``AutoClassificationSearch.results`` and ``AutoRegressionSearch.results`` now is a dictionary with ``pipeline_results`` and ``search_order`` keys. ``pipeline_results`` can be used to access a dictionary that is identical to the old ``.results`` dictionary. Whereas, ``search_order`` returns a list of the search order in terms of ``pipeline_id``.
    * Pipelines now require an estimator as the last component in ``component_list``. Slicing pipelines now throws an ``NotImplementedError`` to avoid returning pipelines without an estimator.

**v0.5.2 Nov. 18, 2019**
    * Enhancements
        * Adding basic pipeline structure visualization :pr:`211`
    * Documentation Changes
        * Added notebooks to build process :pr:`212`

**v0.5.1 Nov. 15, 2019**
    * Enhancements
        * Added basic outlier detection guardrail :pr:`151`
        * Added basic ID column guardrail :pr:`135`
        * Added support for unlimited pipelines with a ``max_time`` limit :pr:`70`
        * Updated .readthedocs.yaml to successfully build :pr:`188`
    * Fixes
        * Removed MSLE from default additional objectives :pr:`203`
        * Fixed ``random_state`` passed in pipelines :pr:`204`
        * Fixed slow down in RFRegressor :pr:`206`
    * Changes
        * Pulled information for describe_pipeline from pipeline's new describe method :pr:`190`
        * Refactored pipelines :pr:`108`
        * Removed guardrails from Auto(*) :pr:`202`, :pr:`208`
    * Documentation Changes
        * Updated documentation to show ``max_time`` enhancements :pr:`189`
        * Updated release instructions for RTD :pr:`193`
        * Added notebooks to build process :pr:`212`
        * Added contributing instructions :pr:`213`
        * Added new content :pr:`222`

**v0.5.0 Oct. 29, 2019**
    * Enhancements
        * Added basic one hot encoding :pr:`73`
        * Use enums for model_type :pr:`110`
        * Support for splitting regression datasets :pr:`112`
        * Auto-infer multiclass classification :pr:`99`
        * Added support for other units in ``max_time`` :pr:`125`
        * Detect highly null columns :pr:`121`
        * Added additional regression objectives :pr:`100`
        * Show an interactive iteration vs. score plot when using fit() :pr:`134`
    * Fixes
        * Reordered ``describe_pipeline`` :pr:`94`
        * Added type check for ``model_type`` :pr:`109`
        * Fixed ``s`` units when setting string ``max_time`` :pr:`132`
        * Fix objectives not appearing in API documentation :pr:`150`
    * Changes
        * Reorganized tests :pr:`93`
        * Moved logging to its own module :pr:`119`
        * Show progress bar history :pr:`111`
        * Using ``cloudpickle`` instead of pickle to allow unloading of custom objectives :pr:`113`
        * Removed render.py :pr:`154`
    * Documentation Changes
        * Update release instructions :pr:`140`
        * Include additional_objectives parameter :pr:`124`
        * Added Changelog :pr:`136`
    * Testing Changes
        * Code coverage :pr:`90`
        * Added CircleCI tests for other Python versions :pr:`104`
        * Added doc notebooks as tests :pr:`139`
        * Test metadata for CircleCI and 2 core parallelism :pr:`137`

**v0.4.1 Sep. 16, 2019**
    * Enhancements
        * Added AutoML for classification and regressor using Autobase and Skopt :pr:`7` :pr:`9`
        * Implemented standard classification and regression metrics :pr:`7`
        * Added logistic regression, random forest, and XGBoost pipelines :pr:`7`
        * Implemented support for custom objectives :pr:`15`
        * Feature importance for pipelines :pr:`18`
        * Serialization for pipelines :pr:`19`
        * Allow fitting on objectives for optimal threshold :pr:`27`
        * Added detect label leakage :pr:`31`
        * Implemented callbacks :pr:`42`
        * Allow for multiclass classification :pr:`21`
        * Added support for additional objectives :pr:`79`
    * Fixes
        * Fixed feature selection in pipelines :pr:`13`
        * Made ``random_seed`` usage consistent :pr:`45`
    * Documentation Changes
        * Documentation Changes
        * Added docstrings :pr:`6`
        * Created notebooks for docs :pr:`6`
        * Initialized readthedocs EvalML :pr:`6`
        * Added favicon :pr:`38`
    * Testing Changes
        * Added testing for loading data :pr:`39`

**v0.2.0 Aug. 13, 2019**
    * Enhancements
        * Created fraud detection objective :pr:`4`

**v0.1.0 July. 31, 2019**
    * *First Release*
    * Enhancements
        * Added lead scoring objecitve :pr:`1`
        * Added basic classifier :pr:`1`
    * Documentation Changes
        * Initialized Sphinx for docs :pr:`1`<|MERGE_RESOLUTION|>--- conflicted
+++ resolved
@@ -3,9 +3,7 @@
 **Future Releases**
     * Enhancements
         * Added Oversampler transformer component to EvalML :pr:`2079`
-<<<<<<< HEAD
-        * Added a GitHub Action for building the conda package :pr:`1870`
-=======
+        * Added samplers to AutoMLSearch, as well as arguments ``_sampler_method`` and ``sampler_balanced_ratio`` :pr:`2128`
     * Fixes
     * Changes
     * Documentation Changes
@@ -18,10 +16,8 @@
 
 **v0.23.0 Apr. 20, 2021**
     * Enhancements
->>>>>>> 04959d4d
         * Refactored ``EngineBase`` and ``SequentialEngine`` api. Adding ``DaskEngine`` :pr:`1975`.
         * Added optional ``engine`` argument to ``AutoMLSearch`` :pr:`1975`
-        * Added samplers to AutoMLSearch, as well as arguments ``_sampler_method`` and ``sampler_balanced_ratio`` :pr:`2128`
         * Added a warning about how time series support is still in beta when a user passes in a time series problem to ``AutoMLSearch`` :pr:`2118`
         * Added ``NaturalLanguageNaNDataCheck`` data check :pr:`2122`
         * Added ValueError to ``partial_dependence`` to prevent users from computing partial dependence on columns with all NaNs :pr:`2120`
