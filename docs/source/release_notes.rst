--- conflicted
+++ resolved
@@ -7,13 +7,10 @@
     * Fixes
         * Default parameters for ``RFRegressorSelectFromModel`` and ``RFClassifierSelectFromModel`` has been fixed to avoid selecting all features :pr:`3110`
     * Changes
-<<<<<<< HEAD
         * Removed reliance on a datetime index for ``ARIMARegressor`` and ``ProphetRegressor`` :pr:`3104`
         * Included target leakage check when fitting ``ARIMARegressor`` to account for the lack of ``TimeSeriesFeaturizer`` in ``ARIMARegressor`` based pipelines :pr:`3104`
-=======
         * Cleaned up and refactored ``InvalidTargetDataCheck`` implementation and docstring :pr:`3122`
         * Removed indices information from the output of ``HighlyNullDataCheck``'s ``validate()`` method :pr:`3092`
->>>>>>> 30b2a6af
     * Documentation Changes
     * Testing Changes
 
@@ -21,11 +18,8 @@
 
     **Breaking Changes**
         * Renamed ``DelayedFeatureTransformer`` to ``TimeSeriesFeaturizer`` :pr:`3028`
-<<<<<<< HEAD
         * ``ProphetRegressor`` now requires a datetime column in ``X`` represented by the ``date_index`` parameter :pr:`3104`
-=======
         * Renamed module ``evalml.data_checks.invalid_target_data_check`` to ``evalml.data_checks.invalid_targets_data_check`` :pr:`3122`
->>>>>>> 30b2a6af
 
 
 **v0.38.0 Nov. 27, 2021**
