Release Notes
-------------
**Future Releases**
    * Enhancements
        * Added a GitHub Action for Linux unit tests :pr:`1846`
        * Added ``DataCheckAction`` class and ``DataCheckActionCode`` enum :pr:`1896`
        * Updated ``Woodwork`` requirement to ``v0.0.10`` :pr:`1900`
<<<<<<< HEAD
        * Added ``BalancedClassificationDataCVSplit`` to AutoMLSearch :pr:`1875`
=======
        * Added utility method to create list of components from a list of ``DataCheckAction`` :pr:`1907`
>>>>>>> d60b851e
    * Fixes
        * Added metaclass for time series pipelines and fix binary classification pipeline ``predict`` not using objective if it is passed as a named argument :pr:`1874`
        * Fixed stack trace in prediction explanation functions caused by mixed string/numeric pandas column names :pr:`1871`
    * Changes
        * Updated ``add_results`` in ``AutoMLAlgorithm`` to take in entire pipeline results dictionary from ``AutoMLSearch`` :pr:`1891`
        * Updated ``ClassImbalanceDataCheck`` to look for severe class imbalance scenarios :pr:`1905`
    * Documentation Changes
    * Testing Changes

**v0.19.0 Feb. 23, 2021**
    * Enhancements
        * Added a GitHub Action for Python windows unit tests :pr:`1844`
        * Added a GitHub Action for checking updated release notes :pr:`1849`
        * Added a GitHub Action for Python lint checks :pr:`1837`
        * Adjusted ``explain_prediction``, ``explain_predictions`` and ``explain_predictions_best_worst`` to handle timeseries problems. :pr:`1818`
        * Updated ``InvalidTargetDataCheck`` to check for mismatched indices in target and features :pr:`1816`
        * Updated ``Woodwork`` structures returned from components to support ``Woodwork`` logical type overrides set by the user :pr:`1784`
        * Updated estimators to keep track of input feature names during ``fit()`` :pr:`1794`
        * Updated ``visualize_decision_tree`` to include feature names in output :pr:`1813`
        * Added ``is_bounded_like_percentage`` property for objectives. If true, the ``calculate_percent_difference`` method will return the absolute difference rather than relative difference :pr:`1809`
        * Added full error traceback to AutoMLSearch logger file :pr:`1840`
        * Changed ``TargetEncoder`` to preserve custom indices in the data :pr:`1836`
        * Refactored ``explain_predictions`` and ``explain_predictions_best_worst`` to only compute features once for all rows that need to be explained :pr:`1843`
        * Added custom random undersampler data splitter for classification :pr:`1857`
        * Updated ``OutliersDataCheck`` implementation to calculate the probability of having no outliers :pr:`1855`
        * Added ``Engines`` pipeline processing API :pr:`1838`
    * Fixes
        * Changed EngineBase random_state arg to random_seed and same for user guide docs :pr:`1889`
    * Changes
        * Modified ``calculate_percent_difference`` so that division by 0 is now inf rather than nan :pr:`1809`
        * Removed ``text_columns`` parameter from ``LSA`` and ``TextFeaturizer`` components :pr:`1652`
        * Added ``random_seed`` as an argument to our automl/pipeline/component API. Using ``random_state`` will raise a warning :pr:`1798`
        * Added ``DataCheckError`` message in ``InvalidTargetDataCheck`` if input target is None and removed exception raised :pr:`1866`
    * Documentation Changes
    * Testing Changes
        * Added back coverage for ``_get_feature_provenance`` in ``TextFeaturizer`` after ``text_columns`` was removed :pr:`1842`
        * Pin graphviz version for windows builds :pr:`1847`
        * Unpin graphviz version for windows builds :pr:`1851`

.. warning::

    **Breaking Changes**
        * Added a deprecation warning to ``explain_prediction``. It will be deleted in the next release. :pr:`1860`


**v0.18.2 Feb. 10, 2021**
    * Enhancements
        * Added uniqueness score data check :pr:`1785`
        * Added "dataframe" output format for prediction explanations :pr:`1781`
        * Updated LightGBM estimators to handle ``pandas.MultiIndex`` :pr:`1770`
        * Sped up permutation importance for some pipelines :pr:`1762`
        * Added sparsity data check :pr:`1797`
        * Confirmed support for threshold tuning for binary time series classification problems :pr:`1803`
    * Fixes
    * Changes
    * Documentation Changes
        * Added section on conda to the contributing guide :pr:`1771`
        * Updated release process to reflect freezing `main` before perf tests :pr:`1787`
        * Moving some prs to the right section of the release notes :pr:`1789`
        * Tweak README.md. :pr:`1800`
        * Fixed back arrow on install page docs :pr:`1795`
        * Fixed docstring for `ClassImbalanceDataCheck.validate()` :pr:`1817`
    * Testing Changes

**v0.18.1 Feb. 1, 2021**
    * Enhancements
        * Added ``graph_t_sne`` as a visualization tool for high dimensional data :pr:`1731`
        * Added the ability to see the linear coefficients of features in linear models terms :pr:`1738`
        * Added support for ``scikit-learn`` ``v0.24.0`` :pr:`1733`
        * Added support for ``scipy`` ``v1.6.0`` :pr:`1752`
        * Added SVM Classifier and Regressor to estimators :pr:`1714` :pr:`1761`
    * Fixes
        * Addressed bug with ``partial_dependence`` and categorical data with more categories than grid resolution :pr:`1748`
        * Removed ``random_state`` arg from ``get_pipelines`` in ``AutoMLSearch`` :pr:`1719`
        * Pinned pyzmq at less than 22.0.0 till we add support :pr:`1756`
        * Remove ``ProphetRegressor`` from main as windows tests were flaky :pr:`1764`
    * Changes
        * Updated components and pipelines to return ``Woodwork`` data structures :pr:`1668`
        * Updated ``clone()`` for pipelines and components to copy over random state automatically :pr:`1753`
        * Dropped support for Python version 3.6 :pr:`1751`
        * Removed deprecated ``verbose`` flag from ``AutoMLSearch`` parameters :pr:`1772`
    * Documentation Changes
        * Add Twitter and Github link to documentation toolbar :pr:`1754`
        * Added Open Graph info to documentation :pr:`1758`
    * Testing Changes

.. warning::

    **Breaking Changes**
        * Components and pipelines return ``Woodwork`` data structures instead of ``pandas`` data structures :pr:`1668`
        * Python 3.6 will not be actively supported due to discontinued support from EvalML dependencies.
        * Deprecated ``verbose`` flag is removed for ``AutoMLSearch`` :pr:`1772`


**v0.18.0 Jan. 26, 2021**
    * Enhancements
        * Added RMSLE, MSLE, and MAPE to core objectives while checking for negative target values in ``invalid_targets_data_check`` :pr:`1574`
        * Added validation checks for binary problems with regression-like datasets and multiclass problems without true multiclass targets in ``invalid_targets_data_check`` :pr:`1665`
        * Added time series support for ``make_pipeline`` :pr:`1566`
        * Added target name for output of pipeline ``predict`` method :pr:`1578`
        * Added multiclass check to ``InvalidTargetDataCheck`` for two examples per class :pr:`1596`
        * Added support for ``graphviz`` ``v0.16`` :pr:`1657`
        * Enhanced time series pipelines to accept empty features :pr:`1651`
        * Added KNN Classifier to estimators. :pr:`1650`
        * Added support for list inputs for objectives :pr:`1663`
        * Added support for ``AutoMLSearch`` to handle time series classification pipelines :pr:`1666`
        * Enhanced ``DelayedFeaturesTransformer`` to encode categorical features and targets before delaying them :pr:`1691`
        * Added 2-way dependence plots. :pr:`1690`
        * Added ability to directly iterate through components within Pipelines :pr:`1583`
    * Fixes
        * Fixed inconsistent attributes and added Exceptions to docs :pr:`1673`
        * Fixed ``TargetLeakageDataCheck`` to use Woodwork ``mutual_information`` rather than using Pandas' Pearson Correlation :pr:`1616`
        * Fixed thresholding for pipelines in ``AutoMLSearch`` to only threshold binary classification pipelines :pr:`1622` :pr:`1626`
        * Updated ``load_data`` to return Woodwork structures and update default parameter value for ``index`` to ``None`` :pr:`1610`
        * Pinned scipy at < 1.6.0 while we work on adding support :pr:`1629`
        * Fixed data check message formatting in ``AutoMLSearch`` :pr:`1633`
        * Addressed stacked ensemble component for ``scikit-learn`` v0.24 support by setting ``shuffle=True`` for default CV :pr:`1613`
        * Fixed bug where ``Imputer`` reset the index on ``X`` :pr:`1590`
        * Fixed ``AutoMLSearch`` stacktrace when a cutom objective was passed in as a primary objective or additional objective :pr:`1575`
        * Fixed custom index bug for ``MAPE`` objective :pr:`1641`
        * Fixed index bug for ``TextFeaturizer`` and ``LSA`` components :pr:`1644`
        * Limited ``load_fraud`` dataset loaded into ``automl.ipynb`` :pr:`1646`
        * ``add_to_rankings`` updates ``AutoMLSearch.best_pipeline`` when necessary :pr:`1647`
        * Fixed bug where time series baseline estimators were not receiving ``gap`` and ``max_delay`` in ``AutoMLSearch`` :pr:`1645`
        * Fixed jupyter notebooks to help the RTD buildtime :pr:`1654`
        * Added ``positive_only`` objectives to ``non_core_objectives`` :pr:`1661`
        * Fixed stacking argument ``n_jobs`` for IterativeAlgorithm :pr:`1706`
        * Updated CatBoost estimators to return self in ``.fit()`` rather than the underlying model for consistency :pr:`1701`
        * Added ability to initialize pipeline parameters in ``AutoMLSearch`` constructor :pr:`1676`
        * Make AutoMLSearch pipelines pickle-able :pr:`1721`
    * Changes
        * Added labeling to ``graph_confusion_matrix`` :pr:`1632`
        * Rerunning search for ``AutoMLSearch`` results in a message thrown rather than failing the search, and removed ``has_searched`` property :pr:`1647`
        * Changed tuner class to allow and ignore single parameter values as input :pr:`1686`
        * Capped LightGBM version limit to remove bug in docs :pr:`1711`
        * Removed support for `np.random.RandomState` in EvalML :pr:`1727`
    * Documentation Changes
        * Update Model Understanding in the user guide to include ``visualize_decision_tree`` :pr:`1678`
        * Updated docs to include information about ``AutoMLSearch`` callback parameters and methods :pr:`1577`
        * Updated docs to prompt users to install graphiz on Mac :pr:`1656`
        * Added ``infer_feature_types`` to the ``start.ipynb`` guide :pr:`1700`
        * Added multicollinearity data check to API reference and docs :pr:`1707`
    * Testing Changes

.. warning::

    **Breaking Changes**
        * Removed ``has_searched`` property from ``AutoMLSearch`` :pr:`1647`
        * Components and pipelines return ``Woodwork`` data structures instead of ``pandas`` data structures :pr:`1668`
        * Removed support for `np.random.RandomState` in EvalML. Rather than passing ``np.random.RandomState`` as component and pipeline random_state values, we use int random_seed :pr:`1727`


**v0.17.0 Dec. 29, 2020**
    * Enhancements
        * Added ``save_plot`` that allows for saving figures from different backends :pr:`1588`
        * Added ``LightGBM Regressor`` to regression components :pr:`1459`
        * Added ``visualize_decision_tree`` for tree visualization with ``decision_tree_data_from_estimator`` and ``decision_tree_data_from_pipeline`` to reformat tree structure output :pr:`1511`
        * Added `DFS Transformer` component into transformer components :pr:`1454`
        * Added ``MAPE`` to the standard metrics for time series problems and update objectives :pr:`1510`
        * Added ``graph_prediction_vs_actual_over_time`` and ``get_prediction_vs_actual_over_time_data`` to the model understanding module for time series problems :pr:`1483`
        * Added a ``ComponentGraph`` class that will support future pipelines as directed acyclic graphs :pr:`1415`
        * Updated data checks to accept ``Woodwork`` data structures :pr:`1481`
        * Added parameter to ``InvalidTargetDataCheck`` to show only top unique values rather than all unique values :pr:`1485`
        * Added multicollinearity data check :pr:`1515`
        * Added baseline pipeline and components for time series regression problems :pr:`1496`
        * Added more information to users about ensembling behavior in ``AutoMLSearch`` :pr:`1527`
        * Add woodwork support for more utility and graph methods :pr:`1544`
        * Changed ``DateTimeFeaturizer`` to encode features as int :pr:`1479`
        * Return trained pipelines from ``AutoMLSearch.best_pipeline`` :pr:`1547`
        * Added utility method so that users can set feature types without having to learn about Woodwork directly :pr:`1555`
        * Added Linear Discriminant Analysis transformer for dimensionality reduction :pr:`1331`
        * Added multiclass support for ``partial_dependence`` and ``graph_partial_dependence`` :pr:`1554`
        * Added ``TimeSeriesBinaryClassificationPipeline`` and ``TimeSeriesMulticlassClassificationPipeline`` classes :pr:`1528`
        * Added ``make_data_splitter`` method for easier automl data split customization :pr:`1568`
        * Integrated ``ComponentGraph`` class into Pipelines for full non-linear pipeline support :pr:`1543`
        * Update ``AutoMLSearch`` constructor to take training data instead of ``search`` and ``add_to_leaderboard`` :pr:`1597`
        * Update ``split_data`` helper args :pr:`1597`
        * Add problem type utils ``is_regression``, ``is_classification``, ``is_timeseries`` :pr:`1597`
        * Rename ``AutoMLSearch`` ``data_split`` arg to ``data_splitter`` :pr:`1569`
    * Fixes
        * Fix AutoML not passing CV folds to ``DefaultDataChecks`` for usage by ``ClassImbalanceDataCheck`` :pr:`1619`
        * Fix Windows CI jobs: install ``numba`` via conda, required for ``shap`` :pr:`1490`
        * Added custom-index support for `reset-index-get_prediction_vs_actual_over_time_data` :pr:`1494`
        * Fix ``generate_pipeline_code`` to account for boolean and None differences between Python and JSON :pr:`1524` :pr:`1531`
        * Set max value for plotly and xgboost versions while we debug CI failures with newer versions :pr:`1532`
        * Undo version pinning for plotly :pr:`1533`
        * Fix ReadTheDocs build by updating the version of ``setuptools`` :pr:`1561`
        * Set ``random_state`` of data splitter in AutoMLSearch to take int to keep consistency in the resulting splits :pr:`1579`
        * Pin sklearn version while we work on adding support :pr:`1594`
        * Pin pandas at <1.2.0 while we work on adding support :pr:`1609`
        * Pin graphviz at < 0.16 while we work on adding support :pr:`1609`
    * Changes
        * Reverting ``save_graph`` :pr:`1550` to resolve kaleido build issues :pr:`1585`
        * Update circleci badge to apply to ``main`` :pr:`1489`
        * Added script to generate github markdown for releases :pr:`1487`
        * Updated selection using pandas ``dtypes`` to selecting using Woodwork logical types :pr:`1551`
        * Updated dependencies to fix ``ImportError: cannot import name 'MaskedArray' from 'sklearn.utils.fixes'`` error and to address Woodwork and Featuretool dependencies :pr:`1540`
        * Made ``get_prediction_vs_actual_data()`` a public method :pr:`1553`
        * Updated ``Woodwork`` version requirement to v0.0.7 :pr:`1560`
        * Move data splitters from ``evalml.automl.data_splitters`` to ``evalml.preprocessing.data_splitters`` :pr:`1597`
        * Rename "# Testing" in automl log output to "# Validation" :pr:`1597`
    * Documentation Changes
        * Added partial dependence methods to API reference :pr:`1537`
        * Updated documentation for confusion matrix methods :pr:`1611`
    * Testing Changes
        * Set ``n_jobs=1`` in most unit tests to reduce memory :pr:`1505`

.. warning::

    **Breaking Changes**
        * Updated minimal dependencies: ``numpy>=1.19.1``, ``pandas>=1.1.0``, ``scikit-learn>=0.23.1``, ``scikit-optimize>=0.8.1``
        * Updated ``AutoMLSearch.best_pipeline`` to return a trained pipeline. Pass in ``train_best_pipeline=False`` to AutoMLSearch in order to return an untrained pipeline.
        * Pipeline component instances can no longer be iterated through using ``Pipeline.component_graph`` :pr:`1543`
        * Update ``AutoMLSearch`` constructor to take training data instead of ``search`` and ``add_to_leaderboard`` :pr:`1597`
        * Update ``split_data`` helper args :pr:`1597`
        * Move data splitters from ``evalml.automl.data_splitters`` to ``evalml.preprocessing.data_splitters`` :pr:`1597`
        * Rename ``AutoMLSearch`` ``data_split`` arg to ``data_splitter`` :pr:`1569`



**v0.16.1 Dec. 1, 2020**
    * Enhancements
        * Pin woodwork version to v0.0.6 to avoid breaking changes :pr:`1484`
        * Updated ``Woodwork`` to >=0.0.5 in ``core-requirements.txt`` :pr:`1473`
        * Removed ``copy_dataframe`` parameter for ``Woodwork``, updated ``Woodwork`` to >=0.0.6 in ``core-requirements.txt`` :pr:`1478`
        * Updated ``detect_problem_type`` to use ``pandas.api.is_numeric_dtype`` :pr:`1476`
    * Changes
        * Changed ``make clean`` to delete coverage reports as a convenience for developers :pr:`1464`
        * Set ``n_jobs=-1`` by default for stacked ensemble components :pr:`1472`
    * Documentation Changes
        * Updated pipeline and component documentation and demos to use ``Woodwork`` :pr:`1466`
    * Testing Changes
        * Update dependency update checker to use everything from core and optional dependencies :pr:`1480`


**v0.16.0 Nov. 24, 2020**
    * Enhancements
        * Updated pipelines and ``make_pipeline`` to accept ``Woodwork`` inputs :pr:`1393`
        * Updated components to accept ``Woodwork`` inputs :pr:`1423`
        * Added ability to freeze hyperparameters for ``AutoMLSearch`` :pr:`1284`
        * Added ``Target Encoder`` into transformer components :pr:`1401`
        * Added callback for error handling in ``AutoMLSearch`` :pr:`1403`
        * Added the index id to the ``explain_predictions_best_worst`` output to help users identify which rows in their data are included :pr:`1365`
        * The top_k features displayed in ``explain_predictions_*`` functions are now determined by the magnitude of shap values as opposed to the ``top_k`` largest and smallest shap values. :pr:`1374`
        * Added a problem type for time series regression :pr:`1386`
        * Added a ``is_defined_for_problem_type`` method to ``ObjectiveBase`` :pr:`1386`
        * Added a ``random_state`` parameter to ``make_pipeline_from_components`` function :pr:`1411`
        * Added ``DelayedFeaturesTransformer`` :pr:`1396`
        * Added a ``TimeSeriesRegressionPipeline`` class :pr:`1418`
        * Removed ``core-requirements.txt`` from the package distribution :pr:`1429`
        * Updated data check messages to include a `"code"` and `"details"` fields :pr:`1451`, :pr:`1462`
        * Added a ``TimeSeriesSplit`` data splitter for time series problems :pr:`1441`
        * Added a ``problem_configuration`` parameter to AutoMLSearch :pr:`1457`
    * Fixes
        * Fixed ``IndexError`` raised in ``AutoMLSearch`` when ``ensembling = True`` but only one pipeline to iterate over :pr:`1397`
        * Fixed stacked ensemble input bug and LightGBM warning and bug in ``AutoMLSearch`` :pr:`1388`
        * Updated enum classes to show possible enum values as attributes :pr:`1391`
        * Updated calls to ``Woodwork``'s ``to_pandas()`` to ``to_series()`` and ``to_dataframe()`` :pr:`1428`
        * Fixed bug in OHE where column names were not guaranteed to be unique :pr:`1349`
        * Fixed bug with percent improvement of ``ExpVariance`` objective on data with highly skewed target :pr:`1467`
        * Fix SimpleImputer error which occurs when all features are bool type :pr:`1215`
    * Changes
        * Changed ``OutliersDataCheck`` to return the list of columns, rather than rows, that contain outliers :pr:`1377`
        * Simplified and cleaned output for Code Generation :pr:`1371`
        * Reverted changes from :pr:`1337` :pr:`1409`
        * Updated data checks to return dictionary of warnings and errors instead of a list :pr:`1448`
        * Updated ``AutoMLSearch`` to pass ``Woodwork`` data structures to every pipeline (instead of pandas DataFrames) :pr:`1450`
        * Update ``AutoMLSearch`` to default to ``max_batches=1`` instead of ``max_iterations=5`` :pr:`1452`
        * Updated _evaluate_pipelines to consolidate side effects :pr:`1410`
    * Documentation Changes
        * Added description of CLA to contributing guide, updated description of draft PRs :pr:`1402`
        * Updated documentation to include all data checks, ``DataChecks``, and usage of data checks in AutoML :pr:`1412`
        * Updated docstrings from ``np.array`` to ``np.ndarray`` :pr:`1417`
        * Added section on stacking ensembles in AutoMLSearch documentation :pr:`1425`
    * Testing Changes
        * Removed ``category_encoders`` from test-requirements.txt :pr:`1373`
        * Tweak codecov.io settings again to avoid flakes :pr:`1413`
        * Modified ``make lint`` to check notebook versions in the docs :pr:`1431`
        * Modified ``make lint-fix`` to standardize notebook versions in the docs :pr:`1431`
        * Use new version of pull request Github Action for dependency check (:pr:`1443`)
        * Reduced number of workers for tests to 4 :pr:`1447`

.. warning::

    **Breaking Changes**
        * The ``top_k`` and ``top_k_features`` parameters in ``explain_predictions_*`` functions now return ``k`` features as opposed to ``2 * k`` features :pr:`1374`
        * Renamed ``problem_type`` to ``problem_types`` in ``RegressionObjective``, ``BinaryClassificationObjective``, and ``MulticlassClassificationObjective`` :pr:`1319`
        * Data checks now return a dictionary of warnings and errors instead of a list :pr:`1448`



**v0.15.0 Oct. 29, 2020**
    * Enhancements
        * Added stacked ensemble component classes (``StackedEnsembleClassifier``, ``StackedEnsembleRegressor``) :pr:`1134`
        * Added stacked ensemble components to ``AutoMLSearch`` :pr:`1253`
        * Added ``DecisionTreeClassifier`` and ``DecisionTreeRegressor`` to AutoML :pr:`1255`
        * Added ``graph_prediction_vs_actual`` in ``model_understanding`` for regression problems :pr:`1252`
        * Added parameter to ``OneHotEncoder`` to enable filtering for features to encode for :pr:`1249`
        * Added percent-better-than-baseline for all objectives to automl.results :pr:`1244`
        * Added ``HighVarianceCVDataCheck`` and replaced synonymous warning in ``AutoMLSearch`` :pr:`1254`
        * Added `PCA Transformer` component for dimensionality reduction :pr:`1270`
        * Added ``generate_pipeline_code`` and ``generate_component_code`` to allow for code generation given a pipeline or component instance :pr:`1306`
        * Added ``PCA Transformer`` component for dimensionality reduction :pr:`1270`
        * Updated ``AutoMLSearch`` to support ``Woodwork`` data structures :pr:`1299`
        * Added cv_folds to ``ClassImbalanceDataCheck`` and added this check to ``DefaultDataChecks`` :pr:`1333`
        * Make ``max_batches`` argument to ``AutoMLSearch.search`` public :pr:`1320`
        * Added text support to automl search :pr:`1062`
        * Added ``_pipelines_per_batch`` as a private argument to ``AutoMLSearch`` :pr:`1355`
    * Fixes
        * Fixed ML performance issue with ordered datasets: always shuffle data in automl's default CV splits :pr:`1265`
        * Fixed broken ``evalml info`` CLI command :pr:`1293`
        * Fixed ``boosting type='rf'`` for LightGBM Classifier, as well as ``num_leaves`` error :pr:`1302`
        * Fixed bug in ``explain_predictions_best_worst`` where a custom index in the target variable would cause a ``ValueError`` :pr:`1318`
        * Added stacked ensemble estimators to to ``evalml.pipelines.__init__`` file :pr:`1326`
        * Fixed bug in OHE where calls to transform were not deterministic if ``top_n`` was less than the number of categories in a column :pr:`1324`
        * Fixed LightGBM warning messages during AutoMLSearch :pr:`1342`
        * Fix warnings thrown during AutoMLSearch in ``HighVarianceCVDataCheck`` :pr:`1346`
        * Fixed bug where TrainingValidationSplit would return invalid location indices for dataframes with a custom index :pr:`1348`
        * Fixed bug where the AutoMLSearch ``random_state`` was not being passed to the created pipelines :pr:`1321`
    * Changes
        * Allow ``add_to_rankings`` to be called before AutoMLSearch is called :pr:`1250`
        * Removed Graphviz from test-requirements to add to requirements.txt :pr:`1327`
        * Removed ``max_pipelines`` parameter from ``AutoMLSearch`` :pr:`1264`
        * Include editable installs in all install make targets :pr:`1335`
        * Made pip dependencies `featuretools` and `nlp_primitives` core dependencies :pr:`1062`
        * Removed `PartOfSpeechCount` from `TextFeaturizer` transform primitives :pr:`1062`
        * Added warning for ``partial_dependency`` when the feature includes null values :pr:`1352`
    * Documentation Changes
        * Fixed and updated code blocks in Release Notes :pr:`1243`
        * Added DecisionTree estimators to API Reference :pr:`1246`
        * Changed class inheritance display to flow vertically :pr:`1248`
        * Updated cost-benefit tutorial to use a holdout/test set :pr:`1159`
        * Added ``evalml info`` command to documentation :pr:`1293`
        * Miscellaneous doc updates :pr:`1269`
        * Removed conda pre-release testing from the release process document :pr:`1282`
        * Updates to contributing guide :pr:`1310`
        * Added Alteryx footer to docs with Twitter and Github link :pr:`1312`
        * Added documentation for evalml installation for Python 3.6 :pr:`1322`
        * Added documentation changes to make the API Docs easier to understand :pr:`1323`
        * Fixed documentation for ``feature_importance`` :pr:`1353`
        * Added tutorial for running `AutoML` with text data :pr:`1357`
        * Added documentation for woodwork integration with automl search :pr:`1361`
    * Testing Changes
        * Added tests for ``jupyter_check`` to handle IPython :pr:`1256`
        * Cleaned up ``make_pipeline`` tests to test for all estimators :pr:`1257`
        * Added a test to check conda build after merge to main :pr:`1247`
        * Removed code that was lacking codecov for ``__main__.py`` and unnecessary :pr:`1293`
        * Codecov: round coverage up instead of down :pr:`1334`
        * Add DockerHub credentials to CI testing environment :pr:`1356`
        * Add DockerHub credentials to conda testing environment :pr:`1363`

.. warning::

    **Breaking Changes**
        * Renamed ``LabelLeakageDataCheck`` to ``TargetLeakageDataCheck`` :pr:`1319`
        * ``max_pipelines`` parameter has been removed from ``AutoMLSearch``. Please use ``max_iterations`` instead. :pr:`1264`
        * ``AutoMLSearch.search()`` will now log a warning if the input is not a ``Woodwork`` data structure (``pandas``, ``numpy``) :pr:`1299`
        * Make ``max_batches`` argument to ``AutoMLSearch.search`` public :pr:`1320`
        * Removed unused argument `feature_types` from AutoMLSearch.search :pr:`1062`

**v0.14.1 Sep. 29, 2020**
    * Enhancements
        * Updated partial dependence methods to support calculating numeric columns in a dataset with non-numeric columns :pr:`1150`
        * Added ``get_feature_names`` on ``OneHotEncoder`` :pr:`1193`
        * Added ``detect_problem_type`` to ``problem_type/utils.py`` to automatically detect the problem type given targets :pr:`1194`
        * Added LightGBM to ``AutoMLSearch`` :pr:`1199`
        * Updated ``scikit-learn`` and ``scikit-optimize`` to use latest versions - 0.23.2 and 0.8.1 respectively :pr:`1141`
        * Added ``__str__`` and ``__repr__`` for pipelines and components :pr:`1218`
        * Included internal target check for both training and validation data in ``AutoMLSearch`` :pr:`1226`
        * Added ``ProblemTypes.all_problem_types`` helper to get list of supported problem types :pr:`1219`
        * Added ``DecisionTreeClassifier`` and ``DecisionTreeRegressor`` classes :pr:`1223`
        * Added ``ProblemTypes.all_problem_types`` helper to get list of supported problem types :pr:`1219`
        * ``DataChecks`` can now be parametrized by passing a list of ``DataCheck`` classes and a parameter dictionary :pr:`1167`
        * Added first CV fold score as validation score in ``AutoMLSearch.rankings`` :pr:`1221`
        * Updated ``flake8`` configuration to enable linting on ``__init__.py`` files :pr:`1234`
        * Refined ``make_pipeline_from_components`` implementation :pr:`1204`
    * Fixes
        * Updated GitHub URL after migration to Alteryx GitHub org :pr:`1207`
        * Changed Problem Type enum to be more similar to the string name :pr:`1208`
        * Wrapped call to scikit-learn's partial dependence method in a ``try``/``finally`` block :pr:`1232`
    * Changes
        * Added ``allow_writing_files`` as a named argument to CatBoost estimators. :pr:`1202`
        * Added ``solver`` and ``multi_class`` as named arguments to ``LogisticRegressionClassifier`` :pr:`1202`
        * Replaced pipeline's ``._transform`` method to evaluate all the preprocessing steps of a pipeline with ``.compute_estimator_features`` :pr:`1231`
        * Changed default large dataset train/test splitting behavior :pr:`1205`
    * Documentation Changes
        * Included description of how to access the component instances and features for pipeline user guide :pr:`1163`
        * Updated API docs to refer to target as "target" instead of "labels" for non-classification tasks and minor docs cleanup :pr:`1160`
        * Added Class Imbalance Data Check to ``api_reference.rst`` :pr:`1190` :pr:`1200`
        * Added pipeline properties to API reference :pr:`1209`
        * Clarified what the objective parameter in AutoML is used for in AutoML API reference and AutoML user guide :pr:`1222`
        * Updated API docs to include ``skopt.space.Categorical`` option for component hyperparameter range definition :pr:`1228`
        * Added install documentation for ``libomp`` in order to use LightGBM on Mac :pr:`1233`
        * Improved description of ``max_iterations`` in documentation :pr:`1212`
        * Removed unused code from sphinx conf :pr:`1235`
    * Testing Changes

.. warning::

    **Breaking Changes**
        * ``DefaultDataChecks`` now accepts a ``problem_type`` parameter that must be specified :pr:`1167`
        * Pipeline's ``._transform`` method to evaluate all the preprocessing steps of a pipeline has been replaced with ``.compute_estimator_features`` :pr:`1231`
        * ``get_objectives`` has been renamed to ``get_core_objectives``. This function will now return a list of valid objective instances :pr:`1230`


**v0.13.2 Sep. 17, 2020**
    * Enhancements
        * Added ``output_format`` field to explain predictions functions :pr:`1107`
        * Modified ``get_objective`` and ``get_objectives`` to be able to return any objective in ``evalml.objectives`` :pr:`1132`
        * Added a ``return_instance`` boolean parameter to ``get_objective`` :pr:`1132`
        * Added ``ClassImbalanceDataCheck`` to determine whether target imbalance falls below a given threshold :pr:`1135`
        * Added label encoder to LightGBM for binary classification :pr:`1152`
        * Added labels for the row index of confusion matrix :pr:`1154`
        * Added ``AutoMLSearch`` object as another parameter in search callbacks :pr:`1156`
        * Added the corresponding probability threshold for each point displayed in ``graph_roc_curve`` :pr:`1161`
        * Added ``__eq__`` for ``ComponentBase`` and ``PipelineBase`` :pr:`1178`
        * Added support for multiclass classification for ``roc_curve`` :pr:`1164`
        * Added ``categories`` accessor to ``OneHotEncoder`` for listing the categories associated with a feature :pr:`1182`
        * Added utility function to create pipeline instances from a list of component instances :pr:`1176`
    * Fixes
        * Fixed XGBoost column names for partial dependence methods :pr:`1104`
        * Removed dead code validating column type from ``TextFeaturizer`` :pr:`1122`
        * Fixed issue where ``Imputer`` cannot fit when there is None in a categorical or boolean column :pr:`1144`
        * ``OneHotEncoder`` preserves the custom index in the input data :pr:`1146`
        * Fixed representation for ``ModelFamily`` :pr:`1165`
        * Removed duplicate ``nbsphinx`` dependency in ``dev-requirements.txt`` :pr:`1168`
        * Users can now pass in any valid kwargs to all estimators :pr:`1157`
        * Remove broken accessor ``OneHotEncoder.get_feature_names`` and unneeded base class :pr:`1179`
        * Removed LightGBM Estimator from AutoML models :pr:`1186`
    * Changes
        * Pinned ``scikit-optimize`` version to 0.7.4 :pr:`1136`
        * Removed ``tqdm`` as a dependency :pr:`1177`
        * Added lightgbm version 3.0.0 to ``latest_dependency_versions.txt`` :pr:`1185`
        * Rename ``max_pipelines`` to ``max_iterations`` :pr:`1169`
    * Documentation Changes
        * Fixed API docs for ``AutoMLSearch`` ``add_result_callback`` :pr:`1113`
        * Added a step to our release process for pushing our latest version to conda-forge :pr:`1118`
        * Added warning for missing ipywidgets dependency for using ``PipelineSearchPlots`` on Jupyterlab :pr:`1145`
        * Updated ``README.md`` example to load demo dataset :pr:`1151`
        * Swapped mapping of breast cancer targets in ``model_understanding.ipynb`` :pr:`1170`
    * Testing Changes
        * Added test confirming ``TextFeaturizer`` never outputs null values :pr:`1122`
        * Changed Python version of ``Update Dependencies`` action to 3.8.x :pr:`1137`
        * Fixed release notes check-in test for ``Update Dependencies`` actions :pr:`1172`

.. warning::

    **Breaking Changes**
        * ``get_objective`` will now return a class definition rather than an instance by default :pr:`1132`
        * Deleted ``OPTIONS`` dictionary in ``evalml.objectives.utils.py`` :pr:`1132`
        * If specifying an objective by string, the string must now match the objective's name field, case-insensitive :pr:`1132`
        * Passing "Cost Benefit Matrix", "Fraud Cost", "Lead Scoring", "Mean Squared Log Error",
            "Recall", "Recall Macro", "Recall Micro", "Recall Weighted", or "Root Mean Squared Log Error" to ``AutoMLSearch`` will now result in a ``ValueError``
            rather than an ``ObjectiveNotFoundError`` :pr:`1132`
        * Search callbacks ``start_iteration_callback`` and ``add_results_callback`` have changed to include a copy of the AutoMLSearch object as a third parameter :pr:`1156`
        * Deleted ``OneHotEncoder.get_feature_names`` method which had been broken for a while, in favor of pipelines' ``input_feature_names`` :pr:`1179`
        * Deleted empty base class ``CategoricalEncoder`` which ``OneHotEncoder`` component was inheriting from :pr:`1176`
        * Results from ``roc_curve`` will now return as a list of dictionaries with each dictionary representing a class :pr:`1164`
        * ``max_pipelines`` now raises a ``DeprecationWarning`` and will be removed in the next release. ``max_iterations`` should be used instead. :pr:`1169`


**v0.13.1 Aug. 25, 2020**
    * Enhancements
        * Added Cost-Benefit Matrix objective for binary classification :pr:`1038`
        * Split ``fill_value`` into ``categorical_fill_value`` and ``numeric_fill_value`` for Imputer :pr:`1019`
        * Added ``explain_predictions`` and ``explain_predictions_best_worst`` for explaining multiple predictions with SHAP :pr:`1016`
        * Added new LSA component for text featurization :pr:`1022`
        * Added guide on installing with conda :pr:`1041`
        * Added a “cost-benefit curve” util method to graph cost-benefit matrix scores vs. binary classification thresholds :pr:`1081`
        * Standardized error when calling transform/predict before fit for pipelines :pr:`1048`
        * Added ``percent_better_than_baseline`` to AutoML search rankings and full rankings table :pr:`1050`
        * Added one-way partial dependence and partial dependence plots :pr:`1079`
        * Added "Feature Value" column to prediction explanation reports. :pr:`1064`
        * Added LightGBM classification estimator :pr:`1082`, :pr:`1114`
        * Added ``max_batches`` parameter to ``AutoMLSearch`` :pr:`1087`
    * Fixes
        * Updated ``TextFeaturizer`` component to no longer require an internet connection to run :pr:`1022`
        * Fixed non-deterministic element of ``TextFeaturizer`` transformations :pr:`1022`
        * Added a StandardScaler to all ElasticNet pipelines :pr:`1065`
        * Updated cost-benefit matrix to normalize score :pr:`1099`
        * Fixed logic in ``calculate_percent_difference`` so that it can handle negative values :pr:`1100`
    * Changes
        * Added ``needs_fitting`` property to ``ComponentBase`` :pr:`1044`
        * Updated references to data types to use datatype lists defined in ``evalml.utils.gen_utils`` :pr:`1039`
        * Remove maximum version limit for SciPy dependency :pr:`1051`
        * Moved ``all_components`` and other component importers into runtime methods :pr:`1045`
        * Consolidated graphing utility methods under ``evalml.utils.graph_utils`` :pr:`1060`
        * Made slight tweaks to how ``TextFeaturizer`` uses ``featuretools``, and did some refactoring of that and of LSA :pr:`1090`
        * Changed ``show_all_features`` parameter into ``importance_threshold``, which allows for thresholding feature importance :pr:`1097`, :pr:`1103`
    * Documentation Changes
        * Update ``setup.py`` URL to point to the github repo :pr:`1037`
        * Added tutorial for using the cost-benefit matrix objective :pr:`1088`
        * Updated ``model_understanding.ipynb`` to include documentation for using plotly on Jupyter Lab :pr:`1108`
    * Testing Changes
        * Refactor CircleCI tests to use matrix jobs (:pr:`1043`)
        * Added a test to check that all test directories are included in evalml package :pr:`1054`


.. warning::

    **Breaking Changes**
        * ``confusion_matrix`` and ``normalize_confusion_matrix`` have been moved to ``evalml.utils`` :pr:`1038`
        * All graph utility methods previously under ``evalml.pipelines.graph_utils`` have been moved to ``evalml.utils.graph_utils`` :pr:`1060`


**v0.12.2 Aug. 6, 2020**
    * Enhancements
        * Add save/load method to components :pr:`1023`
        * Expose pickle ``protocol`` as optional arg to save/load :pr:`1023`
        * Updated estimators used in AutoML to include ExtraTrees and ElasticNet estimators :pr:`1030`
    * Fixes
    * Changes
        * Removed ``DeprecationWarning`` for ``SimpleImputer`` :pr:`1018`
    * Documentation Changes
        * Add note about version numbers to release process docs :pr:`1034`
    * Testing Changes
        * Test files are now included in the evalml package :pr:`1029`


**v0.12.0 Aug. 3, 2020**
    * Enhancements
        * Added string and categorical targets support for binary and multiclass pipelines and check for numeric targets for ``DetectLabelLeakage`` data check :pr:`932`
        * Added clear exception for regression pipelines if target datatype is string or categorical :pr:`960`
        * Added target column names and class labels in ``predict`` and ``predict_proba`` output for pipelines :pr:`951`
        * Added ``_compute_shap_values`` and ``normalize_values`` to ``pipelines/explanations`` module :pr:`958`
        * Added ``explain_prediction`` feature which explains single predictions with SHAP :pr:`974`
        * Added Imputer to allow different imputation strategies for numerical and categorical dtypes :pr:`991`
        * Added support for configuring logfile path using env var, and don't create logger if there are filesystem errors :pr:`975`
        * Updated catboost estimators' default parameters and automl hyperparameter ranges to speed up fit time :pr:`998`
    * Fixes
        * Fixed ReadtheDocs warning failure regarding embedded gif :pr:`943`
        * Removed incorrect parameter passed to pipeline classes in ``_add_baseline_pipelines`` :pr:`941`
        * Added universal error for calling ``predict``, ``predict_proba``, ``transform``, and ``feature_importances`` before fitting :pr:`969`, :pr:`994`
        * Made ``TextFeaturizer`` component and pip dependencies ``featuretools`` and ``nlp_primitives`` optional :pr:`976`
        * Updated imputation strategy in automl to no longer limit impute strategy to ``most_frequent`` for all features if there are any categorical columns :pr:`991`
        * Fixed ``UnboundLocalError`` for ``cv_pipeline`` when automl search errors :pr:`996`
        * Fixed ``Imputer`` to reset dataframe index to preserve behavior expected from  ``SimpleImputer`` :pr:`1009`
    * Changes
        * Moved ``get_estimators`` to ``evalml.pipelines.components.utils`` :pr:`934`
        * Modified Pipelines to raise ``PipelineScoreError`` when they encounter an error during scoring :pr:`936`
        * Moved ``evalml.model_families.list_model_families`` to ``evalml.pipelines.components.allowed_model_families`` :pr:`959`
        * Renamed ``DateTimeFeaturization`` to ``DateTimeFeaturizer`` :pr:`977`
        * Added check to stop search and raise an error if all pipelines in a batch return NaN scores :pr:`1015`
    * Documentation Changes
        * Updated ``README.md`` :pr:`963`
        * Reworded message when errors are returned from data checks in search :pr:`982`
        * Added section on understanding model predictions with ``explain_prediction`` to User Guide :pr:`981`
        * Added a section to the user guide and api reference about how XGBoost and CatBoost are not fully supported. :pr:`992`
        * Added custom components section in user guide :pr:`993`
        * Updated FAQ section formatting :pr:`997`
        * Updated release process documentation :pr:`1003`
    * Testing Changes
        * Moved ``predict_proba`` and ``predict`` tests regarding string / categorical targets to ``test_pipelines.py`` :pr:`972`
        * Fixed dependency update bot by updating python version to 3.7 to avoid frequent github version updates :pr:`1002`


.. warning::

    **Breaking Changes**
        * ``get_estimators`` has been moved to ``evalml.pipelines.components.utils`` (previously was under ``evalml.pipelines.utils``) :pr:`934`
        * Removed the ``raise_errors`` flag in AutoML search. All errors during pipeline evaluation will be caught and logged. :pr:`936`
        * ``evalml.model_families.list_model_families`` has been moved to ``evalml.pipelines.components.allowed_model_families`` :pr:`959`
        * ``TextFeaturizer``: the ``featuretools`` and ``nlp_primitives`` packages must be installed after installing evalml in order to use this component :pr:`976`
        * Renamed ``DateTimeFeaturization`` to ``DateTimeFeaturizer`` :pr:`977`


**v0.11.2 July 16, 2020**
    * Enhancements
        * Added ``NoVarianceDataCheck`` to ``DefaultDataChecks`` :pr:`893`
        * Added text processing and featurization component ``TextFeaturizer`` :pr:`913`, :pr:`924`
        * Added additional checks to ``InvalidTargetDataCheck`` to handle invalid target data types :pr:`929`
        * ``AutoMLSearch`` will now handle ``KeyboardInterrupt`` and prompt user for confirmation :pr:`915`
    * Fixes
        * Makes automl results a read-only property :pr:`919`
    * Changes
        * Deleted static pipelines and refactored tests involving static pipelines, removed ``all_pipelines()`` and ``get_pipelines()`` :pr:`904`
        * Moved ``list_model_families`` to ``evalml.model_family.utils`` :pr:`903`
        * Updated ``all_pipelines``, ``all_estimators``, ``all_components`` to use the same mechanism for dynamically generating their elements :pr:`898`
        * Rename ``master`` branch to ``main`` :pr:`918`
        * Add pypi release github action :pr:`923`
        * Updated ``AutoMLSearch.search`` stdout output and logging and removed tqdm progress bar :pr:`921`
        * Moved automl config checks previously in ``search()`` to init :pr:`933`
    * Documentation Changes
        * Reorganized and rewrote documentation :pr:`937`
        * Updated to use pydata sphinx theme :pr:`937`
        * Updated docs to use ``release_notes`` instead of ``changelog`` :pr:`942`
    * Testing Changes
        * Cleaned up fixture names and usages in tests :pr:`895`


.. warning::

    **Breaking Changes**
        * ``list_model_families`` has been moved to ``evalml.model_family.utils`` (previously was under ``evalml.pipelines.utils``) :pr:`903`
        * ``get_estimators`` has been moved to ``evalml.pipelines.components.utils`` (previously was under ``evalml.pipelines.utils``) :pr:`934`
        * Static pipeline definitions have been removed, but similar pipelines can still be constructed via creating an instance of ``PipelineBase`` :pr:`904`
        * ``all_pipelines()`` and ``get_pipelines()`` utility methods have been removed :pr:`904`


**v0.11.0 June 30, 2020**
    * Enhancements
        * Added multiclass support for ROC curve graphing :pr:`832`
        * Added preprocessing component to drop features whose percentage of NaN values exceeds a specified threshold :pr:`834`
        * Added data check to check for problematic target labels :pr:`814`
        * Added PerColumnImputer that allows imputation strategies per column :pr:`824`
        * Added transformer to drop specific columns :pr:`827`
        * Added support for ``categories``, ``handle_error``, and ``drop`` parameters in ``OneHotEncoder`` :pr:`830` :pr:`897`
        * Added preprocessing component to handle DateTime columns featurization :pr:`838`
        * Added ability to clone pipelines and components :pr:`842`
        * Define getter method for component ``parameters`` :pr:`847`
        * Added utility methods to calculate and graph permutation importances :pr:`860`, :pr:`880`
        * Added new utility functions necessary for generating dynamic preprocessing pipelines :pr:`852`
        * Added kwargs to all components :pr:`863`
        * Updated ``AutoSearchBase`` to use dynamically generated preprocessing pipelines :pr:`870`
        * Added SelectColumns transformer :pr:`873`
        * Added ability to evaluate additional pipelines for automl search :pr:`874`
        * Added ``default_parameters`` class property to components and pipelines :pr:`879`
        * Added better support for disabling data checks in automl search :pr:`892`
        * Added ability to save and load AutoML objects to file :pr:`888`
        * Updated ``AutoSearchBase.get_pipelines`` to return an untrained pipeline instance :pr:`876`
        * Saved learned binary classification thresholds in automl results cv data dict :pr:`876`
    * Fixes
        * Fixed bug where SimpleImputer cannot handle dropped columns :pr:`846`
        * Fixed bug where PerColumnImputer cannot handle dropped columns :pr:`855`
        * Enforce requirement that builtin components save all inputted values in their parameters dict :pr:`847`
        * Don't list base classes in ``all_components`` output :pr:`847`
        * Standardize all components to output pandas data structures, and accept either pandas or numpy :pr:`853`
        * Fixed rankings and full_rankings error when search has not been run :pr:`894`
    * Changes
        * Update ``all_pipelines`` and ``all_components`` to try initializing pipelines/components, and on failure exclude them :pr:`849`
        * Refactor ``handle_components`` to ``handle_components_class``, standardize to ``ComponentBase`` subclass instead of instance :pr:`850`
        * Refactor "blacklist"/"whitelist" to "allow"/"exclude" lists :pr:`854`
        * Replaced ``AutoClassificationSearch`` and ``AutoRegressionSearch`` with ``AutoMLSearch`` :pr:`871`
        * Renamed feature_importances and permutation_importances methods to use singular names (feature_importance and permutation_importance) :pr:`883`
        * Updated ``automl`` default data splitter to train/validation split for large datasets :pr:`877`
        * Added open source license, update some repo metadata :pr:`887`
        * Removed dead code in ``_get_preprocessing_components`` :pr:`896`
    * Documentation Changes
        * Fix some typos and update the EvalML logo :pr:`872`
    * Testing Changes
        * Update the changelog check job to expect the new branching pattern for the deps update bot :pr:`836`
        * Check that all components output pandas datastructures, and can accept either pandas or numpy :pr:`853`
        * Replaced ``AutoClassificationSearch`` and ``AutoRegressionSearch`` with ``AutoMLSearch`` :pr:`871`


.. warning::

    **Breaking Changes**
        * Pipelines' static ``component_graph`` field must contain either ``ComponentBase`` subclasses or ``str``, instead of ``ComponentBase`` subclass instances :pr:`850`
        * Rename ``handle_component`` to ``handle_component_class``. Now standardizes to ``ComponentBase`` subclasses instead of ``ComponentBase`` subclass instances :pr:`850`
        * Renamed automl's ``cv`` argument to ``data_split`` :pr:`877`
        * Pipelines' and classifiers' ``feature_importances`` is renamed ``feature_importance``, ``graph_feature_importances`` is renamed ``graph_feature_importance`` :pr:`883`
        * Passing ``data_checks=None`` to automl search will not perform any data checks as opposed to default checks. :pr:`892`
        * Pipelines to search for in AutoML are now determined automatically, rather than using the statically-defined pipeline classes. :pr:`870`
        * Updated ``AutoSearchBase.get_pipelines`` to return an untrained pipeline instance, instead of one which happened to be trained on the final cross-validation fold :pr:`876`


**v0.10.0 May 29, 2020**
    * Enhancements
        * Added baseline models for classification and regression, add functionality to calculate baseline models before searching in AutoML :pr:`746`
        * Port over highly-null guardrail as a data check and define ``DefaultDataChecks`` and ``DisableDataChecks`` classes :pr:`745`
        * Update ``Tuner`` classes to work directly with pipeline parameters dicts instead of flat parameter lists :pr:`779`
        * Add Elastic Net as a pipeline option :pr:`812`
        * Added new Pipeline option ``ExtraTrees`` :pr:`790`
        * Added precicion-recall curve metrics and plot for binary classification problems in ``evalml.pipeline.graph_utils`` :pr:`794`
        * Update the default automl algorithm to search in batches, starting with default parameters for each pipeline and iterating from there :pr:`793`
        * Added ``AutoMLAlgorithm`` class and ``IterativeAlgorithm`` impl, separated from ``AutoSearchBase`` :pr:`793`
    * Fixes
        * Update pipeline ``score`` to return ``nan`` score for any objective which throws an exception during scoring :pr:`787`
        * Fixed bug introduced in :pr:`787` where binary classification metrics requiring predicted probabilities error in scoring :pr:`798`
        * CatBoost and XGBoost classifiers and regressors can no longer have a learning rate of 0 :pr:`795`
    * Changes
        * Cleanup pipeline ``score`` code, and cleanup codecov :pr:`711`
        * Remove ``pass`` for abstract methods for codecov :pr:`730`
        * Added __str__ for AutoSearch object :pr:`675`
        * Add util methods to graph ROC and confusion matrix :pr:`720`
        * Refactor ``AutoBase`` to ``AutoSearchBase`` :pr:`758`
        * Updated AutoBase with ``data_checks`` parameter, removed previous ``detect_label_leakage`` parameter, and added functionality to run data checks before search in AutoML :pr:`765`
        * Updated our logger to use Python's logging utils :pr:`763`
        * Refactor most of ``AutoSearchBase._do_iteration`` impl into ``AutoSearchBase._evaluate`` :pr:`762`
        * Port over all guardrails to use the new DataCheck API :pr:`789`
        * Expanded ``import_or_raise`` to catch all exceptions :pr:`759`
        * Adds RMSE, MSLE, RMSLE as standard metrics :pr:`788`
        * Don't allow ``Recall`` to be used as an objective for AutoML :pr:`784`
        * Removed feature selection from pipelines :pr:`819`
        * Update default estimator parameters to make automl search faster and more accurate :pr:`793`
    * Documentation Changes
        * Add instructions to freeze ``master`` on ``release.md`` :pr:`726`
        * Update release instructions with more details :pr:`727` :pr:`733`
        * Add objective base classes to API reference :pr:`736`
        * Fix components API to match other modules :pr:`747`
    * Testing Changes
        * Delete codecov yml, use codecov.io's default :pr:`732`
        * Added unit tests for fraud cost, lead scoring, and standard metric objectives :pr:`741`
        * Update codecov client :pr:`782`
        * Updated AutoBase __str__ test to include no parameters case :pr:`783`
        * Added unit tests for ``ExtraTrees`` pipeline :pr:`790`
        * If codecov fails to upload, fail build :pr:`810`
        * Updated Python version of dependency action :pr:`816`
        * Update the dependency update bot to use a suffix when creating branches :pr:`817`

.. warning::

    **Breaking Changes**
        * The ``detect_label_leakage`` parameter for AutoML classes has been removed and replaced by a ``data_checks`` parameter :pr:`765`
        * Moved ROC and confusion matrix methods from ``evalml.pipeline.plot_utils`` to ``evalml.pipeline.graph_utils`` :pr:`720`
        * ``Tuner`` classes require a pipeline hyperparameter range dict as an init arg instead of a space definition :pr:`779`
        * ``Tuner.propose`` and ``Tuner.add`` work directly with pipeline parameters dicts instead of flat parameter lists :pr:`779`
        * ``PipelineBase.hyperparameters`` and ``custom_hyperparameters`` use pipeline parameters dict format instead of being represented as a flat list :pr:`779`
        * All guardrail functions previously under ``evalml.guardrails.utils`` will be removed and replaced by data checks :pr:`789`
        * ``Recall`` disallowed as an objective for AutoML :pr:`784`
        * ``AutoSearchBase`` parameter ``tuner`` has been renamed to ``tuner_class`` :pr:`793`
        * ``AutoSearchBase`` parameter ``possible_pipelines`` and ``possible_model_families`` have been renamed to ``allowed_pipelines`` and ``allowed_model_families`` :pr:`793`


**v0.9.0 Apr. 27, 2020**
    * Enhancements
        * Added ``Accuracy`` as an standard objective :pr:`624`
        * Added verbose parameter to load_fraud :pr:`560`
        * Added Balanced Accuracy metric for binary, multiclass :pr:`612` :pr:`661`
        * Added XGBoost regressor and XGBoost regression pipeline :pr:`666`
        * Added ``Accuracy`` metric for multiclass :pr:`672`
        * Added objective name in ``AutoBase.describe_pipeline`` :pr:`686`
        * Added ``DataCheck`` and ``DataChecks``, ``Message`` classes and relevant subclasses :pr:`739`
    * Fixes
        * Removed direct access to ``cls.component_graph`` :pr:`595`
        * Add testing files to .gitignore :pr:`625`
        * Remove circular dependencies from ``Makefile`` :pr:`637`
        * Add error case for ``normalize_confusion_matrix()`` :pr:`640`
        * Fixed ``XGBoostClassifier`` and ``XGBoostRegressor`` bug with feature names that contain [, ], or < :pr:`659`
        * Update ``make_pipeline_graph`` to not accidentally create empty file when testing if path is valid :pr:`649`
        * Fix pip installation warning about docsutils version, from boto dependency :pr:`664`
        * Removed zero division warning for F1/precision/recall metrics :pr:`671`
        * Fixed ``summary`` for pipelines without estimators :pr:`707`
    * Changes
        * Updated default objective for binary/multiclass classification to log loss :pr:`613`
        * Created classification and regression pipeline subclasses and removed objective as an attribute of pipeline classes :pr:`405`
        * Changed the output of ``score`` to return one dictionary :pr:`429`
        * Created binary and multiclass objective subclasses :pr:`504`
        * Updated objectives API :pr:`445`
        * Removed call to ``get_plot_data`` from AutoML :pr:`615`
        * Set ``raise_error`` to default to True for AutoML classes :pr:`638`
        * Remove unnecessary "u" prefixes on some unicode strings :pr:`641`
        * Changed one-hot encoder to return uint8 dtypes instead of ints :pr:`653`
        * Pipeline ``_name`` field changed to ``custom_name`` :pr:`650`
        * Removed ``graphs.py`` and moved methods into ``PipelineBase`` :pr:`657`, :pr:`665`
        * Remove s3fs as a dev dependency :pr:`664`
        * Changed requirements-parser to be a core dependency :pr:`673`
        * Replace ``supported_problem_types`` field on pipelines with ``problem_type`` attribute on base classes :pr:`678`
        * Changed AutoML to only show best results for a given pipeline template in ``rankings``, added ``full_rankings`` property to show all :pr:`682`
        * Update ``ModelFamily`` values: don't list xgboost/catboost as classifiers now that we have regression pipelines for them :pr:`677`
        * Changed AutoML's ``describe_pipeline`` to get problem type from pipeline instead :pr:`685`
        * Standardize ``import_or_raise`` error messages :pr:`683`
        * Updated argument order of objectives to align with sklearn's :pr:`698`
        * Renamed ``pipeline.feature_importance_graph`` to ``pipeline.graph_feature_importances`` :pr:`700`
        * Moved ROC and confusion matrix methods to ``evalml.pipelines.plot_utils`` :pr:`704`
        * Renamed ``MultiClassificationObjective`` to ``MulticlassClassificationObjective``, to align with pipeline naming scheme :pr:`715`
    * Documentation Changes
        * Fixed some sphinx warnings :pr:`593`
        * Fixed docstring for ``AutoClassificationSearch`` with correct command :pr:`599`
        * Limit readthedocs formats to pdf, not htmlzip and epub :pr:`594` :pr:`600`
        * Clean up objectives API documentation :pr:`605`
        * Fixed function on Exploring search results page :pr:`604`
        * Update release process doc :pr:`567`
        * ``AutoClassificationSearch`` and ``AutoRegressionSearch`` show inherited methods in API reference :pr:`651`
        * Fixed improperly formatted code in breaking changes for changelog :pr:`655`
        * Added configuration to treat Sphinx warnings as errors :pr:`660`
        * Removed separate plotting section for pipelines in API reference :pr:`657`, :pr:`665`
        * Have leads example notebook load S3 files using https, so we can delete s3fs dev dependency :pr:`664`
        * Categorized components in API reference and added descriptions for each category :pr:`663`
        * Fixed Sphinx warnings about ``BalancedAccuracy`` objective :pr:`669`
        * Updated API reference to include missing components and clean up pipeline docstrings :pr:`689`
        * Reorganize API ref, and clarify pipeline sub-titles :pr:`688`
        * Add and update preprocessing utils in API reference :pr:`687`
        * Added inheritance diagrams to API reference :pr:`695`
        * Documented which default objective AutoML optimizes for :pr:`699`
        * Create seperate install page :pr:`701`
        * Include more utils in API ref, like ``import_or_raise`` :pr:`704`
        * Add more color to pipeline documentation :pr:`705`
    * Testing Changes
        * Matched install commands of ``check_latest_dependencies`` test and it's GitHub action :pr:`578`
        * Added Github app to auto assign PR author as assignee :pr:`477`
        * Removed unneeded conda installation of xgboost in windows checkin tests :pr:`618`
        * Update graph tests to always use tmpfile dir :pr:`649`
        * Changelog checkin test workaround for release PRs: If 'future release' section is empty of PR refs, pass check :pr:`658`
        * Add changelog checkin test exception for ``dep-update`` branch :pr:`723`

.. warning::

    **Breaking Changes**

    * Pipelines will now no longer take an objective parameter during instantiation, and will no longer have an objective attribute.
    * ``fit()`` and ``predict()`` now use an optional ``objective`` parameter, which is only used in binary classification pipelines to fit for a specific objective.
    * ``score()`` will now use a required ``objectives`` parameter that is used to determine all the objectives to score on. This differs from the previous behavior, where the pipeline's objective was scored on regardless.
    * ``score()`` will now return one dictionary of all objective scores.
    * ``ROC`` and ``ConfusionMatrix`` plot methods via ``Auto(*).plot`` have been removed by :pr:`615` and are replaced by ``roc_curve`` and ``confusion_matrix`` in ``evamlm.pipelines.plot_utils`` in :pr:`704`
    * ``normalize_confusion_matrix`` has been moved to ``evalml.pipelines.plot_utils`` :pr:`704`
    * Pipelines ``_name`` field changed to ``custom_name``
    * Pipelines ``supported_problem_types`` field is removed because it is no longer necessary :pr:`678`
    * Updated argument order of objectives' ``objective_function`` to align with sklearn :pr:`698`
    * ``pipeline.feature_importance_graph`` has been renamed to ``pipeline.graph_feature_importances`` in :pr:`700`
    * Removed unsupported ``MSLE`` objective :pr:`704`


**v0.8.0 Apr. 1, 2020**
    * Enhancements
        * Add normalization option and information to confusion matrix :pr:`484`
        * Add util function to drop rows with NaN values :pr:`487`
        * Renamed ``PipelineBase.name`` as ``PipelineBase.summary`` and redefined ``PipelineBase.name`` as class property :pr:`491`
        * Added access to parameters in Pipelines with ``PipelineBase.parameters`` (used to be return of ``PipelineBase.describe``) :pr:`501`
        * Added ``fill_value`` parameter for ``SimpleImputer`` :pr:`509`
        * Added functionality to override component hyperparameters and made pipelines take hyperparemeters from components :pr:`516`
        * Allow ``numpy.random.RandomState`` for random_state parameters :pr:`556`
    * Fixes
        * Removed unused dependency ``matplotlib``, and move ``category_encoders`` to test reqs :pr:`572`
    * Changes
        * Undo version cap in XGBoost placed in :pr:`402` and allowed all released of XGBoost :pr:`407`
        * Support pandas 1.0.0 :pr:`486`
        * Made all references to the logger static :pr:`503`
        * Refactored ``model_type`` parameter for components and pipelines to ``model_family`` :pr:`507`
        * Refactored ``problem_types`` for pipelines and components into ``supported_problem_types`` :pr:`515`
        * Moved ``pipelines/utils.save_pipeline`` and ``pipelines/utils.load_pipeline`` to ``PipelineBase.save`` and ``PipelineBase.load`` :pr:`526`
        * Limit number of categories encoded by ``OneHotEncoder`` :pr:`517`
    * Documentation Changes
        * Updated API reference to remove ``PipelinePlot`` and added moved ``PipelineBase`` plotting methods :pr:`483`
        * Add code style and github issue guides :pr:`463` :pr:`512`
        * Updated API reference for to surface class variables for pipelines and components :pr:`537`
        * Fixed README documentation link :pr:`535`
        * Unhid PR references in changelog :pr:`656`
    * Testing Changes
        * Added automated dependency check PR :pr:`482`, :pr:`505`
        * Updated automated dependency check comment :pr:`497`
        * Have build_docs job use python executor, so that env vars are set properly :pr:`547`
        * Added simple test to make sure ``OneHotEncoder``'s top_n works with large number of categories :pr:`552`
        * Run windows unit tests on PRs :pr:`557`


.. warning::

    **Breaking Changes**

    * ``AutoClassificationSearch`` and ``AutoRegressionSearch``'s ``model_types`` parameter has been refactored into ``allowed_model_families``
    * ``ModelTypes`` enum has been changed to ``ModelFamily``
    * Components and Pipelines now have a ``model_family`` field instead of ``model_type``
    * ``get_pipelines`` utility function now accepts ``model_families`` as an argument instead of ``model_types``
    * ``PipelineBase.name`` no longer returns structure of pipeline and has been replaced by ``PipelineBase.summary``
    * ``PipelineBase.problem_types`` and ``Estimator.problem_types`` has been renamed to ``supported_problem_types``
    * ``pipelines/utils.save_pipeline`` and ``pipelines/utils.load_pipeline`` moved to ``PipelineBase.save`` and ``PipelineBase.load``


**v0.7.0 Mar. 9, 2020**
    * Enhancements
        * Added emacs buffers to .gitignore :pr:`350`
        * Add CatBoost (gradient-boosted trees) classification and regression components and pipelines :pr:`247`
        * Added Tuner abstract base class :pr:`351`
        * Added ``n_jobs`` as parameter for ``AutoClassificationSearch`` and ``AutoRegressionSearch`` :pr:`403`
        * Changed colors of confusion matrix to shades of blue and updated axis order to match scikit-learn's :pr:`426`
        * Added ``PipelineBase`` ``.graph`` and ``.feature_importance_graph`` methods, moved from previous location :pr:`423`
        * Added support for python 3.8 :pr:`462`
    * Fixes
        * Fixed ROC and confusion matrix plots not being calculated if user passed own additional_objectives :pr:`276`
        * Fixed ReadtheDocs ``FileNotFoundError`` exception for fraud dataset :pr:`439`
    * Changes
        * Added ``n_estimators`` as a tunable parameter for XGBoost :pr:`307`
        * Remove unused parameter ``ObjectiveBase.fit_needs_proba`` :pr:`320`
        * Remove extraneous parameter ``component_type`` from all components :pr:`361`
        * Remove unused ``rankings.csv`` file :pr:`397`
        * Downloaded demo and test datasets so unit tests can run offline :pr:`408`
        * Remove ``_needs_fitting`` attribute from Components :pr:`398`
        * Changed plot.feature_importance to show only non-zero feature importances by default, added optional parameter to show all :pr:`413`
        * Refactored ``PipelineBase`` to take in parameter dictionary and moved pipeline metadata to class attribute :pr:`421`
        * Dropped support for Python 3.5 :pr:`438`
        * Removed unused ``apply.py`` file :pr:`449`
        * Clean up ``requirements.txt`` to remove unused deps :pr:`451`
        * Support installation without all required dependencies :pr:`459`
    * Documentation Changes
        * Update release.md with instructions to release to internal license key :pr:`354`
    * Testing Changes
        * Added tests for utils (and moved current utils to gen_utils) :pr:`297`
        * Moved XGBoost install into it's own separate step on Windows using Conda :pr:`313`
        * Rewind pandas version to before 1.0.0, to diagnose test failures for that version :pr:`325`
        * Added dependency update checkin test :pr:`324`
        * Rewind XGBoost version to before 1.0.0 to diagnose test failures for that version :pr:`402`
        * Update dependency check to use a whitelist :pr:`417`
        * Update unit test jobs to not install dev deps :pr:`455`

.. warning::

    **Breaking Changes**

    * Python 3.5 will not be actively supported.

**v0.6.0 Dec. 16, 2019**
    * Enhancements
        * Added ability to create a plot of feature importances :pr:`133`
        * Add early stopping to AutoML using patience and tolerance parameters :pr:`241`
        * Added ROC and confusion matrix metrics and plot for classification problems and introduce PipelineSearchPlots class :pr:`242`
        * Enhanced AutoML results with search order :pr:`260`
        * Added utility function to show system and environment information :pr:`300`
    * Fixes
        * Lower botocore requirement :pr:`235`
        * Fixed decision_function calculation for ``FraudCost`` objective :pr:`254`
        * Fixed return value of ``Recall`` metrics :pr:`264`
        * Components return ``self`` on fit :pr:`289`
    * Changes
        * Renamed automl classes to ``AutoRegressionSearch`` and ``AutoClassificationSearch`` :pr:`287`
        * Updating demo datasets to retain column names :pr:`223`
        * Moving pipeline visualization to ``PipelinePlot`` class :pr:`228`
        * Standarizing inputs as ``pd.Dataframe`` / ``pd.Series`` :pr:`130`
        * Enforcing that pipelines must have an estimator as last component :pr:`277`
        * Added ``ipywidgets`` as a dependency in ``requirements.txt`` :pr:`278`
        * Added Random and Grid Search Tuners :pr:`240`
    * Documentation Changes
        * Adding class properties to API reference :pr:`244`
        * Fix and filter FutureWarnings from scikit-learn :pr:`249`, :pr:`257`
        * Adding Linear Regression to API reference and cleaning up some Sphinx warnings :pr:`227`
    * Testing Changes
        * Added support for testing on Windows with CircleCI :pr:`226`
        * Added support for doctests :pr:`233`

.. warning::

    **Breaking Changes**

    * The ``fit()`` method for ``AutoClassifier`` and ``AutoRegressor`` has been renamed to ``search()``.
    * ``AutoClassifier`` has been renamed to ``AutoClassificationSearch``
    * ``AutoRegressor`` has been renamed to ``AutoRegressionSearch``
    * ``AutoClassificationSearch.results`` and ``AutoRegressionSearch.results`` now is a dictionary with ``pipeline_results`` and ``search_order`` keys. ``pipeline_results`` can be used to access a dictionary that is identical to the old ``.results`` dictionary. Whereas, ``search_order`` returns a list of the search order in terms of ``pipeline_id``.
    * Pipelines now require an estimator as the last component in ``component_list``. Slicing pipelines now throws an ``NotImplementedError`` to avoid returning pipelines without an estimator.

**v0.5.2 Nov. 18, 2019**
    * Enhancements
        * Adding basic pipeline structure visualization :pr:`211`
    * Documentation Changes
        * Added notebooks to build process :pr:`212`

**v0.5.1 Nov. 15, 2019**
    * Enhancements
        * Added basic outlier detection guardrail :pr:`151`
        * Added basic ID column guardrail :pr:`135`
        * Added support for unlimited pipelines with a ``max_time`` limit :pr:`70`
        * Updated .readthedocs.yaml to successfully build :pr:`188`
    * Fixes
        * Removed MSLE from default additional objectives :pr:`203`
        * Fixed ``random_state`` passed in pipelines :pr:`204`
        * Fixed slow down in RFRegressor :pr:`206`
    * Changes
        * Pulled information for describe_pipeline from pipeline's new describe method :pr:`190`
        * Refactored pipelines :pr:`108`
        * Removed guardrails from Auto(*) :pr:`202`, :pr:`208`
    * Documentation Changes
        * Updated documentation to show ``max_time`` enhancements :pr:`189`
        * Updated release instructions for RTD :pr:`193`
        * Added notebooks to build process :pr:`212`
        * Added contributing instructions :pr:`213`
        * Added new content :pr:`222`

**v0.5.0 Oct. 29, 2019**
    * Enhancements
        * Added basic one hot encoding :pr:`73`
        * Use enums for model_type :pr:`110`
        * Support for splitting regression datasets :pr:`112`
        * Auto-infer multiclass classification :pr:`99`
        * Added support for other units in ``max_time`` :pr:`125`
        * Detect highly null columns :pr:`121`
        * Added additional regression objectives :pr:`100`
        * Show an interactive iteration vs. score plot when using fit() :pr:`134`
    * Fixes
        * Reordered ``describe_pipeline`` :pr:`94`
        * Added type check for ``model_type`` :pr:`109`
        * Fixed ``s`` units when setting string ``max_time`` :pr:`132`
        * Fix objectives not appearing in API documentation :pr:`150`
    * Changes
        * Reorganized tests :pr:`93`
        * Moved logging to its own module :pr:`119`
        * Show progress bar history :pr:`111`
        * Using ``cloudpickle`` instead of pickle to allow unloading of custom objectives :pr:`113`
        * Removed render.py :pr:`154`
    * Documentation Changes
        * Update release instructions :pr:`140`
        * Include additional_objectives parameter :pr:`124`
        * Added Changelog :pr:`136`
    * Testing Changes
        * Code coverage :pr:`90`
        * Added CircleCI tests for other Python versions :pr:`104`
        * Added doc notebooks as tests :pr:`139`
        * Test metadata for CircleCI and 2 core parallelism :pr:`137`

**v0.4.1 Sep. 16, 2019**
    * Enhancements
        * Added AutoML for classification and regressor using Autobase and Skopt :pr:`7` :pr:`9`
        * Implemented standard classification and regression metrics :pr:`7`
        * Added logistic regression, random forest, and XGBoost pipelines :pr:`7`
        * Implemented support for custom objectives :pr:`15`
        * Feature importance for pipelines :pr:`18`
        * Serialization for pipelines :pr:`19`
        * Allow fitting on objectives for optimal threshold :pr:`27`
        * Added detect label leakage :pr:`31`
        * Implemented callbacks :pr:`42`
        * Allow for multiclass classification :pr:`21`
        * Added support for additional objectives :pr:`79`
    * Fixes
        * Fixed feature selection in pipelines :pr:`13`
        * Made ``random_seed`` usage consistent :pr:`45`
    * Documentation Changes
        * Documentation Changes
        * Added docstrings :pr:`6`
        * Created notebooks for docs :pr:`6`
        * Initialized readthedocs EvalML :pr:`6`
        * Added favicon :pr:`38`
    * Testing Changes
        * Added testing for loading data :pr:`39`

**v0.2.0 Aug. 13, 2019**
    * Enhancements
        * Created fraud detection objective :pr:`4`

**v0.1.0 July. 31, 2019**
    * *First Release*
    * Enhancements
        * Added lead scoring objecitve :pr:`1`
        * Added basic classifier :pr:`1`
    * Documentation Changes
        * Initialized Sphinx for docs :pr:`1`<|MERGE_RESOLUTION|>--- conflicted
+++ resolved
@@ -5,11 +5,8 @@
         * Added a GitHub Action for Linux unit tests :pr:`1846`
         * Added ``DataCheckAction`` class and ``DataCheckActionCode`` enum :pr:`1896`
         * Updated ``Woodwork`` requirement to ``v0.0.10`` :pr:`1900`
-<<<<<<< HEAD
         * Added ``BalancedClassificationDataCVSplit`` to AutoMLSearch :pr:`1875`
-=======
         * Added utility method to create list of components from a list of ``DataCheckAction`` :pr:`1907`
->>>>>>> d60b851e
     * Fixes
         * Added metaclass for time series pipelines and fix binary classification pipeline ``predict`` not using objective if it is passed as a named argument :pr:`1874`
         * Fixed stack trace in prediction explanation functions caused by mixed string/numeric pandas column names :pr:`1871`
