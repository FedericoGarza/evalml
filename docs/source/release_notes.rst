--- conflicted
+++ resolved
@@ -2,9 +2,7 @@
 -------------
 **Future Releases**
     * Enhancements
-<<<<<<< HEAD
         * Add ``KNeighborsClassifier`` to AutoML :pr:`2057`
-=======
     * Fixes
     * Changes
     * Documentation Changes
@@ -16,7 +14,6 @@
 
 **v0.22.0 Apr. 06, 2021**
     * Enhancements
->>>>>>> 581a7fb4
         * Added a GitHub Action for ``linux_unit_tests``:pr:`2013`
         * Added recommended actions for ``InvalidTargetDataCheck``, updated ``_make_component_list_from_actions`` to address new action, and added ``TargetImputer`` component :pr:`1989`
         * Updated ``AutoMLSearch._check_for_high_variance`` to not emit ``RuntimeWarning`` :pr:`2024`
