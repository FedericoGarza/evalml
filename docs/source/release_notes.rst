﻿Release Notes
-------------

**Future Releases**
    * Enhancements
<<<<<<< HEAD
        * Added `TimeSeriesFeaturizer` into ARIMA-based pipelines :pr:`3313`
=======
        * Standardized feature importance for estimators :pr:`3305`
        * Replaced usage of private method with Woodwork's public ``get_subset_schema`` method :pr:`3325`
>>>>>>> 7da8a8e5
    * Fixes
    * Changes
        * Added an ``is_cv`` property to the datasplitters used :pr:`3297`
    * Documentation Changes
        * Update README.md with Alteryx link (:pr:`3319`)
        * Added formatting to the AutoML user guide to shorten result outputs :pr:`3328`
    * Testing Changes
        * Add auto approve dependency workflow schedule for every 30 mins :pr:`3312`

.. warning::

    **Breaking Changes**

**v0.44.0 Feb. 04, 2022**
    * Enhancements
        * Updated ``DefaultAlgorithm`` to also limit estimator usage for long-running multiclass problems :pr:`3099`
        * Added ``make_pipeline_from_data_check_output()`` utility method :pr:`3277`
        * Updated ``AutoMLSearch`` to use ``DefaultAlgorithm`` as the default automl algorithm :pr:`3261`, :pr:`3304`
        * Added more specific data check errors to ``DatetimeFormatDataCheck`` :pr:`3288`
    * Fixes
        * Updated the binary classification pipeline's ``optimize_thresholds`` method to use Nelder-Mead :pr:`3280`
        * Fixed bug where feature importance on time series pipelines only showed 0 for time index :pr:`3285`
    * Changes
        * Removed ``DateTimeNaNDataCheck`` and ``NaturalLanguageNaNDataCheck`` in favor of ``NullDataCheck`` :pr:`3260`
        * Drop support for Python 3.7 :pr:`3291`
        * Updated minimum version of ``woodwork`` to ``v0.12.0`` :pr:`3290`
    * Documentation Changes
        * Update documentation and docstring for `validate_holdout_datasets` for time series problems :pr:`3278`
        * Fixed mistake in documentation where wrong objective was used for calculating percent-better-than-baseline :pr:`3285`
    * Testing Changes


.. warning::

    **Breaking Changes**
        * Removed ``DateTimeNaNDataCheck`` and ``NaturalLanguageNaNDataCheck`` in favor of ``NullDataCheck`` :pr:`3260`
        * Dropped support for Python 3.7 :pr:`3291`


**v0.43.0 Jan. 25, 2022**
    * Enhancements
        * Updated new ``NullDataCheck`` to return a warning and suggest an action to impute columns with null values :pr:`3197`
        * Updated ``make_pipeline_from_actions`` to handle null column imputation :pr:`3237`
        * Updated data check actions API to return options instead of actions and add functionality to suggest and take action on columns with null values :pr:`3182`
    * Fixes
        * Fixed categorical data leaking into non-categorical sub-pipelines in ``DefaultAlgorithm`` :pr:`3209`
        * Fixed Python 3.9 installation for prophet by updating ``pmdarima`` version in requirements :pr:`3268`
        * Allowed DateTime columns to pass through PerColumnImputer without breaking :pr:`3267`
    * Changes
        * Updated ``DataCheck`` ``validate()`` output to return a dictionary instead of list for actions :pr:`3142`
        * Updated ``DataCheck`` ``validate()`` API to use the new ``DataCheckActionOption`` class instead of ``DataCheckAction`` :pr:`3152`
        * Uncapped numba version and removed it from requirements :pr:`3263`
        * Renamed ``HighlyNullDataCheck`` to ``NullDataCheck`` :pr:`3197`
        * Updated data check ``validate()`` output to return a list of warnings and errors instead of a dictionary :pr:`3244`
        * Capped ``pandas`` at < 1.4.0 :pr:`3274`
    * Documentation Changes
    * Testing Changes
        * Bumped minimum ``IPython`` version to 7.16.3 in ``test-requirements.txt`` based on dependabot feedback :pr:`3269`

.. warning::

    **Breaking Changes**
        * Renamed ``HighlyNullDataCheck`` to ``NullDataCheck`` :pr:`3197`
        * Updated data check ``validate()`` output to return a list of warnings and errors instead of a dictionary. See the Data Check or Data Check Actions pages (under User Guide) for examples. :pr:`3244`
        * Removed ``impute_all`` and ``default_impute_strategy`` parameters from the ``PerColumnImputer`` :pr:`3267`
        * Updated ``PerColumnImputer`` such that columns not specified in ``impute_strategies`` dict will not be imputed anymore :pr:`3267`


**v0.42.0 Jan. 18, 2022**
    * Enhancements
        * Required the separation of training and test data by ``gap`` + 1 units to be verified by ``time_index`` for time series problems :pr:`3208`
        * Added support for boolean features for ``ARIMARegressor`` :pr:`3187`
        * Updated dependency bot workflow to remove outdated description and add new configuration to delete branches automatically :pr:`3212`
        * Added ``n_obs`` and ``n_splits`` to ``TimeSeriesParametersDataCheck`` error details :pr:`3246`
    * Fixes
        * Fixed classification pipelines to only accept target data with the appropriate number of classes :pr:`3185`
        * Added support for time series in ``DefaultAlgorithm`` :pr:`3177`
        * Standardized names of featurization components :pr:`3192`
        * Removed empty cell in text_input.ipynb :pr:`3234`
        * Removed potential prediction explanations failure when pipelines predicted a class with probability 1 :pr:`3221`
        * Dropped NaNs before partial dependence grid generation :pr:`3235`
        * Allowed prediction explanations to be json-serializable :pr:`3262`
        * Fixed bug where ``InvalidTargetDataCheck`` would not check time series regression targets :pr:`3251`
        * Fixed bug in ``are_datasets_separated_by_gap_time_index`` :pr:`3256`
    * Changes
        * Raised lowest compatible numpy version to 1.21.0 to address security concerns :pr:`3207`
        * Changed the default objective to ``MedianAE`` from ``R2`` for time series regression :pr:`3205`
        * Removed all-nan Unknown to Double logical conversion in ``infer_feature_types`` :pr:`3196`
        * Checking the validity of holdout data for time series problems can be performed by calling ``pipelines.utils.validate_holdout_datasets`` prior to calling ``predict`` :pr:`3208`
    * Documentation Changes
    * Testing Changes
        * Update auto approve workflow trigger and delete branch after merge :pr:`3265`

.. warning::

    **Breaking Changes**
        * Renamed ``DateTime Featurizer Component`` to ``DateTime Featurizer`` and ``Natural Language Featurization Component`` to ``Natural Language Featurizer`` :pr:`3192`



**v0.41.0 Jan. 06, 2022**
    * Enhancements
        * Added string support for DataCheckActionCode :pr:`3167`
        * Added ``DataCheckActionOption`` class :pr:`3134`
        * Add issue templates for bugs, feature requests and documentation improvements for GitHub :pr:`3199`
    * Fixes
        * Fix bug where prediction explanations ``class_name`` was shown as float for boolean targets :pr:`3179`
        * Fixed bug in nightly linux tests :pr:`3189`
    * Changes
        * Removed usage of scikit-learn's ``LabelEncoder`` in favor of ours :pr:`3161`
        * Removed nullable types checking from ``infer_feature_types`` :pr:`3156`
        * Fixed ``mean_cv_data`` and ``validation_score`` values in AutoMLSearch.rankings to reflect cv score or ``NaN`` when appropriate :pr:`3162`
    * Documentation Changes
    * Testing Changes
        * Updated tests to use new pipeline API instead of defining custom pipeline classes :pr:`3172`
        * Add workflow to auto-merge dependency PRs if status checks pass :pr:`3184`

**v0.40.0 Dec. 22, 2021**
    * Enhancements
        * Added ``TimeSeriesSplittingDataCheck`` to ``DefaultDataChecks`` to verify adequate class representation in time series classification problems :pr:`3141`
        * Added the ability to accept serialized features and skip computation in ``DFSTransformer`` :pr:`3106`
        * Added support for known-in-advance features :pr:`3149`
        * Added Holt-Winters ``ExponentialSmoothingRegressor`` for time series regression problems :pr:`3157`
        * Required the separation of training and test data by ``gap`` + 1 units to be verified by ``time_index`` for time series problems :pr:`3160`
    * Fixes
        * Fixed error caused when tuning threshold for time series binary classification :pr:`3140`
    * Changes
        * ``TimeSeriesParametersDataCheck`` was added to ``DefaultDataChecks`` for time series problems :pr:`3139`
        * Renamed ``date_index`` to ``time_index`` in ``problem_configuration`` for time series problems :pr:`3137`
        * Updated ``nlp-primitives`` minimum version to 2.1.0 :pr:`3166`
        * Updated minimum version of ``woodwork`` to v0.11.0 :pr:`3171`
        * Revert `3160` until uninferrable frequency can be addressed earlier in the process :pr:`3198`
    * Documentation Changes
        * Added comments to provide clarity on doctests :pr:`3155`
    * Testing Changes
        * Parameterized tests in ``test_datasets.py`` :pr:`3145`

.. warning::

    **Breaking Changes**
        * Renamed ``date_index`` to ``time_index`` in ``problem_configuration`` for time series problems :pr:`3137`


**v0.39.0 Dec. 9, 2021**
    * Enhancements
        * Renamed ``DelayedFeatureTransformer`` to ``TimeSeriesFeaturizer`` and enhanced it to compute rolling features :pr:`3028`
        * Added ability to impute only specific columns in ``PerColumnImputer`` :pr:`3123`
        * Added ``TimeSeriesParametersDataCheck`` to verify the time series parameters are valid given the number of splits in cross validation :pr:`3111`
    * Fixes
        * Default parameters for ``RFRegressorSelectFromModel`` and ``RFClassifierSelectFromModel`` has been fixed to avoid selecting all features :pr:`3110`
    * Changes
        * Removed reliance on a datetime index for ``ARIMARegressor`` and ``ProphetRegressor`` :pr:`3104`
        * Included target leakage check when fitting ``ARIMARegressor`` to account for the lack of ``TimeSeriesFeaturizer`` in ``ARIMARegressor`` based pipelines :pr:`3104`
        * Cleaned up and refactored ``InvalidTargetDataCheck`` implementation and docstring :pr:`3122`
        * Removed indices information from the output of ``HighlyNullDataCheck``'s ``validate()`` method :pr:`3092`
        * Added ``ReplaceNullableTypes`` component to prepare for handling pandas nullable types. :pr:`3090`
        * Updated ``make_pipeline`` for handling pandas nullable types in preprocessing pipeline. :pr:`3129`
        * Removed unused ``EnsembleMissingPipelinesError`` exception definition :pr:`3131`
    * Documentation Changes
    * Testing Changes
        * Refactored tests to avoid using ``importorskip`` :pr:`3126`
        * Added ``skip_during_conda`` test marker to skip tests that are not supposed to run during conda build :pr:`3127`
        * Added ``skip_if_39`` test marker to skip tests that are not supposed to run during python 3.9 :pr:`3133`

.. warning::

    **Breaking Changes**
        * Renamed ``DelayedFeatureTransformer`` to ``TimeSeriesFeaturizer`` :pr:`3028`
        * ``ProphetRegressor`` now requires a datetime column in ``X`` represented by the ``date_index`` parameter :pr:`3104`
        * Renamed module ``evalml.data_checks.invalid_target_data_check`` to ``evalml.data_checks.invalid_targets_data_check`` :pr:`3122`
        * Removed unused ``EnsembleMissingPipelinesError`` exception definition :pr:`3131`


**v0.38.0 Nov. 27, 2021**
    * Enhancements
        * Added ``data_check_name`` attribute to the data check action class :pr:`3034`
        * Added ``NumWords`` and ``NumCharacters`` primitives to ``TextFeaturizer`` and renamed ``TextFeaturizer` to ``NaturalLanguageFeaturizer`` :pr:`3030`
        * Added support for ``scikit-learn > 1.0.0`` :pr:`3051`
        * Required the ``date_index`` parameter to be specified for time series problems  in ``AutoMLSearch`` :pr:`3041`
        * Allowed time series pipelines to predict on test datasets whose length is less than or equal to the ``forecast_horizon``. Also allowed the test set index to start at 0. :pr:`3071`
        * Enabled time series pipeline to predict on data with features that are not known-in-advanced :pr:`3094`
    * Fixes
        * Added in error message when fit and predict/predict_proba data types are different :pr:`3036`
        * Fixed bug where ensembling components could not get converted to JSON format :pr:`3049`
        * Fixed bug where components with tuned integer hyperparameters could not get converted to JSON format :pr:`3049`
        * Fixed bug where force plots were not displaying correct feature values :pr:`3044`
        * Included confusion matrix at the pipeline threshold for ``find_confusion_matrix_per_threshold`` :pr:`3080`
        * Fixed bug where One Hot Encoder would error out if a non-categorical feature had a missing value :pr:`3083`
        * Fixed bug where features created from categorical columns by ``Delayed Feature Transformer`` would be inferred as categorical :pr:`3083`
    * Changes
        * Delete ``predict_uses_y`` estimator attribute :pr:`3069`
        * Change ``DateTimeFeaturizer`` to use corresponding Featuretools primitives :pr:`3081`
        * Updated ``TargetDistributionDataCheck`` to return metadata details as floats rather strings :pr:`3085`
        * Removed dependency on ``psutil`` package :pr:`3093`
    * Documentation Changes
        * Updated docs to use data check action methods rather than manually cleaning data :pr:`3050`
    * Testing Changes
        * Updated integration tests to use ``make_pipeline_from_actions`` instead of private method :pr:`3047`


.. warning::

    **Breaking Changes**
        * Added ``data_check_name`` attribute to the data check action class :pr:`3034`
        * Renamed ``TextFeaturizer` to ``NaturalLanguageFeaturizer`` :pr:`3030`
        * Updated the ``Pipeline.graph_json`` function to return a dictionary of "from" and "to" edges instead of tuples :pr:`3049`
        * Delete ``predict_uses_y`` estimator attribute :pr:`3069`
        * Changed time series problems in ``AutoMLSearch`` to need a not-``None`` ``date_index`` :pr:`3041`
        * Changed the ``DelayedFeatureTransformer`` to throw a ``ValueError`` during fit if the ``date_index`` is ``None`` :pr:`3041`
        * Passing ``X=None`` to ``DelayedFeatureTransformer`` is deprecated :pr:`3041`


**v0.37.0 Nov. 9, 2021**
    * Enhancements
        * Added ``find_confusion_matrix_per_threshold`` to Model Understanding :pr:`2972`
        * Limit computationally-intensive models during ``AutoMLSearch`` for certain multiclass problems, allow for opt-in with parameter ``allow_long_running_models`` :pr:`2982`
        * Added support for stacked ensemble pipelines to prediction explanations module :pr:`2971`
        * Added integration tests for data checks and data checks actions workflow :pr:`2883`
        * Added a change in pipeline structure to handle categorical columns separately for pipelines in ``DefaultAlgorithm`` :pr:`2986`
        * Added an algorithm to ``DelayedFeatureTransformer`` to select better lags :pr:`3005`
        * Added test to ensure pickling pipelines preserves thresholds :pr:`3027`
        * Added AutoML function to access ensemble pipeline's input pipelines IDs :pr:`3011`
        * Added ability to define which class is "positive" for label encoder in binary classification case :pr:`3033`
    * Fixes
        * Fixed bug where ``Oversampler`` didn't consider boolean columns to be categorical :pr:`2980`
        * Fixed permutation importance failing when target is categorical :pr:`3017`
        * Updated estimator and pipelines' ``predict``, ``predict_proba``, ``transform``, ``inverse_transform`` methods to preserve input indices :pr:`2979`
        * Updated demo dataset link for daily min temperatures :pr:`3023`
    * Changes
        * Updated ``OutliersDataCheck`` and ``UniquenessDataCheck`` and allow for the suspension of the Nullable types error :pr:`3018`
    * Documentation Changes
        * Fixed cost benefit matrix demo formatting :pr:`2990`
        * Update ReadMe.md with new badge links and updated installation instructions for conda :pr:`2998`
        * Added more comprehensive doctests :pr:`3002`


**v0.36.0 Oct. 27, 2021**
    * Enhancements
        * Added LIME as an algorithm option for ``explain_predictions`` and ``explain_predictions_best_worst`` :pr:`2905`
        * Standardized data check messages and added default "rows" and "columns" to data check message details dictionary :pr:`2869`
        * Added ``rows_of_interest`` to pipeline utils :pr:`2908`
        * Added support for woodwork version ``0.8.2`` :pr:`2909`
        * Enhanced the ``DateTimeFeaturizer`` to handle ``NaNs`` in date features :pr:`2909`
        * Added support for woodwork logical types ``PostalCode``, ``SubRegionCode``, and ``CountryCode`` in model understanding tools :pr:`2946`
        * Added Vowpal Wabbit regressor and classifiers :pr:`2846`
        * Added `NoSplit` data splitter for future unsupervised learning searches :pr:`2958`
        * Added method to convert actions into a preprocessing pipeline :pr:`2968`
    * Fixes
        * Fixed bug where partial dependence was not respecting the ww schema :pr:`2929`
        * Fixed ``calculate_permutation_importance`` for datetimes on ``StandardScaler`` :pr:`2938`
        * Fixed ``SelectColumns`` to only select available features for feature selection in ``DefaultAlgorithm`` :pr:`2944`
        * Fixed ``DropColumns`` component not receiving parameters in ``DefaultAlgorithm`` :pr:`2945`
        * Fixed bug where trained binary thresholds were not being returned by ``get_pipeline`` or ``clone`` :pr:`2948`
        * Fixed bug where ``Oversampler`` selected ww logical categorical instead of ww semantic category :pr:`2946`
    * Changes
        * Changed ``make_pipeline`` function to place the ``DateTimeFeaturizer`` prior to the ``Imputer`` so that ``NaN`` dates can be imputed :pr:`2909`
        * Refactored ``OutliersDataCheck`` and ``HighlyNullDataCheck`` to add more descriptive metadata :pr:`2907`
        * Bumped minimum version of ``dask`` from 2021.2.0 to 2021.10.0 :pr:`2978`
    * Documentation Changes
        * Added back Future Release section to release notes :pr:`2927`
        * Updated CI to run doctest (docstring tests) and apply necessary fixes to docstrings :pr:`2933`
        * Added documentation for ``BinaryClassificationPipeline`` thresholding :pr:`2937`
    * Testing Changes
        * Fixed dependency checker to catch full names of packages :pr:`2930`
        * Refactored ``build_conda_pkg`` to work from a local recipe :pr:`2925`
        * Refactored component test for different environments :pr:`2957`

.. warning::

    **Breaking Changes**
        * Standardized data check messages and added default "rows" and "columns" to data check message details dictionary. This may change the number of messages returned from a data check. :pr:`2869`


**v0.35.0 Oct. 14, 2021**
    * Enhancements
        * Added human-readable pipeline explanations to model understanding :pr:`2861`
        * Updated to support Featuretools 1.0.0 and nlp-primitives 2.0.0 :pr:`2848`
    * Fixes
        * Fixed bug where ``long`` mode for the top level search method was not respected :pr:`2875`
        * Pinned ``cmdstan`` to ``0.28.0`` in ``cmdstan-builder`` to prevent future breaking of support for Prophet :pr:`2880`
        * Added ``Jarque-Bera`` to the ``TargetDistributionDataCheck`` :pr:`2891`
    * Changes
        * Updated pipelines to use a label encoder component instead of doing encoding on the pipeline level :pr:`2821`
        * Deleted scikit-learn ensembler :pr:`2819`
        * Refactored pipeline building logic out of ``AutoMLSearch`` and into ``IterativeAlgorithm`` :pr:`2854`
        * Refactored names for methods in ``ComponentGraph`` and ``PipelineBase`` :pr:`2902`
    * Documentation Changes
        * Updated ``install.ipynb`` to reflect flexibility for ``cmdstan`` version installation :pr:`2880`
        * Updated the conda section of our contributing guide :pr:`2899`
    * Testing Changes
        * Updated ``test_all_estimators`` to account for Prophet being allowed for Python 3.9 :pr:`2892`
        * Updated linux tests to use ``cmdstan-builder==0.0.8`` :pr:`2880`

.. warning::

    **Breaking Changes**
        * Updated pipelines to use a label encoder component instead of doing encoding on the pipeline level. This means that pipelines will no longer automatically encode non-numerical targets. Please use a label encoder if working with classification problems and non-numeric targets. :pr:`2821`
        * Deleted scikit-learn ensembler :pr:`2819`
        * ``IterativeAlgorithm`` now requires X, y, problem_type as required arguments as well as sampler_name, allowed_model_families, allowed_component_graphs, max_batches, and verbose as optional arguments :pr:`2854`
        * Changed method names of ``fit_features`` and ``compute_final_component_features`` to ``fit_and_transform_all_but_final`` and ``transform_all_but_final`` in ``ComponentGraph``, and ``compute_estimator_features`` to ``transform_all_but_final`` in pipeline classes :pr:`2902`

**v0.34.0 Sep. 30, 2021**
    * Enhancements
        * Updated to work with Woodwork 0.8.1 :pr:`2783`
        * Added validation that ``training_data`` and ``training_target`` are not ``None`` in prediction explanations :pr:`2787`
        * Added support for training-only components in pipelines and component graphs :pr:`2776`
        * Added default argument for the parameters value for ``ComponentGraph.instantiate`` :pr:`2796`
        * Added ``TIME_SERIES_REGRESSION`` to ``LightGBMRegressor's`` supported problem types :pr:`2793`
        * Provided a JSON representation of a pipeline's DAG structure :pr:`2812`
        * Added validation to holdout data passed to ``predict`` and ``predict_proba`` for time series :pr:`2804`
        * Added information about which row indices are outliers in ``OutliersDataCheck`` :pr:`2818`
        * Added verbose flag to top level ``search()`` method :pr:`2813`
        * Added support for linting jupyter notebooks and clearing the executed cells and empty cells :pr:`2829` :pr:`2837`
        * Added "DROP_ROWS" action to output of ``OutliersDataCheck.validate()`` :pr:`2820`
        * Added the ability of ``AutoMLSearch`` to accept a ``SequentialEngine`` instance as engine input :pr:`2838`
        * Added new label encoder component to EvalML :pr:`2853`
        * Added our own partial dependence implementation :pr:`2834`
    * Fixes
        * Fixed bug where ``calculate_permutation_importance`` was not calculating the right value for pipelines with target transformers :pr:`2782`
        * Fixed bug where transformed target values were not used in ``fit`` for time series pipelines :pr:`2780`
        * Fixed bug where ``score_pipelines`` method of ``AutoMLSearch`` would not work for time series problems :pr:`2786`
        * Removed ``TargetTransformer`` class :pr:`2833`
        * Added tests to verify ``ComponentGraph`` support by pipelines :pr:`2830`
        * Fixed incorrect parameter for baseline regression pipeline in ``AutoMLSearch`` :pr:`2847`
        * Fixed bug where the desired estimator family order was not respected in ``IterativeAlgorithm`` :pr:`2850`
    * Changes
        * Changed woodwork initialization to use partial schemas :pr:`2774`
        * Made ``Transformer.transform()`` an abstract method :pr:`2744`
        * Deleted ``EmptyDataChecks`` class :pr:`2794`
        * Removed data check for checking log distributions in ``make_pipeline`` :pr:`2806`
        * Changed the minimum ``woodwork`` version to 0.8.0 :pr:`2783`
        * Pinned ``woodwork`` version to 0.8.0 :pr:`2832`
        * Removed ``model_family`` attribute from ``ComponentBase`` and transformers :pr:`2828`
        * Limited ``scikit-learn`` until new features and errors can be addressed :pr:`2842`
        * Show DeprecationWarning when Sklearn Ensemblers are called :pr:`2859`
    * Testing Changes
        * Updated matched assertion message regarding monotonic indices in polynomial detrender tests :pr:`2811`
        * Added a test to make sure pip versions match conda versions :pr:`2851`

.. warning::

    **Breaking Changes**
        * Made ``Transformer.transform()`` an abstract method :pr:`2744`
        * Deleted ``EmptyDataChecks`` class :pr:`2794`
        * Removed data check for checking log distributions in ``make_pipeline`` :pr:`2806`


**v0.33.0 Sep. 15, 2021**
    * Enhancements
    * Fixes
        * Fixed bug where warnings during ``make_pipeline`` were not being raised to the user :pr:`2765`
    * Changes
        * Refactored and removed ``SamplerBase`` class :pr:`2775`
    * Documentation Changes
        * Added docstring linting packages ``pydocstyle`` and ``darglint`` to `make-lint` command :pr:`2670`
    * Testing Changes

.. warning::

    **Breaking Changes**


**v0.32.1 Sep. 10, 2021**
    * Enhancements
        * Added ``verbose`` flag to ``AutoMLSearch`` to run search in silent mode by default :pr:`2645`
        * Added label encoder to ``XGBoostClassifier`` to remove the warning :pr:`2701`
        * Set ``eval_metric`` to ``logloss`` for ``XGBoostClassifier`` :pr:`2741`
        * Added support for ``woodwork`` versions ``0.7.0`` and ``0.7.1`` :pr:`2743`
        * Changed ``explain_predictions`` functions to display original feature values :pr:`2759`
        * Added ``X_train`` and ``y_train`` to ``graph_prediction_vs_actual_over_time`` and ``get_prediction_vs_actual_over_time_data`` :pr:`2762`
        * Added ``forecast_horizon`` as a required parameter to time series pipelines and ``AutoMLSearch`` :pr:`2697`
        * Added ``predict_in_sample`` and ``predict_proba_in_sample`` methods to time series pipelines to predict on data where the target is known, e.g. cross-validation :pr:`2697`
    * Fixes
        * Fixed bug where ``_catch_warnings`` assumed all warnings were ``PipelineNotUsed`` :pr:`2753`
        * Fixed bug where ``Imputer.transform`` would erase ww typing information prior to handing data to the ``SimpleImputer`` :pr:`2752`
        * Fixed bug where ``Oversampler`` could not be copied :pr:`2755`
    * Changes
        * Deleted ``drop_nan_target_rows`` utility method :pr:`2737`
        * Removed default logging setup and debugging log file :pr:`2645`
        * Changed the default n_jobs value for ``XGBoostClassifier`` and ``XGBoostRegressor`` to 12 :pr:`2757`
        * Changed ``TimeSeriesBaselineEstimator`` to only work on a time series pipeline with a ``DelayedFeaturesTransformer`` :pr:`2697`
        * Added ``X_train`` and ``y_train`` as optional parameters to pipeline ``predict``, ``predict_proba``. Only used for time series pipelines :pr:`2697`
        * Added ``training_data`` and ``training_target`` as optional parameters to ``explain_predictions`` and ``explain_predictions_best_worst`` to support time series pipelines :pr:`2697`
        * Changed time series pipeline predictions to no longer output series/dataframes padded with NaNs. A prediction will be returned for every row in the `X` input :pr:`2697`
    * Documentation Changes
        * Specified installation steps for Prophet :pr:`2713`
        * Added documentation for data exploration on data check actions :pr:`2696`
        * Added a user guide entry for time series modelling :pr:`2697`
    * Testing Changes
        * Fixed flaky ``TargetDistributionDataCheck`` test for very_lognormal distribution :pr:`2748`

.. warning::

    **Breaking Changes**
        * Removed default logging setup and debugging log file :pr:`2645`
        * Added ``X_train`` and ``y_train`` to ``graph_prediction_vs_actual_over_time`` and ``get_prediction_vs_actual_over_time_data`` :pr:`2762`
        * Added ``forecast_horizon`` as a required parameter to time series pipelines and ``AutoMLSearch`` :pr:`2697`
        * Changed ``TimeSeriesBaselineEstimator`` to only work on a time series pipeline with a ``DelayedFeaturesTransformer`` :pr:`2697`
        * Added ``X_train`` and ``y_train`` as required parameters for ``predict`` and ``predict_proba`` in time series pipelines :pr:`2697`
        * Added ``training_data`` and ``training_target`` as required parameters to ``explain_predictions`` and ``explain_predictions_best_worst`` for time series pipelines :pr:`2697`

**v0.32.0 Aug. 31, 2021**
    * Enhancements
        * Allow string for ``engine`` parameter for ``AutoMLSearch``:pr:`2667`
        * Add ``ProphetRegressor`` to AutoML :pr:`2619`
        * Integrated ``DefaultAlgorithm`` into ``AutoMLSearch`` :pr:`2634`
        * Removed SVM "linear" and "precomputed" kernel hyperparameter options, and improved default parameters :pr:`2651`
        * Updated ``ComponentGraph`` initalization to raise ``ValueError`` when user attempts to use ``.y`` for a component that does not produce a tuple output :pr:`2662`
        * Updated to support Woodwork 0.6.0 :pr:`2690`
        * Updated pipeline ``graph()`` to distingush X and y edges :pr:`2654`
        * Added ``DropRowsTransformer`` component :pr:`2692`
        * Added ``DROP_ROWS`` to ``_make_component_list_from_actions`` and clean up metadata :pr:`2694`
        * Add new ensembler component :pr:`2653`
    * Fixes
        * Updated Oversampler logic to select best SMOTE based on component input instead of pipeline input :pr:`2695`
        * Added ability to explicitly close DaskEngine resources to improve runtime and reduce Dask warnings :pr:`2667`
        * Fixed partial dependence bug for ensemble pipelines :pr:`2714`
        * Updated ``TargetLeakageDataCheck`` to maintain user-selected logical types :pr:`2711`
    * Changes
        * Replaced ``SMOTEOversampler``, ``SMOTENOversampler`` and ``SMOTENCOversampler`` with consolidated ``Oversampler`` component :pr:`2695`
        * Removed ``LinearRegressor`` from the list of default ``AutoMLSearch`` estimators due to poor performance :pr:`2660`
    * Documentation Changes
        * Added user guide documentation for using ``ComponentGraph`` and added ``ComponentGraph`` to API reference :pr:`2673`
        * Updated documentation to make parallelization of AutoML clearer :pr:`2667`
    * Testing Changes
        * Removes the process-level parallelism from the ``test_cancel_job`` test :pr:`2666`
        * Installed numba 0.53 in windows CI to prevent problems installing version 0.54 :pr:`2710`

.. warning::

    **Breaking Changes**
        * Renamed the current top level ``search`` method to ``search_iterative`` and defined a new ``search`` method for the ``DefaultAlgorithm`` :pr:`2634`
        * Replaced ``SMOTEOversampler``, ``SMOTENOversampler`` and ``SMOTENCOversampler`` with consolidated ``Oversampler`` component :pr:`2695`
        * Removed ``LinearRegressor`` from the list of default ``AutoMLSearch`` estimators due to poor performance :pr:`2660`

**v0.31.0 Aug. 19, 2021**
    * Enhancements
        * Updated the high variance check in AutoMLSearch to be robust to a variety of objectives and cv scores :pr:`2622`
        * Use Woodwork's outlier detection for the ``OutliersDataCheck`` :pr:`2637`
        * Added ability to utilize instantiated components when creating a pipeline :pr:`2643`
        * Sped up the all Nan and unknown check in ``infer_feature_types`` :pr:`2661`
    * Fixes
    * Changes
        * Deleted ``_put_into_original_order`` helper function :pr:`2639`
        * Refactored time series pipeline code using a time series pipeline base class :pr:`2649`
        * Renamed ``dask_tests`` to ``parallel_tests`` :pr:`2657`
        * Removed commented out code in ``pipeline_meta.py`` :pr:`2659`
    * Documentation Changes
        * Add complete install command to README and Install section :pr:`2627`
        * Cleaned up documentation for ``MulticollinearityDataCheck`` :pr:`2664`
    * Testing Changes
        * Speed up CI by splitting Prophet tests into a separate workflow in GitHub :pr:`2644`

.. warning::

    **Breaking Changes**
        * ``TimeSeriesRegressionPipeline`` no longer inherits from ``TimeSeriesRegressionPipeline`` :pr:`2649`


**v0.30.2 Aug. 16, 2021**
    * Fixes
        * Updated changelog and version numbers to match the release.  Release 0.30.1 was release erroneously without a change to the version numbers.  0.30.2 replaces it.

**v0.30.1 Aug. 12, 2021**
    * Enhancements
        * Added ``DatetimeFormatDataCheck`` for time series problems :pr:`2603`
        * Added ``ProphetRegressor`` to estimators :pr:`2242`
        * Updated ``ComponentGraph`` to handle not calling samplers' transform during predict, and updated samplers' transform methods s.t. ``fit_transform`` is equivalent to ``fit(X, y).transform(X, y)`` :pr:`2583`
        * Updated ``ComponentGraph`` ``_validate_component_dict`` logic to be stricter about input values :pr:`2599`
        * Patched bug in ``xgboost`` estimators where predicting on a feature matrix of only booleans would throw an exception. :pr:`2602`
        * Updated ``ARIMARegressor`` to use relative forecasting to predict values :pr:`2613`
        * Added support for creating pipelines without an estimator as the final component and added ``transform(X, y)`` method to pipelines and component graphs :pr:`2625`
        * Updated to support Woodwork 0.5.1 :pr:`2610`
    * Fixes
        * Updated ``AutoMLSearch`` to drop ``ARIMARegressor`` from ``allowed_estimators`` if an incompatible frequency is detected :pr:`2632`
        * Updated ``get_best_sampler_for_data`` to consider all non-numeric datatypes as categorical for SMOTE :pr:`2590`
        * Fixed inconsistent test results from `TargetDistributionDataCheck` :pr:`2608`
        * Adopted vectorized pd.NA checking for Woodwork 0.5.1 support :pr:`2626`
        * Pinned upper version of astroid to 2.6.6 to keep ReadTheDocs working. :pr:`2638`
    * Changes
        * Renamed SMOTE samplers to SMOTE oversampler :pr:`2595`
        * Changed ``partial_dependence`` and ``graph_partial_dependence`` to raise a ``PartialDependenceError`` instead of ``ValueError``. This is not a breaking change because ``PartialDependenceError`` is a subclass of ``ValueError`` :pr:`2604`
        * Cleaned up code duplication in ``ComponentGraph`` :pr:`2612`
        * Stored predict_proba results in .x for intermediate estimators in ComponentGraph :pr:`2629`
    * Documentation Changes
        * To avoid local docs build error, only add warning disable and download headers on ReadTheDocs builds, not locally :pr:`2617`
    * Testing Changes
        * Updated partial_dependence tests to change the element-wise comparison per the Plotly 5.2.1 upgrade :pr:`2638`
        * Changed the lint CI job to only check against python 3.9 via the `-t` flag :pr:`2586`
        * Installed Prophet in linux nightlies test and fixed ``test_all_components`` :pr:`2598`
        * Refactored and fixed all ``make_pipeline`` tests to assert correct order and address new Woodwork Unknown type inference :pr:`2572`
        * Removed ``component_graphs`` as a global variable in ``test_component_graphs.py`` :pr:`2609`

.. warning::

    **Breaking Changes**
        * Renamed SMOTE samplers to SMOTE oversampler. Please use ``SMOTEOversampler``, ``SMOTENCOversampler``, ``SMOTENOversampler`` instead of ``SMOTESampler``, ``SMOTENCSampler``, and ``SMOTENSampler`` :pr:`2595`


**v0.30.0 Aug. 3, 2021**
    * Enhancements
        * Added ``LogTransformer`` and ``TargetDistributionDataCheck`` :pr:`2487`
        * Issue a warning to users when a pipeline parameter passed in isn't used in the pipeline :pr:`2564`
        * Added Gini coefficient as an objective :pr:`2544`
        * Added ``repr`` to ``ComponentGraph`` :pr:`2565`
        * Added components to extract features from ``URL`` and ``EmailAddress`` Logical Types :pr:`2550`
        * Added support for `NaN` values in ``TextFeaturizer`` :pr:`2532`
        * Added ``SelectByType`` transformer :pr:`2531`
        * Added separate thresholds for percent null rows and columns in ``HighlyNullDataCheck`` :pr:`2562`
        * Added support for `NaN` natural language values :pr:`2577`
    * Fixes
        * Raised error message for types ``URL``, ``NaturalLanguage``, and ``EmailAddress`` in ``partial_dependence`` :pr:`2573`
    * Changes
        * Updated ``PipelineBase`` implementation for creating pipelines from a list of components :pr:`2549`
        * Moved ``get_hyperparameter_ranges`` to ``PipelineBase`` class from automl/utils module :pr:`2546`
        * Renamed ``ComponentGraph``'s ``get_parents`` to ``get_inputs`` :pr:`2540`
        * Removed ``ComponentGraph.linearized_component_graph`` and ``ComponentGraph.from_list`` :pr:`2556`
        * Updated ``ComponentGraph`` to enforce requiring `.x` and `.y` inputs for each component in the graph :pr:`2563`
        * Renamed existing ensembler implementation from ``StackedEnsemblers`` to ``SklearnStackedEnsemblers`` :pr:`2578`
    * Documentation Changes
        * Added documentation for ``DaskEngine`` and ``CFEngine`` parallel engines :pr:`2560`
        * Improved detail of ``TextFeaturizer`` docstring and tutorial :pr:`2568`
    * Testing Changes
        * Added test that makes sure ``split_data`` does not shuffle for time series problems :pr:`2552`

.. warning::

    **Breaking Changes**
        * Moved ``get_hyperparameter_ranges`` to ``PipelineBase`` class from automl/utils module :pr:`2546`
        * Renamed ``ComponentGraph``'s ``get_parents`` to ``get_inputs`` :pr:`2540`
        * Removed ``ComponentGraph.linearized_component_graph`` and ``ComponentGraph.from_list`` :pr:`2556`
        * Updated ``ComponentGraph`` to enforce requiring `.x` and `.y` inputs for each component in the graph :pr:`2563`


**v0.29.0 Jul. 21, 2021**
    * Enhancements
        * Updated 1-way partial dependence support for datetime features :pr:`2454`
        * Added details on how to fix error caused by broken ww schema :pr:`2466`
        * Added ability to use built-in pickle for saving AutoMLSearch :pr:`2463`
        * Updated our components and component graphs to use latest features of ww 0.4.1, e.g. ``concat_columns`` and drop in-place. :pr:`2465`
        * Added new, concurrent.futures based engine for parallel AutoML :pr:`2506`
        * Added support for new Woodwork ``Unknown`` type in AutoMLSearch :pr:`2477`
        * Updated our components with an attribute that describes if they modify features or targets and can be used in list API for pipeline initialization :pr:`2504`
        * Updated ``ComponentGraph`` to accept X and y as inputs :pr:`2507`
        * Removed unused ``TARGET_BINARY_INVALID_VALUES`` from ``DataCheckMessageCode`` enum and fixed formatting of objective documentation :pr:`2520`
        * Added ``EvalMLAlgorithm`` :pr:`2525`
        * Added support for `NaN` values in ``TextFeaturizer`` :pr:`2532`
    * Fixes
        * Fixed ``FraudCost`` objective and reverted threshold optimization method for binary classification to ``Golden`` :pr:`2450`
        * Added custom exception message for partial dependence on features with scales that are too small :pr:`2455`
        * Ensures the typing for Ordinal and Datetime ltypes are passed through _retain_custom_types_and_initalize_woodwork :pr:`2461`
        * Updated to work with Pandas 1.3.0 :pr:`2442`
        * Updated to work with sktime 0.7.0 :pr:`2499`
    * Changes
        * Updated XGBoost dependency to ``>=1.4.2`` :pr:`2484`, :pr:`2498`
        * Added a ``DeprecationWarning`` about deprecating the list API for ``ComponentGraph`` :pr:`2488`
        * Updated ``make_pipeline`` for AutoML to create dictionaries, not lists, to initialize pipelines :pr:`2504`
        * No longer installing graphviz on windows in our CI pipelines because release 0.17 breaks windows 3.7 :pr:`2516`
    * Documentation Changes
        * Moved docstrings from ``__init__`` to class pages, added missing docstrings for missing classes, and updated missing default values :pr:`2452`
        * Build documentation with sphinx-autoapi :pr:`2458`
        * Change ``autoapi_ignore`` to only ignore files in ``evalml/tests/*`` :pr:`2530` 
    * Testing Changes
        * Fixed flaky dask tests :pr:`2471`
        * Removed shellcheck action from ``build_conda_pkg`` action :pr:`2514`
        * Added a tmp_dir fixture that deletes its contents after tests run :pr:`2505`
        * Added a test that makes sure all pipelines in ``AutoMLSearch`` get the same data splits :pr:`2513`
        * Condensed warning output in test logs :pr:`2521`

.. warning::

    **Breaking Changes**
        * `NaN` values in the `Natural Language` type are no longer supported by the Imputer with the pandas upgrade. :pr:`2477`

**v0.28.0 Jul. 2, 2021**
    * Enhancements
        * Added support for showing a Individual Conditional Expectations plot when graphing Partial Dependence :pr:`2386`
        * Exposed ``thread_count`` for Catboost estimators as ``n_jobs`` parameter :pr:`2410`
        * Updated Objectives API to allow for sample weighting :pr:`2433`
    * Fixes
        * Deleted unreachable line from ``IterativeAlgorithm`` :pr:`2464`
    * Changes
        * Pinned Woodwork version between 0.4.1 and 0.4.2 :pr:`2460`
        * Updated psutils minimum version in requirements :pr:`2438`
        * Updated ``log_error_callback`` to not include filepath in logged message :pr:`2429`
    * Documentation Changes
        * Sped up docs :pr:`2430`
        * Removed mentions of ``DataTable`` and ``DataColumn`` from the docs :pr:`2445`
    * Testing Changes
        * Added slack integration for nightlies tests :pr:`2436`
        * Changed ``build_conda_pkg`` CI job to run only when dependencies are updates :pr:`2446`
        * Updated workflows to store pytest runtimes as test artifacts :pr:`2448`
        * Added ``AutoMLTestEnv`` test fixture for making it easy to mock automl tests :pr:`2406`

**v0.27.0 Jun. 22, 2021**
    * Enhancements
        * Adds force plots for prediction explanations :pr:`2157`
        * Removed self-reference from ``AutoMLSearch`` :pr:`2304`
        * Added support for nonlinear pipelines for ``generate_pipeline_code`` :pr:`2332`
        * Added ``inverse_transform`` method to pipelines :pr:`2256`
        * Add optional automatic update checker :pr:`2350`
        * Added ``search_order`` to ``AutoMLSearch``'s ``rankings`` and ``full_rankings`` tables :pr:`2345`
        * Updated threshold optimization method for binary classification :pr:`2315`
        * Updated demos to pull data from S3 instead of including demo data in package :pr:`2387`
        * Upgrade woodwork version to v0.4.1 :pr:`2379`
    * Fixes
        * Preserve user-specified woodwork types throughout pipeline fit/predict :pr:`2297`
        * Fixed ``ComponentGraph`` appending target to ``final_component_features`` if there is a component that returns both X and y :pr:`2358`
        * Fixed partial dependence graph method failing on multiclass problems when the class labels are numeric :pr:`2372`
        * Added ``thresholding_objective`` argument to ``AutoMLSearch`` for binary classification problems :pr:`2320`
        * Added change for ``k_neighbors`` parameter in SMOTE Oversamplers to automatically handle small samples :pr:`2375`
        * Changed naming for ``Logistic Regression Classifier`` file :pr:`2399`
        * Pinned pytest-timeout to fix minimum dependence checker :pr:`2425`
        * Replaced ``Elastic Net Classifier`` base class with ``Logistsic Regression`` to avoid ``NaN`` outputs :pr:`2420`
    * Changes
        * Cleaned up ``PipelineBase``'s ``component_graph`` and ``_component_graph`` attributes. Updated ``PipelineBase`` ``__repr__`` and added ``__eq__`` for ``ComponentGraph`` :pr:`2332`
        * Added and applied  ``black`` linting package to the EvalML repo in place of ``autopep8`` :pr:`2306`
        * Separated `custom_hyperparameters` from pipelines and added them as an argument to ``AutoMLSearch`` :pr:`2317`
        * Replaced `allowed_pipelines` with `allowed_component_graphs` :pr:`2364`
        * Removed private method ``_compute_features_during_fit`` from ``PipelineBase`` :pr:`2359`
        * Updated ``compute_order`` in ``ComponentGraph`` to be a read-only property :pr:`2408`
        * Unpinned PyZMQ version in requirements.txt :pr:`2389` 
        * Uncapping LightGBM version in requirements.txt :pr:`2405`
        * Updated minimum version of plotly :pr:`2415`
        * Removed ``SensitivityLowAlert`` objective from core objectives :pr:`2418`
    * Documentation Changes
        * Fixed lead scoring weights in the demos documentation :pr:`2315`
        * Fixed start page code and description dataset naming discrepancy :pr:`2370`
    * Testing Changes
        * Update minimum unit tests to run on all pull requests :pr:`2314`
        * Pass token to authorize uploading of codecov reports :pr:`2344`
        * Add ``pytest-timeout``. All tests that run longer than 6 minutes will fail. :pr:`2374`
        * Separated the dask tests out into separate github action jobs to isolate dask failures. :pr:`2376`
        * Refactored dask tests :pr:`2377`
        * Added the combined dask/non-dask unit tests back and renamed the dask only unit tests. :pr:`2382`
        * Sped up unit tests and split into separate jobs :pr:`2365`
        * Change CI job names, run lint for python 3.9, run nightlies on python 3.8 at 3am EST :pr:`2395` :pr:`2398`
        * Set fail-fast to false for CI jobs that run for PRs :pr:`2402`

.. warning::

    **Breaking Changes**
        * `AutoMLSearch` will accept `allowed_component_graphs` instead of `allowed_pipelines` :pr:`2364`
        * Removed ``PipelineBase``'s ``_component_graph`` attribute. Updated ``PipelineBase`` ``__repr__`` and added ``__eq__`` for ``ComponentGraph`` :pr:`2332`
        * `pipeline_parameters` will no longer accept `skopt.space` variables since hyperparameter ranges will now be specified through `custom_hyperparameters` :pr:`2317`

**v0.25.0 Jun. 01, 2021**
    * Enhancements
        * Upgraded minimum woodwork to version 0.3.1. Previous versions will not be supported :pr:`2181`
        * Added a new callback parameter for ``explain_predictions_best_worst`` :pr:`2308`
    * Fixes
    * Changes
        * Deleted the ``return_pandas`` flag from our demo data loaders :pr:`2181`
        * Moved ``default_parameters`` to ``ComponentGraph`` from ``PipelineBase`` :pr:`2307`
    * Documentation Changes
        * Updated the release procedure documentation :pr:`2230`
    * Testing Changes
        * Ignoring ``test_saving_png_file`` while building conda package :pr:`2323`

.. warning::

    **Breaking Changes**
        * Deleted the ``return_pandas`` flag from our demo data loaders :pr:`2181`
        * Upgraded minimum woodwork to version 0.3.1. Previous versions will not be supported :pr:`2181`
        * Due to the weak-ref in woodwork, set the result of ``infer_feature_types`` to a variable before accessing woodwork :pr:`2181`

**v0.24.2 May. 24, 2021**
    * Enhancements
        * Added oversamplers to AutoMLSearch :pr:`2213` :pr:`2286`
        * Added dictionary input functionality for ``Undersampler`` component :pr:`2271`
        * Changed the default parameter values for ``Elastic Net Classifier`` and ``Elastic Net Regressor`` :pr:`2269`
        * Added dictionary input functionality for the Oversampler components :pr:`2288`
    * Fixes
        * Set default `n_jobs` to 1 for `StackedEnsembleClassifier` and `StackedEnsembleRegressor` until fix for text-based parallelism in sklearn stacking can be found :pr:`2295`
    * Changes
        * Updated ``start_iteration_callback`` to accept a pipeline instance instead of a pipeline class and no longer accept pipeline parameters as a parameter :pr:`2290`
        * Refactored ``calculate_permutation_importance`` method and add per-column permutation importance method :pr:`2302`
        * Updated logging information in ``AutoMLSearch.__init__`` to clarify pipeline generation :pr:`2263`
    * Documentation Changes
        * Minor changes to the release procedure :pr:`2230`
    * Testing Changes
        * Use codecov action to update coverage reports :pr:`2238`
        * Removed MarkupSafe dependency version pin from requirements.txt and moved instead into RTD docs build CI :pr:`2261`

.. warning::

    **Breaking Changes**
        * Updated ``start_iteration_callback`` to accept a pipeline instance instead of a pipeline class and no longer accept pipeline parameters as a parameter :pr:`2290`
        * Moved ``default_parameters`` to ``ComponentGraph`` from ``PipelineBase``. A pipeline's ``default_parameters`` is now accessible via ``pipeline.component_graph.default_parameters`` :pr:`2307`


**v0.24.1 May. 16, 2021**
    * Enhancements
        * Integrated ``ARIMARegressor`` into AutoML :pr:`2009`
        * Updated ``HighlyNullDataCheck`` to also perform a null row check :pr:`2222`
        * Set ``max_depth`` to 1 in calls to featuretools dfs :pr:`2231`
    * Fixes
        * Removed data splitter sampler calls during training :pr:`2253`
        * Set minimum required version for for pyzmq, colorama, and docutils :pr:`2254`
        * Changed BaseSampler to return None instead of y :pr:`2272`
    * Changes
        * Removed ensemble split and indices in ``AutoMLSearch`` :pr:`2260`
        * Updated pipeline ``repr()`` and ``generate_pipeline_code`` to return pipeline instances without generating custom pipeline class :pr:`2227`
    * Documentation Changes
        * Capped Sphinx version under 4.0.0 :pr:`2244`
    * Testing Changes
        * Change number of cores for pytest from 4 to 2 :pr:`2266`
        * Add minimum dependency checker to generate minimum requirement files :pr:`2267`
        * Add unit tests with minimum dependencies  :pr:`2277`


**v0.24.0 May. 04, 2021**
    * Enhancements
        * Added `date_index` as a required parameter for TimeSeries problems :pr:`2217`
        * Have the ``OneHotEncoder`` return the transformed columns as booleans rather than floats :pr:`2170`
        * Added Oversampler transformer component to EvalML :pr:`2079`
        * Added Undersampler to AutoMLSearch, as well as arguments ``_sampler_method`` and ``sampler_balanced_ratio`` :pr:`2128`
        * Updated prediction explanations functions to allow pipelines with XGBoost estimators :pr:`2162`
        * Added partial dependence for datetime columns :pr:`2180`
        * Update precision-recall curve with positive label index argument, and fix for 2d predicted probabilities :pr:`2090`
        * Add pct_null_rows to ``HighlyNullDataCheck`` :pr:`2211`
        * Added a standalone AutoML `search` method for convenience, which runs data checks and then runs automl :pr:`2152`
        * Make the first batch of AutoML have a predefined order, with linear models first and complex models last :pr:`2223` :pr:`2225`
        * Added sampling dictionary support to ``BalancedClassficationSampler`` :pr:`2235`
    * Fixes
        * Fixed partial dependence not respecting grid resolution parameter for numerical features :pr:`2180`
        * Enable prediction explanations for catboost for multiclass problems :pr:`2224`
    * Changes
        * Deleted baseline pipeline classes :pr:`2202`
        * Reverting user specified date feature PR :pr:`2155` until `pmdarima` installation fix is found :pr:`2214`
        * Updated pipeline API to accept component graph and other class attributes as instance parameters. Old pipeline API still works but will not be supported long-term. :pr:`2091`
        * Removed all old datasplitters from EvalML :pr:`2193`
        * Deleted ``make_pipeline_from_components`` :pr:`2218`
    * Documentation Changes
        * Renamed dataset to clarify that its gzipped but not a tarball :pr:`2183`
        * Updated documentation to use pipeline instances instead of pipeline subclasses :pr:`2195`
        * Updated contributing guide with a note about GitHub Actions permissions :pr:`2090`
        * Updated automl and model understanding user guides :pr:`2090`
    * Testing Changes
        * Use machineFL user token for dependency update bot, and add more reviewers :pr:`2189`


.. warning::

    **Breaking Changes**
        * All baseline pipeline classes (``BaselineBinaryPipeline``, ``BaselineMulticlassPipeline``, ``BaselineRegressionPipeline``, etc.) have been deleted :pr:`2202`
        * Updated pipeline API to accept component graph and other class attributes as instance parameters. Old pipeline API still works but will not be supported long-term. Pipelines can now be initialized by specifying the component graph as the first parameter, and then passing in optional arguments such as ``custom_name``, ``parameters``, etc. For example, ``BinaryClassificationPipeline(["Random Forest Classifier"], parameters={})``.  :pr:`2091`
        * Removed all old datasplitters from EvalML :pr:`2193`
        * Deleted utility method ``make_pipeline_from_components`` :pr:`2218`


**v0.23.0 Apr. 20, 2021**
    * Enhancements
        * Refactored ``EngineBase`` and ``SequentialEngine`` api. Adding ``DaskEngine`` :pr:`1975`.
        * Added optional ``engine`` argument to ``AutoMLSearch`` :pr:`1975`
        * Added a warning about how time series support is still in beta when a user passes in a time series problem to ``AutoMLSearch`` :pr:`2118`
        * Added ``NaturalLanguageNaNDataCheck`` data check :pr:`2122`
        * Added ValueError to ``partial_dependence`` to prevent users from computing partial dependence on columns with all NaNs :pr:`2120`
        * Added standard deviation of cv scores to rankings table :pr:`2154`
    * Fixes
        * Fixed ``BalancedClassificationDataCVSplit``, ``BalancedClassificationDataTVSplit``, and ``BalancedClassificationSampler`` to use ``minority:majority`` ratio instead of ``majority:minority`` :pr:`2077`
        * Fixed bug where two-way partial dependence plots with categorical variables were not working correctly :pr:`2117`
        * Fixed bug where ``hyperparameters`` were not displaying properly for pipelines with a list ``component_graph`` and duplicate components :pr:`2133`
        * Fixed bug where ``pipeline_parameters`` argument in ``AutoMLSearch`` was not applied to pipelines passed in as ``allowed_pipelines`` :pr:`2133`
        * Fixed bug where ``AutoMLSearch`` was not applying custom hyperparameters to pipelines with a list ``component_graph`` and duplicate components :pr:`2133`
    * Changes
        * Removed ``hyperparameter_ranges`` from Undersampler and renamed ``balanced_ratio`` to ``sampling_ratio`` for samplers :pr:`2113`
        * Renamed ``TARGET_BINARY_NOT_TWO_EXAMPLES_PER_CLASS`` data check message code to ``TARGET_MULTICLASS_NOT_TWO_EXAMPLES_PER_CLASS`` :pr:`2126`
        * Modified one-way partial dependence plots of categorical features to display data with a bar plot :pr:`2117`
        * Renamed ``score`` column for ``automl.rankings`` as ``mean_cv_score`` :pr:`2135`
        * Remove 'warning' from docs tool output :pr:`2031`
    * Documentation Changes
        * Fixed ``conf.py`` file :pr:`2112`
        * Added a sentence to the automl user guide stating that our support for time series problems is still in beta. :pr:`2118`
        * Fixed documentation demos :pr:`2139`
        * Update test badge in README to use GitHub Actions :pr:`2150`
    * Testing Changes
        * Fixed ``test_describe_pipeline`` for ``pandas`` ``v1.2.4`` :pr:`2129`
        * Added a GitHub Action for building the conda package :pr:`1870` :pr:`2148`


.. warning::

    **Breaking Changes**
        * Renamed ``balanced_ratio`` to ``sampling_ratio`` for the ``BalancedClassificationDataCVSplit``, ``BalancedClassificationDataTVSplit``, ``BalancedClassficationSampler``, and Undersampler :pr:`2113`
        * Deleted the "errors" key from automl results :pr:`1975`
        * Deleted the ``raise_and_save_error_callback`` and the ``log_and_save_error_callback`` :pr:`1975`
        * Fixed ``BalancedClassificationDataCVSplit``, ``BalancedClassificationDataTVSplit``, and ``BalancedClassificationSampler`` to use minority:majority ratio instead of majority:minority :pr:`2077`


**v0.22.0 Apr. 06, 2021**
    * Enhancements
        * Added a GitHub Action for ``linux_unit_tests``:pr:`2013`
        * Added recommended actions for ``InvalidTargetDataCheck``, updated ``_make_component_list_from_actions`` to address new action, and added ``TargetImputer`` component :pr:`1989`
        * Updated ``AutoMLSearch._check_for_high_variance`` to not emit ``RuntimeWarning`` :pr:`2024`
        * Added exception when pipeline passed to ``explain_predictions`` is a ``Stacked Ensemble`` pipeline :pr:`2033`
        * Added sensitivity at low alert rates as an objective :pr:`2001`
        * Added ``Undersampler`` transformer component :pr:`2030`
    * Fixes
        * Updated Engine's ``train_batch`` to apply undersampling :pr:`2038`
        * Fixed bug in where Time Series Classification pipelines were not encoding targets in ``predict`` and ``predict_proba`` :pr:`2040`
        * Fixed data splitting errors if target is float for classification problems :pr:`2050`
        * Pinned ``docutils`` to <0.17 to fix ReadtheDocs warning issues :pr:`2088`
    * Changes
        * Removed lists as acceptable hyperparameter ranges in ``AutoMLSearch`` :pr:`2028`
        * Renamed "details" to "metadata" for data check actions :pr:`2008`
    * Documentation Changes
        * Catch and suppress warnings in documentation :pr:`1991` :pr:`2097`
        * Change spacing in ``start.ipynb`` to provide clarity for ``AutoMLSearch`` :pr:`2078`
        * Fixed start code on README :pr:`2108`
    * Testing Changes


**v0.21.0 Mar. 24, 2021**
    * Enhancements
        * Changed ``AutoMLSearch`` to default ``optimize_thresholds`` to True :pr:`1943`
        * Added multiple oversampling and undersampling sampling methods as data splitters for imbalanced classification :pr:`1775`
        * Added params to balanced classification data splitters for visibility :pr:`1966`
        * Updated ``make_pipeline`` to not add ``Imputer`` if input data does not have numeric or categorical columns :pr:`1967`
        * Updated ``ClassImbalanceDataCheck`` to better handle multiclass imbalances :pr:`1986`
        * Added recommended actions for the output of data check's ``validate`` method :pr:`1968`
        * Added error message for ``partial_dependence`` when features are mostly the same value :pr:`1994`
        * Updated ``OneHotEncoder`` to drop one redundant feature by default for features with two categories :pr:`1997`
        * Added a ``PolynomialDetrender`` component :pr:`1992`
        * Added ``DateTimeNaNDataCheck`` data check :pr:`2039`
    * Fixes
        * Changed best pipeline to train on the entire dataset rather than just ensemble indices for ensemble problems :pr:`2037`
        * Updated binary classification pipelines to use objective decision function during scoring of custom objectives :pr:`1934`
    * Changes
        * Removed ``data_checks`` parameter, ``data_check_results`` and data checks logic from ``AutoMLSearch`` :pr:`1935`
        * Deleted ``random_state`` argument :pr:`1985`
        * Updated Woodwork version requirement to ``v0.0.11`` :pr:`1996`
    * Documentation Changes
    * Testing Changes
        * Removed ``build_docs`` CI job in favor of RTD GH builder :pr:`1974`
        * Added tests to confirm support for Python 3.9 :pr:`1724`
        * Added tests to support Dask AutoML/Engine :pr:`1990`
        * Changed ``build_conda_pkg`` job to use ``latest_release_changes`` branch in the feedstock. :pr:`1979`

.. warning::

    **Breaking Changes**
        * Changed ``AutoMLSearch`` to default ``optimize_thresholds`` to True :pr:`1943`
        * Removed ``data_checks`` parameter, ``data_check_results`` and data checks logic from ``AutoMLSearch``. To run the data checks which were previously run by default in ``AutoMLSearch``, please call ``DefaultDataChecks().validate(X_train, y_train)`` or take a look at our documentation for more examples. :pr:`1935`
        * Deleted ``random_state`` argument :pr:`1985`

**v0.20.0 Mar. 10, 2021**
    * Enhancements
        * Added a GitHub Action for Detecting dependency changes :pr:`1933`
        * Create a separate CV split to train stacked ensembler on for AutoMLSearch :pr:`1814`
        * Added a GitHub Action for Linux unit tests :pr:`1846`
        * Added ``ARIMARegressor`` estimator :pr:`1894`
        * Added ``DataCheckAction`` class and ``DataCheckActionCode`` enum :pr:`1896`
        * Updated ``Woodwork`` requirement to ``v0.0.10`` :pr:`1900`
        * Added ``BalancedClassificationDataCVSplit`` and ``BalancedClassificationDataTVSplit`` to AutoMLSearch :pr:`1875`
        * Update default classification data splitter to use downsampling for highly imbalanced data :pr:`1875`
        * Updated ``describe_pipeline`` to return more information, including ``id`` of pipelines used for ensemble models :pr:`1909`
        * Added utility method to create list of components from a list of ``DataCheckAction`` :pr:`1907`
        * Updated ``validate`` method to include a ``action`` key in returned dictionary for all ``DataCheck``and ``DataChecks`` :pr:`1916`
        * Aggregating the shap values for predictions that we know the provenance of, e.g. OHE, text, and date-time. :pr:`1901`
        * Improved error message when custom objective is passed as a string in ``pipeline.score`` :pr:`1941`
        * Added ``score_pipelines`` and ``train_pipelines`` methods to ``AutoMLSearch`` :pr:`1913`
        * Added support for ``pandas`` version 1.2.0 :pr:`1708`
        * Added ``score_batch`` and ``train_batch`` abstact methods to ``EngineBase`` and implementations in ``SequentialEngine`` :pr:`1913`
        * Added ability to handle index columns in ``AutoMLSearch`` and ``DataChecks`` :pr:`2138`
    * Fixes
        * Removed CI check for ``check_dependencies_updated_linux`` :pr:`1950`
        * Added metaclass for time series pipelines and fix binary classification pipeline ``predict`` not using objective if it is passed as a named argument :pr:`1874`
        * Fixed stack trace in prediction explanation functions caused by mixed string/numeric pandas column names :pr:`1871`
        * Fixed stack trace caused by passing pipelines with duplicate names to ``AutoMLSearch`` :pr:`1932`
        * Fixed ``AutoMLSearch.get_pipelines`` returning pipelines with the same attributes :pr:`1958`
    * Changes
        * Reversed GitHub Action for Linux unit tests until a fix for report generation is found :pr:`1920`
        * Updated ``add_results`` in ``AutoMLAlgorithm`` to take in entire pipeline results dictionary from ``AutoMLSearch`` :pr:`1891`
        * Updated ``ClassImbalanceDataCheck`` to look for severe class imbalance scenarios :pr:`1905`
        * Deleted the ``explain_prediction`` function :pr:`1915`
        * Removed ``HighVarianceCVDataCheck`` and convered it to an ``AutoMLSearch`` method instead :pr:`1928`
        * Removed warning in ``InvalidTargetDataCheck`` returned when numeric binary classification targets are not (0, 1) :pr:`1959`
    * Documentation Changes
        * Updated ``model_understanding.ipynb`` to demo the two-way partial dependence capability :pr:`1919`
    * Testing Changes

.. warning::

    **Breaking Changes**
        * Deleted the ``explain_prediction`` function :pr:`1915`
        * Removed ``HighVarianceCVDataCheck`` and convered it to an ``AutoMLSearch`` method instead :pr:`1928`
        * Added ``score_batch`` and ``train_batch`` abstact methods to ``EngineBase``. These need to be implemented in Engine subclasses :pr:`1913`


**v0.19.0 Feb. 23, 2021**
    * Enhancements
        * Added a GitHub Action for Python windows unit tests :pr:`1844`
        * Added a GitHub Action for checking updated release notes :pr:`1849`
        * Added a GitHub Action for Python lint checks :pr:`1837`
        * Adjusted ``explain_prediction``, ``explain_predictions`` and ``explain_predictions_best_worst`` to handle timeseries problems. :pr:`1818`
        * Updated ``InvalidTargetDataCheck`` to check for mismatched indices in target and features :pr:`1816`
        * Updated ``Woodwork`` structures returned from components to support ``Woodwork`` logical type overrides set by the user :pr:`1784`
        * Updated estimators to keep track of input feature names during ``fit()`` :pr:`1794`
        * Updated ``visualize_decision_tree`` to include feature names in output :pr:`1813`
        * Added ``is_bounded_like_percentage`` property for objectives. If true, the ``calculate_percent_difference`` method will return the absolute difference rather than relative difference :pr:`1809`
        * Added full error traceback to AutoMLSearch logger file :pr:`1840`
        * Changed ``TargetEncoder`` to preserve custom indices in the data :pr:`1836`
        * Refactored ``explain_predictions`` and ``explain_predictions_best_worst`` to only compute features once for all rows that need to be explained :pr:`1843`
        * Added custom random undersampler data splitter for classification :pr:`1857`
        * Updated ``OutliersDataCheck`` implementation to calculate the probability of having no outliers :pr:`1855`
        * Added ``Engines`` pipeline processing API :pr:`1838`
    * Fixes
        * Changed EngineBase random_state arg to random_seed and same for user guide docs :pr:`1889`
    * Changes
        * Modified ``calculate_percent_difference`` so that division by 0 is now inf rather than nan :pr:`1809`
        * Removed ``text_columns`` parameter from ``LSA`` and ``TextFeaturizer`` components :pr:`1652`
        * Added ``random_seed`` as an argument to our automl/pipeline/component API. Using ``random_state`` will raise a warning :pr:`1798`
        * Added ``DataCheckError`` message in ``InvalidTargetDataCheck`` if input target is None and removed exception raised :pr:`1866`
    * Documentation Changes
    * Testing Changes
        * Added back coverage for ``_get_feature_provenance`` in ``TextFeaturizer`` after ``text_columns`` was removed :pr:`1842`
        * Pin graphviz version for windows builds :pr:`1847`
        * Unpin graphviz version for windows builds :pr:`1851`

.. warning::

    **Breaking Changes**
        * Added a deprecation warning to ``explain_prediction``. It will be deleted in the next release. :pr:`1860`


**v0.18.2 Feb. 10, 2021**
    * Enhancements
        * Added uniqueness score data check :pr:`1785`
        * Added "dataframe" output format for prediction explanations :pr:`1781`
        * Updated LightGBM estimators to handle ``pandas.MultiIndex`` :pr:`1770`
        * Sped up permutation importance for some pipelines :pr:`1762`
        * Added sparsity data check :pr:`1797`
        * Confirmed support for threshold tuning for binary time series classification problems :pr:`1803`
    * Fixes
    * Changes
    * Documentation Changes
        * Added section on conda to the contributing guide :pr:`1771`
        * Updated release process to reflect freezing `main` before perf tests :pr:`1787`
        * Moving some prs to the right section of the release notes :pr:`1789`
        * Tweak README.md. :pr:`1800`
        * Fixed back arrow on install page docs :pr:`1795`
        * Fixed docstring for `ClassImbalanceDataCheck.validate()` :pr:`1817`
    * Testing Changes

**v0.18.1 Feb. 1, 2021**
    * Enhancements
        * Added ``graph_t_sne`` as a visualization tool for high dimensional data :pr:`1731`
        * Added the ability to see the linear coefficients of features in linear models terms :pr:`1738`
        * Added support for ``scikit-learn`` ``v0.24.0`` :pr:`1733`
        * Added support for ``scipy`` ``v1.6.0`` :pr:`1752`
        * Added SVM Classifier and Regressor to estimators :pr:`1714` :pr:`1761`
    * Fixes
        * Addressed bug with ``partial_dependence`` and categorical data with more categories than grid resolution :pr:`1748`
        * Removed ``random_state`` arg from ``get_pipelines`` in ``AutoMLSearch`` :pr:`1719`
        * Pinned pyzmq at less than 22.0.0 till we add support :pr:`1756`
    * Changes
        * Updated components and pipelines to return ``Woodwork`` data structures :pr:`1668`
        * Updated ``clone()`` for pipelines and components to copy over random state automatically :pr:`1753`
        * Dropped support for Python version 3.6 :pr:`1751`
        * Removed deprecated ``verbose`` flag from ``AutoMLSearch`` parameters :pr:`1772`
    * Documentation Changes
        * Add Twitter and Github link to documentation toolbar :pr:`1754`
        * Added Open Graph info to documentation :pr:`1758`
    * Testing Changes

.. warning::

    **Breaking Changes**
        * Components and pipelines return ``Woodwork`` data structures instead of ``pandas`` data structures :pr:`1668`
        * Python 3.6 will not be actively supported due to discontinued support from EvalML dependencies.
        * Deprecated ``verbose`` flag is removed for ``AutoMLSearch`` :pr:`1772`


**v0.18.0 Jan. 26, 2021**
    * Enhancements
        * Added RMSLE, MSLE, and MAPE to core objectives while checking for negative target values in ``invalid_targets_data_check`` :pr:`1574`
        * Added validation checks for binary problems with regression-like datasets and multiclass problems without true multiclass targets in ``invalid_targets_data_check`` :pr:`1665`
        * Added time series support for ``make_pipeline`` :pr:`1566`
        * Added target name for output of pipeline ``predict`` method :pr:`1578`
        * Added multiclass check to ``InvalidTargetDataCheck`` for two examples per class :pr:`1596`
        * Added support for ``graphviz`` ``v0.16`` :pr:`1657`
        * Enhanced time series pipelines to accept empty features :pr:`1651`
        * Added KNN Classifier to estimators. :pr:`1650`
        * Added support for list inputs for objectives :pr:`1663`
        * Added support for ``AutoMLSearch`` to handle time series classification pipelines :pr:`1666`
        * Enhanced ``DelayedFeaturesTransformer`` to encode categorical features and targets before delaying them :pr:`1691`
        * Added 2-way dependence plots. :pr:`1690`
        * Added ability to directly iterate through components within Pipelines :pr:`1583`
    * Fixes
        * Fixed inconsistent attributes and added Exceptions to docs :pr:`1673`
        * Fixed ``TargetLeakageDataCheck`` to use Woodwork ``mutual_information`` rather than using Pandas' Pearson Correlation :pr:`1616`
        * Fixed thresholding for pipelines in ``AutoMLSearch`` to only threshold binary classification pipelines :pr:`1622` :pr:`1626`
        * Updated ``load_data`` to return Woodwork structures and update default parameter value for ``index`` to ``None`` :pr:`1610`
        * Pinned scipy at < 1.6.0 while we work on adding support :pr:`1629`
        * Fixed data check message formatting in ``AutoMLSearch`` :pr:`1633`
        * Addressed stacked ensemble component for ``scikit-learn`` v0.24 support by setting ``shuffle=True`` for default CV :pr:`1613`
        * Fixed bug where ``Imputer`` reset the index on ``X`` :pr:`1590`
        * Fixed ``AutoMLSearch`` stacktrace when a cutom objective was passed in as a primary objective or additional objective :pr:`1575`
        * Fixed custom index bug for ``MAPE`` objective :pr:`1641`
        * Fixed index bug for ``TextFeaturizer`` and ``LSA`` components :pr:`1644`
        * Limited ``load_fraud`` dataset loaded into ``automl.ipynb`` :pr:`1646`
        * ``add_to_rankings`` updates ``AutoMLSearch.best_pipeline`` when necessary :pr:`1647`
        * Fixed bug where time series baseline estimators were not receiving ``gap`` and ``max_delay`` in ``AutoMLSearch`` :pr:`1645`
        * Fixed jupyter notebooks to help the RTD buildtime :pr:`1654`
        * Added ``positive_only`` objectives to ``non_core_objectives`` :pr:`1661`
        * Fixed stacking argument ``n_jobs`` for IterativeAlgorithm :pr:`1706`
        * Updated CatBoost estimators to return self in ``.fit()`` rather than the underlying model for consistency :pr:`1701`
        * Added ability to initialize pipeline parameters in ``AutoMLSearch`` constructor :pr:`1676`
    * Changes
        * Added labeling to ``graph_confusion_matrix`` :pr:`1632`
        * Rerunning search for ``AutoMLSearch`` results in a message thrown rather than failing the search, and removed ``has_searched`` property :pr:`1647`
        * Changed tuner class to allow and ignore single parameter values as input :pr:`1686`
        * Capped LightGBM version limit to remove bug in docs :pr:`1711`
        * Removed support for `np.random.RandomState` in EvalML :pr:`1727`
    * Documentation Changes
        * Update Model Understanding in the user guide to include ``visualize_decision_tree`` :pr:`1678`
        * Updated docs to include information about ``AutoMLSearch`` callback parameters and methods :pr:`1577`
        * Updated docs to prompt users to install graphiz on Mac :pr:`1656`
        * Added ``infer_feature_types`` to the ``start.ipynb`` guide :pr:`1700`
        * Added multicollinearity data check to API reference and docs :pr:`1707`
    * Testing Changes

.. warning::

    **Breaking Changes**
        * Removed ``has_searched`` property from ``AutoMLSearch`` :pr:`1647`
        * Components and pipelines return ``Woodwork`` data structures instead of ``pandas`` data structures :pr:`1668`
        * Removed support for `np.random.RandomState` in EvalML. Rather than passing ``np.random.RandomState`` as component and pipeline random_state values, we use int random_seed :pr:`1727`


**v0.17.0 Dec. 29, 2020**
    * Enhancements
        * Added ``save_plot`` that allows for saving figures from different backends :pr:`1588`
        * Added ``LightGBM Regressor`` to regression components :pr:`1459`
        * Added ``visualize_decision_tree`` for tree visualization with ``decision_tree_data_from_estimator`` and ``decision_tree_data_from_pipeline`` to reformat tree structure output :pr:`1511`
        * Added `DFS Transformer` component into transformer components :pr:`1454`
        * Added ``MAPE`` to the standard metrics for time series problems and update objectives :pr:`1510`
        * Added ``graph_prediction_vs_actual_over_time`` and ``get_prediction_vs_actual_over_time_data`` to the model understanding module for time series problems :pr:`1483`
        * Added a ``ComponentGraph`` class that will support future pipelines as directed acyclic graphs :pr:`1415`
        * Updated data checks to accept ``Woodwork`` data structures :pr:`1481`
        * Added parameter to ``InvalidTargetDataCheck`` to show only top unique values rather than all unique values :pr:`1485`
        * Added multicollinearity data check :pr:`1515`
        * Added baseline pipeline and components for time series regression problems :pr:`1496`
        * Added more information to users about ensembling behavior in ``AutoMLSearch`` :pr:`1527`
        * Add woodwork support for more utility and graph methods :pr:`1544`
        * Changed ``DateTimeFeaturizer`` to encode features as int :pr:`1479`
        * Return trained pipelines from ``AutoMLSearch.best_pipeline`` :pr:`1547`
        * Added utility method so that users can set feature types without having to learn about Woodwork directly :pr:`1555`
        * Added Linear Discriminant Analysis transformer for dimensionality reduction :pr:`1331`
        * Added multiclass support for ``partial_dependence`` and ``graph_partial_dependence`` :pr:`1554`
        * Added ``TimeSeriesBinaryClassificationPipeline`` and ``TimeSeriesMulticlassClassificationPipeline`` classes :pr:`1528`
        * Added ``make_data_splitter`` method for easier automl data split customization :pr:`1568`
        * Integrated ``ComponentGraph`` class into Pipelines for full non-linear pipeline support :pr:`1543`
        * Update ``AutoMLSearch`` constructor to take training data instead of ``search`` and ``add_to_leaderboard`` :pr:`1597`
        * Update ``split_data`` helper args :pr:`1597`
        * Add problem type utils ``is_regression``, ``is_classification``, ``is_timeseries`` :pr:`1597`
        * Rename ``AutoMLSearch`` ``data_split`` arg to ``data_splitter`` :pr:`1569`
    * Fixes
        * Fix AutoML not passing CV folds to ``DefaultDataChecks`` for usage by ``ClassImbalanceDataCheck`` :pr:`1619`
        * Fix Windows CI jobs: install ``numba`` via conda, required for ``shap`` :pr:`1490`
        * Added custom-index support for `reset-index-get_prediction_vs_actual_over_time_data` :pr:`1494`
        * Fix ``generate_pipeline_code`` to account for boolean and None differences between Python and JSON :pr:`1524` :pr:`1531`
        * Set max value for plotly and xgboost versions while we debug CI failures with newer versions :pr:`1532`
        * Undo version pinning for plotly :pr:`1533`
        * Fix ReadTheDocs build by updating the version of ``setuptools`` :pr:`1561`
        * Set ``random_state`` of data splitter in AutoMLSearch to take int to keep consistency in the resulting splits :pr:`1579`
        * Pin sklearn version while we work on adding support :pr:`1594`
        * Pin pandas at <1.2.0 while we work on adding support :pr:`1609`
        * Pin graphviz at < 0.16 while we work on adding support :pr:`1609`
    * Changes
        * Reverting ``save_graph`` :pr:`1550` to resolve kaleido build issues :pr:`1585`
        * Update circleci badge to apply to ``main`` :pr:`1489`
        * Added script to generate github markdown for releases :pr:`1487`
        * Updated selection using pandas ``dtypes`` to selecting using Woodwork logical types :pr:`1551`
        * Updated dependencies to fix ``ImportError: cannot import name 'MaskedArray' from 'sklearn.utils.fixes'`` error and to address Woodwork and Featuretool dependencies :pr:`1540`
        * Made ``get_prediction_vs_actual_data()`` a public method :pr:`1553`
        * Updated ``Woodwork`` version requirement to v0.0.7 :pr:`1560`
        * Move data splitters from ``evalml.automl.data_splitters`` to ``evalml.preprocessing.data_splitters`` :pr:`1597`
        * Rename "# Testing" in automl log output to "# Validation" :pr:`1597`
    * Documentation Changes
        * Added partial dependence methods to API reference :pr:`1537`
        * Updated documentation for confusion matrix methods :pr:`1611`
    * Testing Changes
        * Set ``n_jobs=1`` in most unit tests to reduce memory :pr:`1505`

.. warning::

    **Breaking Changes**
        * Updated minimal dependencies: ``numpy>=1.19.1``, ``pandas>=1.1.0``, ``scikit-learn>=0.23.1``, ``scikit-optimize>=0.8.1``
        * Updated ``AutoMLSearch.best_pipeline`` to return a trained pipeline. Pass in ``train_best_pipeline=False`` to AutoMLSearch in order to return an untrained pipeline.
        * Pipeline component instances can no longer be iterated through using ``Pipeline.component_graph`` :pr:`1543`
        * Update ``AutoMLSearch`` constructor to take training data instead of ``search`` and ``add_to_leaderboard`` :pr:`1597`
        * Update ``split_data`` helper args :pr:`1597`
        * Move data splitters from ``evalml.automl.data_splitters`` to ``evalml.preprocessing.data_splitters`` :pr:`1597`
        * Rename ``AutoMLSearch`` ``data_split`` arg to ``data_splitter`` :pr:`1569`



**v0.16.1 Dec. 1, 2020**
    * Enhancements
        * Pin woodwork version to v0.0.6 to avoid breaking changes :pr:`1484`
        * Updated ``Woodwork`` to >=0.0.5 in ``core-requirements.txt`` :pr:`1473`
        * Removed ``copy_dataframe`` parameter for ``Woodwork``, updated ``Woodwork`` to >=0.0.6 in ``core-requirements.txt`` :pr:`1478`
        * Updated ``detect_problem_type`` to use ``pandas.api.is_numeric_dtype`` :pr:`1476`
    * Changes
        * Changed ``make clean`` to delete coverage reports as a convenience for developers :pr:`1464`
        * Set ``n_jobs=-1`` by default for stacked ensemble components :pr:`1472`
    * Documentation Changes
        * Updated pipeline and component documentation and demos to use ``Woodwork`` :pr:`1466`
    * Testing Changes
        * Update dependency update checker to use everything from core and optional dependencies :pr:`1480`


**v0.16.0 Nov. 24, 2020**
    * Enhancements
        * Updated pipelines and ``make_pipeline`` to accept ``Woodwork`` inputs :pr:`1393`
        * Updated components to accept ``Woodwork`` inputs :pr:`1423`
        * Added ability to freeze hyperparameters for ``AutoMLSearch`` :pr:`1284`
        * Added ``Target Encoder`` into transformer components :pr:`1401`
        * Added callback for error handling in ``AutoMLSearch`` :pr:`1403`
        * Added the index id to the ``explain_predictions_best_worst`` output to help users identify which rows in their data are included :pr:`1365`
        * The top_k features displayed in ``explain_predictions_*`` functions are now determined by the magnitude of shap values as opposed to the ``top_k`` largest and smallest shap values. :pr:`1374`
        * Added a problem type for time series regression :pr:`1386`
        * Added a ``is_defined_for_problem_type`` method to ``ObjectiveBase`` :pr:`1386`
        * Added a ``random_state`` parameter to ``make_pipeline_from_components`` function :pr:`1411`
        * Added ``DelayedFeaturesTransformer`` :pr:`1396`
        * Added a ``TimeSeriesRegressionPipeline`` class :pr:`1418`
        * Removed ``core-requirements.txt`` from the package distribution :pr:`1429`
        * Updated data check messages to include a `"code"` and `"details"` fields :pr:`1451`, :pr:`1462`
        * Added a ``TimeSeriesSplit`` data splitter for time series problems :pr:`1441`
        * Added a ``problem_configuration`` parameter to AutoMLSearch :pr:`1457`
    * Fixes
        * Fixed ``IndexError`` raised in ``AutoMLSearch`` when ``ensembling = True`` but only one pipeline to iterate over :pr:`1397`
        * Fixed stacked ensemble input bug and LightGBM warning and bug in ``AutoMLSearch`` :pr:`1388`
        * Updated enum classes to show possible enum values as attributes :pr:`1391`
        * Updated calls to ``Woodwork``'s ``to_pandas()`` to ``to_series()`` and ``to_dataframe()`` :pr:`1428`
        * Fixed bug in OHE where column names were not guaranteed to be unique :pr:`1349`
        * Fixed bug with percent improvement of ``ExpVariance`` objective on data with highly skewed target :pr:`1467`
        * Fix SimpleImputer error which occurs when all features are bool type :pr:`1215`
    * Changes
        * Changed ``OutliersDataCheck`` to return the list of columns, rather than rows, that contain outliers :pr:`1377`
        * Simplified and cleaned output for Code Generation :pr:`1371`
        * Reverted changes from :pr:`1337` :pr:`1409`
        * Updated data checks to return dictionary of warnings and errors instead of a list :pr:`1448`
        * Updated ``AutoMLSearch`` to pass ``Woodwork`` data structures to every pipeline (instead of pandas DataFrames) :pr:`1450`
        * Update ``AutoMLSearch`` to default to ``max_batches=1`` instead of ``max_iterations=5`` :pr:`1452`
        * Updated _evaluate_pipelines to consolidate side effects :pr:`1410`
    * Documentation Changes
        * Added description of CLA to contributing guide, updated description of draft PRs :pr:`1402`
        * Updated documentation to include all data checks, ``DataChecks``, and usage of data checks in AutoML :pr:`1412`
        * Updated docstrings from ``np.array`` to ``np.ndarray`` :pr:`1417`
        * Added section on stacking ensembles in AutoMLSearch documentation :pr:`1425`
    * Testing Changes
        * Removed ``category_encoders`` from test-requirements.txt :pr:`1373`
        * Tweak codecov.io settings again to avoid flakes :pr:`1413`
        * Modified ``make lint`` to check notebook versions in the docs :pr:`1431`
        * Modified ``make lint-fix`` to standardize notebook versions in the docs :pr:`1431`
        * Use new version of pull request Github Action for dependency check (:pr:`1443`)
        * Reduced number of workers for tests to 4 :pr:`1447`

.. warning::

    **Breaking Changes**
        * The ``top_k`` and ``top_k_features`` parameters in ``explain_predictions_*`` functions now return ``k`` features as opposed to ``2 * k`` features :pr:`1374`
        * Renamed ``problem_type`` to ``problem_types`` in ``RegressionObjective``, ``BinaryClassificationObjective``, and ``MulticlassClassificationObjective`` :pr:`1319`
        * Data checks now return a dictionary of warnings and errors instead of a list :pr:`1448`



**v0.15.0 Oct. 29, 2020**
    * Enhancements
        * Added stacked ensemble component classes (``StackedEnsembleClassifier``, ``StackedEnsembleRegressor``) :pr:`1134`
        * Added stacked ensemble components to ``AutoMLSearch`` :pr:`1253`
        * Added ``DecisionTreeClassifier`` and ``DecisionTreeRegressor`` to AutoML :pr:`1255`
        * Added ``graph_prediction_vs_actual`` in ``model_understanding`` for regression problems :pr:`1252`
        * Added parameter to ``OneHotEncoder`` to enable filtering for features to encode for :pr:`1249`
        * Added percent-better-than-baseline for all objectives to automl.results :pr:`1244`
        * Added ``HighVarianceCVDataCheck`` and replaced synonymous warning in ``AutoMLSearch`` :pr:`1254`
        * Added `PCA Transformer` component for dimensionality reduction :pr:`1270`
        * Added ``generate_pipeline_code`` and ``generate_component_code`` to allow for code generation given a pipeline or component instance :pr:`1306`
        * Added ``PCA Transformer`` component for dimensionality reduction :pr:`1270`
        * Updated ``AutoMLSearch`` to support ``Woodwork`` data structures :pr:`1299`
        * Added cv_folds to ``ClassImbalanceDataCheck`` and added this check to ``DefaultDataChecks`` :pr:`1333`
        * Make ``max_batches`` argument to ``AutoMLSearch.search`` public :pr:`1320`
        * Added text support to automl search :pr:`1062`
        * Added ``_pipelines_per_batch`` as a private argument to ``AutoMLSearch`` :pr:`1355`
    * Fixes
        * Fixed ML performance issue with ordered datasets: always shuffle data in automl's default CV splits :pr:`1265`
        * Fixed broken ``evalml info`` CLI command :pr:`1293`
        * Fixed ``boosting type='rf'`` for LightGBM Classifier, as well as ``num_leaves`` error :pr:`1302`
        * Fixed bug in ``explain_predictions_best_worst`` where a custom index in the target variable would cause a ``ValueError`` :pr:`1318`
        * Added stacked ensemble estimators to to ``evalml.pipelines.__init__`` file :pr:`1326`
        * Fixed bug in OHE where calls to transform were not deterministic if ``top_n`` was less than the number of categories in a column :pr:`1324`
        * Fixed LightGBM warning messages during AutoMLSearch :pr:`1342`
        * Fix warnings thrown during AutoMLSearch in ``HighVarianceCVDataCheck`` :pr:`1346`
        * Fixed bug where TrainingValidationSplit would return invalid location indices for dataframes with a custom index :pr:`1348`
        * Fixed bug where the AutoMLSearch ``random_state`` was not being passed to the created pipelines :pr:`1321`
    * Changes
        * Allow ``add_to_rankings`` to be called before AutoMLSearch is called :pr:`1250`
        * Removed Graphviz from test-requirements to add to requirements.txt :pr:`1327`
        * Removed ``max_pipelines`` parameter from ``AutoMLSearch`` :pr:`1264`
        * Include editable installs in all install make targets :pr:`1335`
        * Made pip dependencies `featuretools` and `nlp_primitives` core dependencies :pr:`1062`
        * Removed `PartOfSpeechCount` from `TextFeaturizer` transform primitives :pr:`1062`
        * Added warning for ``partial_dependency`` when the feature includes null values :pr:`1352`
    * Documentation Changes
        * Fixed and updated code blocks in Release Notes :pr:`1243`
        * Added DecisionTree estimators to API Reference :pr:`1246`
        * Changed class inheritance display to flow vertically :pr:`1248`
        * Updated cost-benefit tutorial to use a holdout/test set :pr:`1159`
        * Added ``evalml info`` command to documentation :pr:`1293`
        * Miscellaneous doc updates :pr:`1269`
        * Removed conda pre-release testing from the release process document :pr:`1282`
        * Updates to contributing guide :pr:`1310`
        * Added Alteryx footer to docs with Twitter and Github link :pr:`1312`
        * Added documentation for evalml installation for Python 3.6 :pr:`1322`
        * Added documentation changes to make the API Docs easier to understand :pr:`1323`
        * Fixed documentation for ``feature_importance`` :pr:`1353`
        * Added tutorial for running `AutoML` with text data :pr:`1357`
        * Added documentation for woodwork integration with automl search :pr:`1361`
    * Testing Changes
        * Added tests for ``jupyter_check`` to handle IPython :pr:`1256`
        * Cleaned up ``make_pipeline`` tests to test for all estimators :pr:`1257`
        * Added a test to check conda build after merge to main :pr:`1247`
        * Removed code that was lacking codecov for ``__main__.py`` and unnecessary :pr:`1293`
        * Codecov: round coverage up instead of down :pr:`1334`
        * Add DockerHub credentials to CI testing environment :pr:`1356`
        * Add DockerHub credentials to conda testing environment :pr:`1363`

.. warning::

    **Breaking Changes**
        * Renamed ``LabelLeakageDataCheck`` to ``TargetLeakageDataCheck`` :pr:`1319`
        * ``max_pipelines`` parameter has been removed from ``AutoMLSearch``. Please use ``max_iterations`` instead. :pr:`1264`
        * ``AutoMLSearch.search()`` will now log a warning if the input is not a ``Woodwork`` data structure (``pandas``, ``numpy``) :pr:`1299`
        * Make ``max_batches`` argument to ``AutoMLSearch.search`` public :pr:`1320`
        * Removed unused argument `feature_types` from AutoMLSearch.search :pr:`1062`

**v0.14.1 Sep. 29, 2020**
    * Enhancements
        * Updated partial dependence methods to support calculating numeric columns in a dataset with non-numeric columns :pr:`1150`
        * Added ``get_feature_names`` on ``OneHotEncoder`` :pr:`1193`
        * Added ``detect_problem_type`` to ``problem_type/utils.py`` to automatically detect the problem type given targets :pr:`1194`
        * Added LightGBM to ``AutoMLSearch`` :pr:`1199`
        * Updated ``scikit-learn`` and ``scikit-optimize`` to use latest versions - 0.23.2 and 0.8.1 respectively :pr:`1141`
        * Added ``__str__`` and ``__repr__`` for pipelines and components :pr:`1218`
        * Included internal target check for both training and validation data in ``AutoMLSearch`` :pr:`1226`
        * Added ``ProblemTypes.all_problem_types`` helper to get list of supported problem types :pr:`1219`
        * Added ``DecisionTreeClassifier`` and ``DecisionTreeRegressor`` classes :pr:`1223`
        * Added ``ProblemTypes.all_problem_types`` helper to get list of supported problem types :pr:`1219`
        * ``DataChecks`` can now be parametrized by passing a list of ``DataCheck`` classes and a parameter dictionary :pr:`1167`
        * Added first CV fold score as validation score in ``AutoMLSearch.rankings`` :pr:`1221`
        * Updated ``flake8`` configuration to enable linting on ``__init__.py`` files :pr:`1234`
        * Refined ``make_pipeline_from_components`` implementation :pr:`1204`
    * Fixes
        * Updated GitHub URL after migration to Alteryx GitHub org :pr:`1207`
        * Changed Problem Type enum to be more similar to the string name :pr:`1208`
        * Wrapped call to scikit-learn's partial dependence method in a ``try``/``finally`` block :pr:`1232`
    * Changes
        * Added ``allow_writing_files`` as a named argument to CatBoost estimators. :pr:`1202`
        * Added ``solver`` and ``multi_class`` as named arguments to ``LogisticRegressionClassifier`` :pr:`1202`
        * Replaced pipeline's ``._transform`` method to evaluate all the preprocessing steps of a pipeline with ``.compute_estimator_features`` :pr:`1231`
        * Changed default large dataset train/test splitting behavior :pr:`1205`
    * Documentation Changes
        * Included description of how to access the component instances and features for pipeline user guide :pr:`1163`
        * Updated API docs to refer to target as "target" instead of "labels" for non-classification tasks and minor docs cleanup :pr:`1160`
        * Added Class Imbalance Data Check to ``api_reference.rst`` :pr:`1190` :pr:`1200`
        * Added pipeline properties to API reference :pr:`1209`
        * Clarified what the objective parameter in AutoML is used for in AutoML API reference and AutoML user guide :pr:`1222`
        * Updated API docs to include ``skopt.space.Categorical`` option for component hyperparameter range definition :pr:`1228`
        * Added install documentation for ``libomp`` in order to use LightGBM on Mac :pr:`1233`
        * Improved description of ``max_iterations`` in documentation :pr:`1212`
        * Removed unused code from sphinx conf :pr:`1235`
    * Testing Changes

.. warning::

    **Breaking Changes**
        * ``DefaultDataChecks`` now accepts a ``problem_type`` parameter that must be specified :pr:`1167`
        * Pipeline's ``._transform`` method to evaluate all the preprocessing steps of a pipeline has been replaced with ``.compute_estimator_features`` :pr:`1231`
        * ``get_objectives`` has been renamed to ``get_core_objectives``. This function will now return a list of valid objective instances :pr:`1230`


**v0.13.2 Sep. 17, 2020**
    * Enhancements
        * Added ``output_format`` field to explain predictions functions :pr:`1107`
        * Modified ``get_objective`` and ``get_objectives`` to be able to return any objective in ``evalml.objectives`` :pr:`1132`
        * Added a ``return_instance`` boolean parameter to ``get_objective`` :pr:`1132`
        * Added ``ClassImbalanceDataCheck`` to determine whether target imbalance falls below a given threshold :pr:`1135`
        * Added label encoder to LightGBM for binary classification :pr:`1152`
        * Added labels for the row index of confusion matrix :pr:`1154`
        * Added ``AutoMLSearch`` object as another parameter in search callbacks :pr:`1156`
        * Added the corresponding probability threshold for each point displayed in ``graph_roc_curve`` :pr:`1161`
        * Added ``__eq__`` for ``ComponentBase`` and ``PipelineBase`` :pr:`1178`
        * Added support for multiclass classification for ``roc_curve`` :pr:`1164`
        * Added ``categories`` accessor to ``OneHotEncoder`` for listing the categories associated with a feature :pr:`1182`
        * Added utility function to create pipeline instances from a list of component instances :pr:`1176`
    * Fixes
        * Fixed XGBoost column names for partial dependence methods :pr:`1104`
        * Removed dead code validating column type from ``TextFeaturizer`` :pr:`1122`
        * Fixed issue where ``Imputer`` cannot fit when there is None in a categorical or boolean column :pr:`1144`
        * ``OneHotEncoder`` preserves the custom index in the input data :pr:`1146`
        * Fixed representation for ``ModelFamily`` :pr:`1165`
        * Removed duplicate ``nbsphinx`` dependency in ``dev-requirements.txt`` :pr:`1168`
        * Users can now pass in any valid kwargs to all estimators :pr:`1157`
        * Remove broken accessor ``OneHotEncoder.get_feature_names`` and unneeded base class :pr:`1179`
        * Removed LightGBM Estimator from AutoML models :pr:`1186`
    * Changes
        * Pinned ``scikit-optimize`` version to 0.7.4 :pr:`1136`
        * Removed ``tqdm`` as a dependency :pr:`1177`
        * Added lightgbm version 3.0.0 to ``latest_dependency_versions.txt`` :pr:`1185`
        * Rename ``max_pipelines`` to ``max_iterations`` :pr:`1169`
    * Documentation Changes
        * Fixed API docs for ``AutoMLSearch`` ``add_result_callback`` :pr:`1113`
        * Added a step to our release process for pushing our latest version to conda-forge :pr:`1118`
        * Added warning for missing ipywidgets dependency for using ``PipelineSearchPlots`` on Jupyterlab :pr:`1145`
        * Updated ``README.md`` example to load demo dataset :pr:`1151`
        * Swapped mapping of breast cancer targets in ``model_understanding.ipynb`` :pr:`1170`
    * Testing Changes
        * Added test confirming ``TextFeaturizer`` never outputs null values :pr:`1122`
        * Changed Python version of ``Update Dependencies`` action to 3.8.x :pr:`1137`
        * Fixed release notes check-in test for ``Update Dependencies`` actions :pr:`1172`

.. warning::

    **Breaking Changes**
        * ``get_objective`` will now return a class definition rather than an instance by default :pr:`1132`
        * Deleted ``OPTIONS`` dictionary in ``evalml.objectives.utils.py`` :pr:`1132`
        * If specifying an objective by string, the string must now match the objective's name field, case-insensitive :pr:`1132`
        * Passing "Cost Benefit Matrix", "Fraud Cost", "Lead Scoring", "Mean Squared Log Error",
            "Recall", "Recall Macro", "Recall Micro", "Recall Weighted", or "Root Mean Squared Log Error" to ``AutoMLSearch`` will now result in a ``ValueError``
            rather than an ``ObjectiveNotFoundError`` :pr:`1132`
        * Search callbacks ``start_iteration_callback`` and ``add_results_callback`` have changed to include a copy of the AutoMLSearch object as a third parameter :pr:`1156`
        * Deleted ``OneHotEncoder.get_feature_names`` method which had been broken for a while, in favor of pipelines' ``input_feature_names`` :pr:`1179`
        * Deleted empty base class ``CategoricalEncoder`` which ``OneHotEncoder`` component was inheriting from :pr:`1176`
        * Results from ``roc_curve`` will now return as a list of dictionaries with each dictionary representing a class :pr:`1164`
        * ``max_pipelines`` now raises a ``DeprecationWarning`` and will be removed in the next release. ``max_iterations`` should be used instead. :pr:`1169`


**v0.13.1 Aug. 25, 2020**
    * Enhancements
        * Added Cost-Benefit Matrix objective for binary classification :pr:`1038`
        * Split ``fill_value`` into ``categorical_fill_value`` and ``numeric_fill_value`` for Imputer :pr:`1019`
        * Added ``explain_predictions`` and ``explain_predictions_best_worst`` for explaining multiple predictions with SHAP :pr:`1016`
        * Added new LSA component for text featurization :pr:`1022`
        * Added guide on installing with conda :pr:`1041`
        * Added a “cost-benefit curve” util method to graph cost-benefit matrix scores vs. binary classification thresholds :pr:`1081`
        * Standardized error when calling transform/predict before fit for pipelines :pr:`1048`
        * Added ``percent_better_than_baseline`` to AutoML search rankings and full rankings table :pr:`1050`
        * Added one-way partial dependence and partial dependence plots :pr:`1079`
        * Added "Feature Value" column to prediction explanation reports. :pr:`1064`
        * Added LightGBM classification estimator :pr:`1082`, :pr:`1114`
        * Added ``max_batches`` parameter to ``AutoMLSearch`` :pr:`1087`
    * Fixes
        * Updated ``TextFeaturizer`` component to no longer require an internet connection to run :pr:`1022`
        * Fixed non-deterministic element of ``TextFeaturizer`` transformations :pr:`1022`
        * Added a StandardScaler to all ElasticNet pipelines :pr:`1065`
        * Updated cost-benefit matrix to normalize score :pr:`1099`
        * Fixed logic in ``calculate_percent_difference`` so that it can handle negative values :pr:`1100`
    * Changes
        * Added ``needs_fitting`` property to ``ComponentBase`` :pr:`1044`
        * Updated references to data types to use datatype lists defined in ``evalml.utils.gen_utils`` :pr:`1039`
        * Remove maximum version limit for SciPy dependency :pr:`1051`
        * Moved ``all_components`` and other component importers into runtime methods :pr:`1045`
        * Consolidated graphing utility methods under ``evalml.utils.graph_utils`` :pr:`1060`
        * Made slight tweaks to how ``TextFeaturizer`` uses ``featuretools``, and did some refactoring of that and of LSA :pr:`1090`
        * Changed ``show_all_features`` parameter into ``importance_threshold``, which allows for thresholding feature importance :pr:`1097`, :pr:`1103`
    * Documentation Changes
        * Update ``setup.py`` URL to point to the github repo :pr:`1037`
        * Added tutorial for using the cost-benefit matrix objective :pr:`1088`
        * Updated ``model_understanding.ipynb`` to include documentation for using plotly on Jupyter Lab :pr:`1108`
    * Testing Changes
        * Refactor CircleCI tests to use matrix jobs (:pr:`1043`)
        * Added a test to check that all test directories are included in evalml package :pr:`1054`


.. warning::

    **Breaking Changes**
        * ``confusion_matrix`` and ``normalize_confusion_matrix`` have been moved to ``evalml.utils`` :pr:`1038`
        * All graph utility methods previously under ``evalml.pipelines.graph_utils`` have been moved to ``evalml.utils.graph_utils`` :pr:`1060`


**v0.12.2 Aug. 6, 2020**
    * Enhancements
        * Add save/load method to components :pr:`1023`
        * Expose pickle ``protocol`` as optional arg to save/load :pr:`1023`
        * Updated estimators used in AutoML to include ExtraTrees and ElasticNet estimators :pr:`1030`
    * Fixes
    * Changes
        * Removed ``DeprecationWarning`` for ``SimpleImputer`` :pr:`1018`
    * Documentation Changes
        * Add note about version numbers to release process docs :pr:`1034`
    * Testing Changes
        * Test files are now included in the evalml package :pr:`1029`


**v0.12.0 Aug. 3, 2020**
    * Enhancements
        * Added string and categorical targets support for binary and multiclass pipelines and check for numeric targets for ``DetectLabelLeakage`` data check :pr:`932`
        * Added clear exception for regression pipelines if target datatype is string or categorical :pr:`960`
        * Added target column names and class labels in ``predict`` and ``predict_proba`` output for pipelines :pr:`951`
        * Added ``_compute_shap_values`` and ``normalize_values`` to ``pipelines/explanations`` module :pr:`958`
        * Added ``explain_prediction`` feature which explains single predictions with SHAP :pr:`974`
        * Added Imputer to allow different imputation strategies for numerical and categorical dtypes :pr:`991`
        * Added support for configuring logfile path using env var, and don't create logger if there are filesystem errors :pr:`975`
        * Updated catboost estimators' default parameters and automl hyperparameter ranges to speed up fit time :pr:`998`
    * Fixes
        * Fixed ReadtheDocs warning failure regarding embedded gif :pr:`943`
        * Removed incorrect parameter passed to pipeline classes in ``_add_baseline_pipelines`` :pr:`941`
        * Added universal error for calling ``predict``, ``predict_proba``, ``transform``, and ``feature_importances`` before fitting :pr:`969`, :pr:`994`
        * Made ``TextFeaturizer`` component and pip dependencies ``featuretools`` and ``nlp_primitives`` optional :pr:`976`
        * Updated imputation strategy in automl to no longer limit impute strategy to ``most_frequent`` for all features if there are any categorical columns :pr:`991`
        * Fixed ``UnboundLocalError`` for ``cv_pipeline`` when automl search errors :pr:`996`
        * Fixed ``Imputer`` to reset dataframe index to preserve behavior expected from  ``SimpleImputer`` :pr:`1009`
    * Changes
        * Moved ``get_estimators`` to ``evalml.pipelines.components.utils`` :pr:`934`
        * Modified Pipelines to raise ``PipelineScoreError`` when they encounter an error during scoring :pr:`936`
        * Moved ``evalml.model_families.list_model_families`` to ``evalml.pipelines.components.allowed_model_families`` :pr:`959`
        * Renamed ``DateTimeFeaturization`` to ``DateTimeFeaturizer`` :pr:`977`
        * Added check to stop search and raise an error if all pipelines in a batch return NaN scores :pr:`1015`
    * Documentation Changes
        * Updated ``README.md`` :pr:`963`
        * Reworded message when errors are returned from data checks in search :pr:`982`
        * Added section on understanding model predictions with ``explain_prediction`` to User Guide :pr:`981`
        * Added a section to the user guide and api reference about how XGBoost and CatBoost are not fully supported. :pr:`992`
        * Added custom components section in user guide :pr:`993`
        * Updated FAQ section formatting :pr:`997`
        * Updated release process documentation :pr:`1003`
    * Testing Changes
        * Moved ``predict_proba`` and ``predict`` tests regarding string / categorical targets to ``test_pipelines.py`` :pr:`972`
        * Fixed dependency update bot by updating python version to 3.7 to avoid frequent github version updates :pr:`1002`


.. warning::

    **Breaking Changes**
        * ``get_estimators`` has been moved to ``evalml.pipelines.components.utils`` (previously was under ``evalml.pipelines.utils``) :pr:`934`
        * Removed the ``raise_errors`` flag in AutoML search. All errors during pipeline evaluation will be caught and logged. :pr:`936`
        * ``evalml.model_families.list_model_families`` has been moved to ``evalml.pipelines.components.allowed_model_families`` :pr:`959`
        * ``TextFeaturizer``: the ``featuretools`` and ``nlp_primitives`` packages must be installed after installing evalml in order to use this component :pr:`976`
        * Renamed ``DateTimeFeaturization`` to ``DateTimeFeaturizer`` :pr:`977`


**v0.11.2 July 16, 2020**
    * Enhancements
        * Added ``NoVarianceDataCheck`` to ``DefaultDataChecks`` :pr:`893`
        * Added text processing and featurization component ``TextFeaturizer`` :pr:`913`, :pr:`924`
        * Added additional checks to ``InvalidTargetDataCheck`` to handle invalid target data types :pr:`929`
        * ``AutoMLSearch`` will now handle ``KeyboardInterrupt`` and prompt user for confirmation :pr:`915`
    * Fixes
        * Makes automl results a read-only property :pr:`919`
    * Changes
        * Deleted static pipelines and refactored tests involving static pipelines, removed ``all_pipelines()`` and ``get_pipelines()`` :pr:`904`
        * Moved ``list_model_families`` to ``evalml.model_family.utils`` :pr:`903`
        * Updated ``all_pipelines``, ``all_estimators``, ``all_components`` to use the same mechanism for dynamically generating their elements :pr:`898`
        * Rename ``master`` branch to ``main`` :pr:`918`
        * Add pypi release github action :pr:`923`
        * Updated ``AutoMLSearch.search`` stdout output and logging and removed tqdm progress bar :pr:`921`
        * Moved automl config checks previously in ``search()`` to init :pr:`933`
    * Documentation Changes
        * Reorganized and rewrote documentation :pr:`937`
        * Updated to use pydata sphinx theme :pr:`937`
        * Updated docs to use ``release_notes`` instead of ``changelog`` :pr:`942`
    * Testing Changes
        * Cleaned up fixture names and usages in tests :pr:`895`


.. warning::

    **Breaking Changes**
        * ``list_model_families`` has been moved to ``evalml.model_family.utils`` (previously was under ``evalml.pipelines.utils``) :pr:`903`
        * ``get_estimators`` has been moved to ``evalml.pipelines.components.utils`` (previously was under ``evalml.pipelines.utils``) :pr:`934`
        * Static pipeline definitions have been removed, but similar pipelines can still be constructed via creating an instance of ``PipelineBase`` :pr:`904`
        * ``all_pipelines()`` and ``get_pipelines()`` utility methods have been removed :pr:`904`


**v0.11.0 June 30, 2020**
    * Enhancements
        * Added multiclass support for ROC curve graphing :pr:`832`
        * Added preprocessing component to drop features whose percentage of NaN values exceeds a specified threshold :pr:`834`
        * Added data check to check for problematic target labels :pr:`814`
        * Added PerColumnImputer that allows imputation strategies per column :pr:`824`
        * Added transformer to drop specific columns :pr:`827`
        * Added support for ``categories``, ``handle_error``, and ``drop`` parameters in ``OneHotEncoder`` :pr:`830` :pr:`897`
        * Added preprocessing component to handle DateTime columns featurization :pr:`838`
        * Added ability to clone pipelines and components :pr:`842`
        * Define getter method for component ``parameters`` :pr:`847`
        * Added utility methods to calculate and graph permutation importances :pr:`860`, :pr:`880`
        * Added new utility functions necessary for generating dynamic preprocessing pipelines :pr:`852`
        * Added kwargs to all components :pr:`863`
        * Updated ``AutoSearchBase`` to use dynamically generated preprocessing pipelines :pr:`870`
        * Added SelectColumns transformer :pr:`873`
        * Added ability to evaluate additional pipelines for automl search :pr:`874`
        * Added ``default_parameters`` class property to components and pipelines :pr:`879`
        * Added better support for disabling data checks in automl search :pr:`892`
        * Added ability to save and load AutoML objects to file :pr:`888`
        * Updated ``AutoSearchBase.get_pipelines`` to return an untrained pipeline instance :pr:`876`
        * Saved learned binary classification thresholds in automl results cv data dict :pr:`876`
    * Fixes
        * Fixed bug where SimpleImputer cannot handle dropped columns :pr:`846`
        * Fixed bug where PerColumnImputer cannot handle dropped columns :pr:`855`
        * Enforce requirement that builtin components save all inputted values in their parameters dict :pr:`847`
        * Don't list base classes in ``all_components`` output :pr:`847`
        * Standardize all components to output pandas data structures, and accept either pandas or numpy :pr:`853`
        * Fixed rankings and full_rankings error when search has not been run :pr:`894`
    * Changes
        * Update ``all_pipelines`` and ``all_components`` to try initializing pipelines/components, and on failure exclude them :pr:`849`
        * Refactor ``handle_components`` to ``handle_components_class``, standardize to ``ComponentBase`` subclass instead of instance :pr:`850`
        * Refactor "blacklist"/"whitelist" to "allow"/"exclude" lists :pr:`854`
        * Replaced ``AutoClassificationSearch`` and ``AutoRegressionSearch`` with ``AutoMLSearch`` :pr:`871`
        * Renamed feature_importances and permutation_importances methods to use singular names (feature_importance and permutation_importance) :pr:`883`
        * Updated ``automl`` default data splitter to train/validation split for large datasets :pr:`877`
        * Added open source license, update some repo metadata :pr:`887`
        * Removed dead code in ``_get_preprocessing_components`` :pr:`896`
    * Documentation Changes
        * Fix some typos and update the EvalML logo :pr:`872`
    * Testing Changes
        * Update the changelog check job to expect the new branching pattern for the deps update bot :pr:`836`
        * Check that all components output pandas datastructures, and can accept either pandas or numpy :pr:`853`
        * Replaced ``AutoClassificationSearch`` and ``AutoRegressionSearch`` with ``AutoMLSearch`` :pr:`871`


.. warning::

    **Breaking Changes**
        * Pipelines' static ``component_graph`` field must contain either ``ComponentBase`` subclasses or ``str``, instead of ``ComponentBase`` subclass instances :pr:`850`
        * Rename ``handle_component`` to ``handle_component_class``. Now standardizes to ``ComponentBase`` subclasses instead of ``ComponentBase`` subclass instances :pr:`850`
        * Renamed automl's ``cv`` argument to ``data_split`` :pr:`877`
        * Pipelines' and classifiers' ``feature_importances`` is renamed ``feature_importance``, ``graph_feature_importances`` is renamed ``graph_feature_importance`` :pr:`883`
        * Passing ``data_checks=None`` to automl search will not perform any data checks as opposed to default checks. :pr:`892`
        * Pipelines to search for in AutoML are now determined automatically, rather than using the statically-defined pipeline classes. :pr:`870`
        * Updated ``AutoSearchBase.get_pipelines`` to return an untrained pipeline instance, instead of one which happened to be trained on the final cross-validation fold :pr:`876`


**v0.10.0 May 29, 2020**
    * Enhancements
        * Added baseline models for classification and regression, add functionality to calculate baseline models before searching in AutoML :pr:`746`
        * Port over highly-null guardrail as a data check and define ``DefaultDataChecks`` and ``DisableDataChecks`` classes :pr:`745`
        * Update ``Tuner`` classes to work directly with pipeline parameters dicts instead of flat parameter lists :pr:`779`
        * Add Elastic Net as a pipeline option :pr:`812`
        * Added new Pipeline option ``ExtraTrees`` :pr:`790`
        * Added precicion-recall curve metrics and plot for binary classification problems in ``evalml.pipeline.graph_utils`` :pr:`794`
        * Update the default automl algorithm to search in batches, starting with default parameters for each pipeline and iterating from there :pr:`793`
        * Added ``AutoMLAlgorithm`` class and ``IterativeAlgorithm`` impl, separated from ``AutoSearchBase`` :pr:`793`
    * Fixes
        * Update pipeline ``score`` to return ``nan`` score for any objective which throws an exception during scoring :pr:`787`
        * Fixed bug introduced in :pr:`787` where binary classification metrics requiring predicted probabilities error in scoring :pr:`798`
        * CatBoost and XGBoost classifiers and regressors can no longer have a learning rate of 0 :pr:`795`
    * Changes
        * Cleanup pipeline ``score`` code, and cleanup codecov :pr:`711`
        * Remove ``pass`` for abstract methods for codecov :pr:`730`
        * Added __str__ for AutoSearch object :pr:`675`
        * Add util methods to graph ROC and confusion matrix :pr:`720`
        * Refactor ``AutoBase`` to ``AutoSearchBase`` :pr:`758`
        * Updated AutoBase with ``data_checks`` parameter, removed previous ``detect_label_leakage`` parameter, and added functionality to run data checks before search in AutoML :pr:`765`
        * Updated our logger to use Python's logging utils :pr:`763`
        * Refactor most of ``AutoSearchBase._do_iteration`` impl into ``AutoSearchBase._evaluate`` :pr:`762`
        * Port over all guardrails to use the new DataCheck API :pr:`789`
        * Expanded ``import_or_raise`` to catch all exceptions :pr:`759`
        * Adds RMSE, MSLE, RMSLE as standard metrics :pr:`788`
        * Don't allow ``Recall`` to be used as an objective for AutoML :pr:`784`
        * Removed feature selection from pipelines :pr:`819`
        * Update default estimator parameters to make automl search faster and more accurate :pr:`793`
    * Documentation Changes
        * Add instructions to freeze ``master`` on ``release.md`` :pr:`726`
        * Update release instructions with more details :pr:`727` :pr:`733`
        * Add objective base classes to API reference :pr:`736`
        * Fix components API to match other modules :pr:`747`
    * Testing Changes
        * Delete codecov yml, use codecov.io's default :pr:`732`
        * Added unit tests for fraud cost, lead scoring, and standard metric objectives :pr:`741`
        * Update codecov client :pr:`782`
        * Updated AutoBase __str__ test to include no parameters case :pr:`783`
        * Added unit tests for ``ExtraTrees`` pipeline :pr:`790`
        * If codecov fails to upload, fail build :pr:`810`
        * Updated Python version of dependency action :pr:`816`
        * Update the dependency update bot to use a suffix when creating branches :pr:`817`

.. warning::

    **Breaking Changes**
        * The ``detect_label_leakage`` parameter for AutoML classes has been removed and replaced by a ``data_checks`` parameter :pr:`765`
        * Moved ROC and confusion matrix methods from ``evalml.pipeline.plot_utils`` to ``evalml.pipeline.graph_utils`` :pr:`720`
        * ``Tuner`` classes require a pipeline hyperparameter range dict as an init arg instead of a space definition :pr:`779`
        * ``Tuner.propose`` and ``Tuner.add`` work directly with pipeline parameters dicts instead of flat parameter lists :pr:`779`
        * ``PipelineBase.hyperparameters`` and ``custom_hyperparameters`` use pipeline parameters dict format instead of being represented as a flat list :pr:`779`
        * All guardrail functions previously under ``evalml.guardrails.utils`` will be removed and replaced by data checks :pr:`789`
        * ``Recall`` disallowed as an objective for AutoML :pr:`784`
        * ``AutoSearchBase`` parameter ``tuner`` has been renamed to ``tuner_class`` :pr:`793`
        * ``AutoSearchBase`` parameter ``possible_pipelines`` and ``possible_model_families`` have been renamed to ``allowed_pipelines`` and ``allowed_model_families`` :pr:`793`


**v0.9.0 Apr. 27, 2020**
    * Enhancements
        * Added ``Accuracy`` as an standard objective :pr:`624`
        * Added verbose parameter to load_fraud :pr:`560`
        * Added Balanced Accuracy metric for binary, multiclass :pr:`612` :pr:`661`
        * Added XGBoost regressor and XGBoost regression pipeline :pr:`666`
        * Added ``Accuracy`` metric for multiclass :pr:`672`
        * Added objective name in ``AutoBase.describe_pipeline`` :pr:`686`
        * Added ``DataCheck`` and ``DataChecks``, ``Message`` classes and relevant subclasses :pr:`739`
    * Fixes
        * Removed direct access to ``cls.component_graph`` :pr:`595`
        * Add testing files to .gitignore :pr:`625`
        * Remove circular dependencies from ``Makefile`` :pr:`637`
        * Add error case for ``normalize_confusion_matrix()`` :pr:`640`
        * Fixed ``XGBoostClassifier`` and ``XGBoostRegressor`` bug with feature names that contain [, ], or < :pr:`659`
        * Update ``make_pipeline_graph`` to not accidentally create empty file when testing if path is valid :pr:`649`
        * Fix pip installation warning about docsutils version, from boto dependency :pr:`664`
        * Removed zero division warning for F1/precision/recall metrics :pr:`671`
        * Fixed ``summary`` for pipelines without estimators :pr:`707`
    * Changes
        * Updated default objective for binary/multiclass classification to log loss :pr:`613`
        * Created classification and regression pipeline subclasses and removed objective as an attribute of pipeline classes :pr:`405`
        * Changed the output of ``score`` to return one dictionary :pr:`429`
        * Created binary and multiclass objective subclasses :pr:`504`
        * Updated objectives API :pr:`445`
        * Removed call to ``get_plot_data`` from AutoML :pr:`615`
        * Set ``raise_error`` to default to True for AutoML classes :pr:`638`
        * Remove unnecessary "u" prefixes on some unicode strings :pr:`641`
        * Changed one-hot encoder to return uint8 dtypes instead of ints :pr:`653`
        * Pipeline ``_name`` field changed to ``custom_name`` :pr:`650`
        * Removed ``graphs.py`` and moved methods into ``PipelineBase`` :pr:`657`, :pr:`665`
        * Remove s3fs as a dev dependency :pr:`664`
        * Changed requirements-parser to be a core dependency :pr:`673`
        * Replace ``supported_problem_types`` field on pipelines with ``problem_type`` attribute on base classes :pr:`678`
        * Changed AutoML to only show best results for a given pipeline template in ``rankings``, added ``full_rankings`` property to show all :pr:`682`
        * Update ``ModelFamily`` values: don't list xgboost/catboost as classifiers now that we have regression pipelines for them :pr:`677`
        * Changed AutoML's ``describe_pipeline`` to get problem type from pipeline instead :pr:`685`
        * Standardize ``import_or_raise`` error messages :pr:`683`
        * Updated argument order of objectives to align with sklearn's :pr:`698`
        * Renamed ``pipeline.feature_importance_graph`` to ``pipeline.graph_feature_importances`` :pr:`700`
        * Moved ROC and confusion matrix methods to ``evalml.pipelines.plot_utils`` :pr:`704`
        * Renamed ``MultiClassificationObjective`` to ``MulticlassClassificationObjective``, to align with pipeline naming scheme :pr:`715`
    * Documentation Changes
        * Fixed some sphinx warnings :pr:`593`
        * Fixed docstring for ``AutoClassificationSearch`` with correct command :pr:`599`
        * Limit readthedocs formats to pdf, not htmlzip and epub :pr:`594` :pr:`600`
        * Clean up objectives API documentation :pr:`605`
        * Fixed function on Exploring search results page :pr:`604`
        * Update release process doc :pr:`567`
        * ``AutoClassificationSearch`` and ``AutoRegressionSearch`` show inherited methods in API reference :pr:`651`
        * Fixed improperly formatted code in breaking changes for changelog :pr:`655`
        * Added configuration to treat Sphinx warnings as errors :pr:`660`
        * Removed separate plotting section for pipelines in API reference :pr:`657`, :pr:`665`
        * Have leads example notebook load S3 files using https, so we can delete s3fs dev dependency :pr:`664`
        * Categorized components in API reference and added descriptions for each category :pr:`663`
        * Fixed Sphinx warnings about ``BalancedAccuracy`` objective :pr:`669`
        * Updated API reference to include missing components and clean up pipeline docstrings :pr:`689`
        * Reorganize API ref, and clarify pipeline sub-titles :pr:`688`
        * Add and update preprocessing utils in API reference :pr:`687`
        * Added inheritance diagrams to API reference :pr:`695`
        * Documented which default objective AutoML optimizes for :pr:`699`
        * Create seperate install page :pr:`701`
        * Include more utils in API ref, like ``import_or_raise`` :pr:`704`
        * Add more color to pipeline documentation :pr:`705`
    * Testing Changes
        * Matched install commands of ``check_latest_dependencies`` test and it's GitHub action :pr:`578`
        * Added Github app to auto assign PR author as assignee :pr:`477`
        * Removed unneeded conda installation of xgboost in windows checkin tests :pr:`618`
        * Update graph tests to always use tmpfile dir :pr:`649`
        * Changelog checkin test workaround for release PRs: If 'future release' section is empty of PR refs, pass check :pr:`658`
        * Add changelog checkin test exception for ``dep-update`` branch :pr:`723`

.. warning::

    **Breaking Changes**

    * Pipelines will now no longer take an objective parameter during instantiation, and will no longer have an objective attribute.
    * ``fit()`` and ``predict()`` now use an optional ``objective`` parameter, which is only used in binary classification pipelines to fit for a specific objective.
    * ``score()`` will now use a required ``objectives`` parameter that is used to determine all the objectives to score on. This differs from the previous behavior, where the pipeline's objective was scored on regardless.
    * ``score()`` will now return one dictionary of all objective scores.
    * ``ROC`` and ``ConfusionMatrix`` plot methods via ``Auto(*).plot`` have been removed by :pr:`615` and are replaced by ``roc_curve`` and ``confusion_matrix`` in ``evamlm.pipelines.plot_utils`` in :pr:`704`
    * ``normalize_confusion_matrix`` has been moved to ``evalml.pipelines.plot_utils`` :pr:`704`
    * Pipelines ``_name`` field changed to ``custom_name``
    * Pipelines ``supported_problem_types`` field is removed because it is no longer necessary :pr:`678`
    * Updated argument order of objectives' ``objective_function`` to align with sklearn :pr:`698`
    * ``pipeline.feature_importance_graph`` has been renamed to ``pipeline.graph_feature_importances`` in :pr:`700`
    * Removed unsupported ``MSLE`` objective :pr:`704`


**v0.8.0 Apr. 1, 2020**
    * Enhancements
        * Add normalization option and information to confusion matrix :pr:`484`
        * Add util function to drop rows with NaN values :pr:`487`
        * Renamed ``PipelineBase.name`` as ``PipelineBase.summary`` and redefined ``PipelineBase.name`` as class property :pr:`491`
        * Added access to parameters in Pipelines with ``PipelineBase.parameters`` (used to be return of ``PipelineBase.describe``) :pr:`501`
        * Added ``fill_value`` parameter for ``SimpleImputer`` :pr:`509`
        * Added functionality to override component hyperparameters and made pipelines take hyperparemeters from components :pr:`516`
        * Allow ``numpy.random.RandomState`` for random_state parameters :pr:`556`
    * Fixes
        * Removed unused dependency ``matplotlib``, and move ``category_encoders`` to test reqs :pr:`572`
    * Changes
        * Undo version cap in XGBoost placed in :pr:`402` and allowed all released of XGBoost :pr:`407`
        * Support pandas 1.0.0 :pr:`486`
        * Made all references to the logger static :pr:`503`
        * Refactored ``model_type`` parameter for components and pipelines to ``model_family`` :pr:`507`
        * Refactored ``problem_types`` for pipelines and components into ``supported_problem_types`` :pr:`515`
        * Moved ``pipelines/utils.save_pipeline`` and ``pipelines/utils.load_pipeline`` to ``PipelineBase.save`` and ``PipelineBase.load`` :pr:`526`
        * Limit number of categories encoded by ``OneHotEncoder`` :pr:`517`
    * Documentation Changes
        * Updated API reference to remove ``PipelinePlot`` and added moved ``PipelineBase`` plotting methods :pr:`483`
        * Add code style and github issue guides :pr:`463` :pr:`512`
        * Updated API reference for to surface class variables for pipelines and components :pr:`537`
        * Fixed README documentation link :pr:`535`
        * Unhid PR references in changelog :pr:`656`
    * Testing Changes
        * Added automated dependency check PR :pr:`482`, :pr:`505`
        * Updated automated dependency check comment :pr:`497`
        * Have build_docs job use python executor, so that env vars are set properly :pr:`547`
        * Added simple test to make sure ``OneHotEncoder``'s top_n works with large number of categories :pr:`552`
        * Run windows unit tests on PRs :pr:`557`


.. warning::

    **Breaking Changes**

    * ``AutoClassificationSearch`` and ``AutoRegressionSearch``'s ``model_types`` parameter has been refactored into ``allowed_model_families``
    * ``ModelTypes`` enum has been changed to ``ModelFamily``
    * Components and Pipelines now have a ``model_family`` field instead of ``model_type``
    * ``get_pipelines`` utility function now accepts ``model_families`` as an argument instead of ``model_types``
    * ``PipelineBase.name`` no longer returns structure of pipeline and has been replaced by ``PipelineBase.summary``
    * ``PipelineBase.problem_types`` and ``Estimator.problem_types`` has been renamed to ``supported_problem_types``
    * ``pipelines/utils.save_pipeline`` and ``pipelines/utils.load_pipeline`` moved to ``PipelineBase.save`` and ``PipelineBase.load``


**v0.7.0 Mar. 9, 2020**
    * Enhancements
        * Added emacs buffers to .gitignore :pr:`350`
        * Add CatBoost (gradient-boosted trees) classification and regression components and pipelines :pr:`247`
        * Added Tuner abstract base class :pr:`351`
        * Added ``n_jobs`` as parameter for ``AutoClassificationSearch`` and ``AutoRegressionSearch`` :pr:`403`
        * Changed colors of confusion matrix to shades of blue and updated axis order to match scikit-learn's :pr:`426`
        * Added ``PipelineBase`` ``.graph`` and ``.feature_importance_graph`` methods, moved from previous location :pr:`423`
        * Added support for python 3.8 :pr:`462`
    * Fixes
        * Fixed ROC and confusion matrix plots not being calculated if user passed own additional_objectives :pr:`276`
        * Fixed ReadtheDocs ``FileNotFoundError`` exception for fraud dataset :pr:`439`
    * Changes
        * Added ``n_estimators`` as a tunable parameter for XGBoost :pr:`307`
        * Remove unused parameter ``ObjectiveBase.fit_needs_proba`` :pr:`320`
        * Remove extraneous parameter ``component_type`` from all components :pr:`361`
        * Remove unused ``rankings.csv`` file :pr:`397`
        * Downloaded demo and test datasets so unit tests can run offline :pr:`408`
        * Remove ``_needs_fitting`` attribute from Components :pr:`398`
        * Changed plot.feature_importance to show only non-zero feature importances by default, added optional parameter to show all :pr:`413`
        * Refactored ``PipelineBase`` to take in parameter dictionary and moved pipeline metadata to class attribute :pr:`421`
        * Dropped support for Python 3.5 :pr:`438`
        * Removed unused ``apply.py`` file :pr:`449`
        * Clean up ``requirements.txt`` to remove unused deps :pr:`451`
        * Support installation without all required dependencies :pr:`459`
    * Documentation Changes
        * Update release.md with instructions to release to internal license key :pr:`354`
    * Testing Changes
        * Added tests for utils (and moved current utils to gen_utils) :pr:`297`
        * Moved XGBoost install into it's own separate step on Windows using Conda :pr:`313`
        * Rewind pandas version to before 1.0.0, to diagnose test failures for that version :pr:`325`
        * Added dependency update checkin test :pr:`324`
        * Rewind XGBoost version to before 1.0.0 to diagnose test failures for that version :pr:`402`
        * Update dependency check to use a whitelist :pr:`417`
        * Update unit test jobs to not install dev deps :pr:`455`

.. warning::

    **Breaking Changes**

    * Python 3.5 will not be actively supported.

**v0.6.0 Dec. 16, 2019**
    * Enhancements
        * Added ability to create a plot of feature importances :pr:`133`
        * Add early stopping to AutoML using patience and tolerance parameters :pr:`241`
        * Added ROC and confusion matrix metrics and plot for classification problems and introduce PipelineSearchPlots class :pr:`242`
        * Enhanced AutoML results with search order :pr:`260`
        * Added utility function to show system and environment information :pr:`300`
    * Fixes
        * Lower botocore requirement :pr:`235`
        * Fixed decision_function calculation for ``FraudCost`` objective :pr:`254`
        * Fixed return value of ``Recall`` metrics :pr:`264`
        * Components return ``self`` on fit :pr:`289`
    * Changes
        * Renamed automl classes to ``AutoRegressionSearch`` and ``AutoClassificationSearch`` :pr:`287`
        * Updating demo datasets to retain column names :pr:`223`
        * Moving pipeline visualization to ``PipelinePlot`` class :pr:`228`
        * Standarizing inputs as ``pd.Dataframe`` / ``pd.Series`` :pr:`130`
        * Enforcing that pipelines must have an estimator as last component :pr:`277`
        * Added ``ipywidgets`` as a dependency in ``requirements.txt`` :pr:`278`
        * Added Random and Grid Search Tuners :pr:`240`
    * Documentation Changes
        * Adding class properties to API reference :pr:`244`
        * Fix and filter FutureWarnings from scikit-learn :pr:`249`, :pr:`257`
        * Adding Linear Regression to API reference and cleaning up some Sphinx warnings :pr:`227`
    * Testing Changes
        * Added support for testing on Windows with CircleCI :pr:`226`
        * Added support for doctests :pr:`233`

.. warning::

    **Breaking Changes**

    * The ``fit()`` method for ``AutoClassifier`` and ``AutoRegressor`` has been renamed to ``search()``.
    * ``AutoClassifier`` has been renamed to ``AutoClassificationSearch``
    * ``AutoRegressor`` has been renamed to ``AutoRegressionSearch``
    * ``AutoClassificationSearch.results`` and ``AutoRegressionSearch.results`` now is a dictionary with ``pipeline_results`` and ``search_order`` keys. ``pipeline_results`` can be used to access a dictionary that is identical to the old ``.results`` dictionary. Whereas, ``search_order`` returns a list of the search order in terms of ``pipeline_id``.
    * Pipelines now require an estimator as the last component in ``component_list``. Slicing pipelines now throws an ``NotImplementedError`` to avoid returning pipelines without an estimator.

**v0.5.2 Nov. 18, 2019**
    * Enhancements
        * Adding basic pipeline structure visualization :pr:`211`
    * Documentation Changes
        * Added notebooks to build process :pr:`212`

**v0.5.1 Nov. 15, 2019**
    * Enhancements
        * Added basic outlier detection guardrail :pr:`151`
        * Added basic ID column guardrail :pr:`135`
        * Added support for unlimited pipelines with a ``max_time`` limit :pr:`70`
        * Updated .readthedocs.yaml to successfully build :pr:`188`
    * Fixes
        * Removed MSLE from default additional objectives :pr:`203`
        * Fixed ``random_state`` passed in pipelines :pr:`204`
        * Fixed slow down in RFRegressor :pr:`206`
    * Changes
        * Pulled information for describe_pipeline from pipeline's new describe method :pr:`190`
        * Refactored pipelines :pr:`108`
        * Removed guardrails from Auto(*) :pr:`202`, :pr:`208`
    * Documentation Changes
        * Updated documentation to show ``max_time`` enhancements :pr:`189`
        * Updated release instructions for RTD :pr:`193`
        * Added notebooks to build process :pr:`212`
        * Added contributing instructions :pr:`213`
        * Added new content :pr:`222`

**v0.5.0 Oct. 29, 2019**
    * Enhancements
        * Added basic one hot encoding :pr:`73`
        * Use enums for model_type :pr:`110`
        * Support for splitting regression datasets :pr:`112`
        * Auto-infer multiclass classification :pr:`99`
        * Added support for other units in ``max_time`` :pr:`125`
        * Detect highly null columns :pr:`121`
        * Added additional regression objectives :pr:`100`
        * Show an interactive iteration vs. score plot when using fit() :pr:`134`
    * Fixes
        * Reordered ``describe_pipeline`` :pr:`94`
        * Added type check for ``model_type`` :pr:`109`
        * Fixed ``s`` units when setting string ``max_time`` :pr:`132`
        * Fix objectives not appearing in API documentation :pr:`150`
    * Changes
        * Reorganized tests :pr:`93`
        * Moved logging to its own module :pr:`119`
        * Show progress bar history :pr:`111`
        * Using ``cloudpickle`` instead of pickle to allow unloading of custom objectives :pr:`113`
        * Removed render.py :pr:`154`
    * Documentation Changes
        * Update release instructions :pr:`140`
        * Include additional_objectives parameter :pr:`124`
        * Added Changelog :pr:`136`
    * Testing Changes
        * Code coverage :pr:`90`
        * Added CircleCI tests for other Python versions :pr:`104`
        * Added doc notebooks as tests :pr:`139`
        * Test metadata for CircleCI and 2 core parallelism :pr:`137`

**v0.4.1 Sep. 16, 2019**
    * Enhancements
        * Added AutoML for classification and regressor using Autobase and Skopt :pr:`7` :pr:`9`
        * Implemented standard classification and regression metrics :pr:`7`
        * Added logistic regression, random forest, and XGBoost pipelines :pr:`7`
        * Implemented support for custom objectives :pr:`15`
        * Feature importance for pipelines :pr:`18`
        * Serialization for pipelines :pr:`19`
        * Allow fitting on objectives for optimal threshold :pr:`27`
        * Added detect label leakage :pr:`31`
        * Implemented callbacks :pr:`42`
        * Allow for multiclass classification :pr:`21`
        * Added support for additional objectives :pr:`79`
    * Fixes
        * Fixed feature selection in pipelines :pr:`13`
        * Made ``random_seed`` usage consistent :pr:`45`
    * Documentation Changes
        * Documentation Changes
        * Added docstrings :pr:`6`
        * Created notebooks for docs :pr:`6`
        * Initialized readthedocs EvalML :pr:`6`
        * Added favicon :pr:`38`
    * Testing Changes
        * Added testing for loading data :pr:`39`

**v0.2.0 Aug. 13, 2019**
    * Enhancements
        * Created fraud detection objective :pr:`4`

**v0.1.0 July. 31, 2019**
    * *First Release*
    * Enhancements
        * Added lead scoring objecitve :pr:`1`
        * Added basic classifier :pr:`1`
    * Documentation Changes
        * Initialized Sphinx for docs :pr:`1`<|MERGE_RESOLUTION|>--- conflicted
+++ resolved
@@ -3,12 +3,9 @@
 
 **Future Releases**
     * Enhancements
-<<<<<<< HEAD
         * Added `TimeSeriesFeaturizer` into ARIMA-based pipelines :pr:`3313`
-=======
         * Standardized feature importance for estimators :pr:`3305`
         * Replaced usage of private method with Woodwork's public ``get_subset_schema`` method :pr:`3325`
->>>>>>> 7da8a8e5
     * Fixes
     * Changes
         * Added an ``is_cv`` property to the datasplitters used :pr:`3297`
