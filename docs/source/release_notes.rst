--- conflicted
+++ resolved
@@ -3,6 +3,7 @@
 **Future Releases**
     * Enhancements
     * Fixes
+        * Fixed classification pipelines to only accept target data with the appropriate number of classes :pr:`3185`
     * Changes
     * Documentation Changes
     * Testing Changes
@@ -19,11 +20,7 @@
         * Add issue templates for bugs, feature requests and documentation improvements for GitHub :pr:`3199`
     * Fixes
         * Fix bug where prediction explanations ``class_name`` was shown as float for boolean targets :pr:`3179`
-<<<<<<< HEAD
-        * Fixed classification pipelines to only accept target data with the appropriate number of classes :pr:`3185`
-=======
         * Fixed bug in nightly linux tests :pr:`3189`
->>>>>>> b4697336
     * Changes
         * Removed usage of scikit-learn's ``LabelEncoder`` in favor of ours :pr:`3161`
         * Removed nullable types checking from ``infer_feature_types`` :pr:`3156`
