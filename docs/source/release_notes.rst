Release Notes
-------------

**Future Releases**
    * Enhancements
        * Adjusted ``explain_prediction``, ``explain_predictions`` and ``explain_predictions_best_worst`` to handle timeseries problems. :pr:`1818`
        * Updated ``InvalidTargetDataCheck`` to check for mismatched indices in target and features :pr:`1816`
        * Updated ``Woodwork`` structures returned from components to support ``Woodwork`` logical type overrides set by the user :pr:`1784`
        * Updated estimators to keep track of input feature names during ``fit()`` :pr:`1794`
        * Updated ``visualize_decision_tree`` to include feature names in output :pr:`1813`
        * Added ``is_bounded_like_percentage`` property for objectives. If true, the ``calculate_percent_difference`` method will return the absolute difference rather than relative difference :pr:`1809`
<<<<<<< HEAD
        * Added error traceback to AutoMLSearch logger file :pr:`1840`
=======
        * Changed ``TargetEncoder`` to preserve custom indices in the data :pr:`1836`
>>>>>>> 0fe8bddf
    * Fixes
    * Changes
        * Modified ``calculate_percent_difference`` so that division by 0 is now inf rather than nan :pr:`1809`
        * Removed ``text_columns`` parameter from ``LSA`` and ``TextFeaturizer`` components :pr:`1652`
        * Added ``random_seed`` as an argument to our automl/pipeline/component API. Using ``random_state`` will raise a warning :pr:`1798`
    * Documentation Changes
    * Testing Changes


**v0.18.2 Feb. 10, 2021**
    * Enhancements
        * Added uniqueness score data check :pr:`1785`
        * Added "dataframe" output format for prediction explanations :pr:`1781`
        * Updated LightGBM estimators to handle ``pandas.MultiIndex`` :pr:`1770`
        * Sped up permutation importance for some pipelines :pr:`1762`
        * Added sparsity data check :pr:`1797`
        * Confirmed support for threshold tuning for binary time series classification problems :pr:`1803`
    * Fixes
    * Changes
    * Documentation Changes
        * Added section on conda to the contributing guide :pr:`1771`
        * Updated release process to reflect freezing `main` before perf tests :pr:`1787`
        * Moving some prs to the right section of the release notes :pr:`1789`
        * Tweak README.md. :pr:`1800`
        * Fixed back arrow on install page docs :pr:`1795`
        * Fixed docstring for `ClassImbalanceDataCheck.validate()` :pr:`1817`
    * Testing Changes

**v0.18.1 Feb. 1, 2021**
    * Enhancements
        * Added ``graph_t_sne`` as a visualization tool for high dimensional data :pr:`1731`
        * Added the ability to see the linear coefficients of features in linear models terms :pr:`1738`
        * Added support for ``scikit-learn`` ``v0.24.0`` :pr:`1733`
        * Added support for ``scipy`` ``v1.6.0`` :pr:`1752`
        * Added SVM Classifier and Regressor to estimators :pr:`1714` :pr:`1761`
    * Fixes
        * Addressed bug with ``partial_dependence`` and categorical data with more categories than grid resolution :pr:`1748`
        * Removed ``random_state`` arg from ``get_pipelines`` in ``AutoMLSearch`` :pr:`1719`
        * Pinned pyzmq at less than 22.0.0 till we add support :pr:`1756`
        * Remove ``ProphetRegressor`` from main as windows tests were flaky :pr:`1764`
    * Changes
        * Updated components and pipelines to return ``Woodwork`` data structures :pr:`1668`
        * Updated ``clone()`` for pipelines and components to copy over random state automatically :pr:`1753`
        * Dropped support for Python version 3.6 :pr:`1751`
        * Removed deprecated ``verbose`` flag from ``AutoMLSearch`` parameters :pr:`1772`
    * Documentation Changes
        * Add Twitter and Github link to documentation toolbar :pr:`1754`
        * Added Open Graph info to documentation :pr:`1758`
    * Testing Changes

.. warning::

    **Breaking Changes**
        * Components and pipelines return ``Woodwork`` data structures instead of ``pandas`` data structures :pr:`1668`
        * Python 3.6 will not be actively supported due to discontinued support from EvalML dependencies.
        * Deprecated ``verbose`` flag is removed for ``AutoMLSearch`` :pr:`1772`


**v0.18.0 Jan. 26, 2021**
    * Enhancements
        * Added RMSLE, MSLE, and MAPE to core objectives while checking for negative target values in ``invalid_targets_data_check`` :pr:`1574`
        * Added validation checks for binary problems with regression-like datasets and multiclass problems without true multiclass targets in ``invalid_targets_data_check`` :pr:`1665`
        * Added time series support for ``make_pipeline`` :pr:`1566`
        * Added target name for output of pipeline ``predict`` method :pr:`1578`
        * Added multiclass check to ``InvalidTargetDataCheck`` for two examples per class :pr:`1596`
        * Added support for ``graphviz`` ``v0.16`` :pr:`1657`
        * Enhanced time series pipelines to accept empty features :pr:`1651`
        * Added KNN Classifier to estimators. :pr:`1650`
        * Added support for list inputs for objectives :pr:`1663`
        * Added support for ``AutoMLSearch`` to handle time series classification pipelines :pr:`1666`
        * Enhanced ``DelayedFeaturesTransformer`` to encode categorical features and targets before delaying them :pr:`1691`
        * Added 2-way dependence plots. :pr:`1690`
        * Added ability to directly iterate through components within Pipelines :pr:`1583`
    * Fixes
        * Fixed inconsistent attributes and added Exceptions to docs :pr:`1673`
        * Fixed ``TargetLeakageDataCheck`` to use Woodwork ``mutual_information`` rather than using Pandas' Pearson Correlation :pr:`1616`
        * Fixed thresholding for pipelines in ``AutoMLSearch`` to only threshold binary classification pipelines :pr:`1622` :pr:`1626`
        * Updated ``load_data`` to return Woodwork structures and update default parameter value for ``index`` to ``None`` :pr:`1610`
        * Pinned scipy at < 1.6.0 while we work on adding support :pr:`1629`
        * Fixed data check message formatting in ``AutoMLSearch`` :pr:`1633`
        * Addressed stacked ensemble component for ``scikit-learn`` v0.24 support by setting ``shuffle=True`` for default CV :pr:`1613`
        * Fixed bug where ``Imputer`` reset the index on ``X`` :pr:`1590`
        * Fixed ``AutoMLSearch`` stacktrace when a cutom objective was passed in as a primary objective or additional objective :pr:`1575`
        * Fixed custom index bug for ``MAPE`` objective :pr:`1641`
        * Fixed index bug for ``TextFeaturizer`` and ``LSA`` components :pr:`1644`
        * Limited ``load_fraud`` dataset loaded into ``automl.ipynb`` :pr:`1646`
        * ``add_to_rankings`` updates ``AutoMLSearch.best_pipeline`` when necessary :pr:`1647`
        * Fixed bug where time series baseline estimators were not receiving ``gap`` and ``max_delay`` in ``AutoMLSearch`` :pr:`1645`
        * Fixed jupyter notebooks to help the RTD buildtime :pr:`1654`
        * Added ``positive_only`` objectives to ``non_core_objectives`` :pr:`1661`
        * Fixed stacking argument ``n_jobs`` for IterativeAlgorithm :pr:`1706`
        * Updated CatBoost estimators to return self in ``.fit()`` rather than the underlying model for consistency :pr:`1701`
        * Added ability to initialize pipeline parameters in ``AutoMLSearch`` constructor :pr:`1676`
        * Make AutoMLSearch pipelines pickle-able :pr:`1721`
    * Changes
        * Added labeling to ``graph_confusion_matrix`` :pr:`1632`
        * Rerunning search for ``AutoMLSearch`` results in a message thrown rather than failing the search, and removed ``has_searched`` property :pr:`1647`
        * Changed tuner class to allow and ignore single parameter values as input :pr:`1686`
        * Capped LightGBM version limit to remove bug in docs :pr:`1711`
        * Removed support for `np.random.RandomState` in EvalML :pr:`1727`
    * Documentation Changes
        * Update Model Understanding in the user guide to include ``visualize_decision_tree`` :pr:`1678`
        * Updated docs to include information about ``AutoMLSearch`` callback parameters and methods :pr:`1577`
        * Updated docs to prompt users to install graphiz on Mac :pr:`1656`
        * Added ``infer_feature_types`` to the ``start.ipynb`` guide :pr:`1700`
        * Added multicollinearity data check to API reference and docs :pr:`1707`
    * Testing Changes

.. warning::

    **Breaking Changes**
        * Removed ``has_searched`` property from ``AutoMLSearch`` :pr:`1647`
        * Components and pipelines return ``Woodwork`` data structures instead of ``pandas`` data structures :pr:`1668`
        * Removed support for `np.random.RandomState` in EvalML. Rather than passing ``np.random.RandomState`` as component and pipeline random_state values, we use int random_seed :pr:`1727`


**v0.17.0 Dec. 29, 2020**
    * Enhancements
        * Added ``save_plot`` that allows for saving figures from different backends :pr:`1588`
        * Added ``LightGBM Regressor`` to regression components :pr:`1459`
        * Added ``visualize_decision_tree`` for tree visualization with ``decision_tree_data_from_estimator`` and ``decision_tree_data_from_pipeline`` to reformat tree structure output :pr:`1511`
        * Added `DFS Transformer` component into transformer components :pr:`1454`
        * Added ``MAPE`` to the standard metrics for time series problems and update objectives :pr:`1510`
        * Added ``graph_prediction_vs_actual_over_time`` and ``get_prediction_vs_actual_over_time_data`` to the model understanding module for time series problems :pr:`1483`
        * Added a ``ComponentGraph`` class that will support future pipelines as directed acyclic graphs :pr:`1415`
        * Updated data checks to accept ``Woodwork`` data structures :pr:`1481`
        * Added parameter to ``InvalidTargetDataCheck`` to show only top unique values rather than all unique values :pr:`1485`
        * Added multicollinearity data check :pr:`1515`
        * Added baseline pipeline and components for time series regression problems :pr:`1496`
        * Added more information to users about ensembling behavior in ``AutoMLSearch`` :pr:`1527`
        * Add woodwork support for more utility and graph methods :pr:`1544`
        * Changed ``DateTimeFeaturizer`` to encode features as int :pr:`1479`
        * Return trained pipelines from ``AutoMLSearch.best_pipeline`` :pr:`1547`
        * Added utility method so that users can set feature types without having to learn about Woodwork directly :pr:`1555`
        * Added Linear Discriminant Analysis transformer for dimensionality reduction :pr:`1331`
        * Added multiclass support for ``partial_dependence`` and ``graph_partial_dependence`` :pr:`1554`
        * Added ``TimeSeriesBinaryClassificationPipeline`` and ``TimeSeriesMulticlassClassificationPipeline`` classes :pr:`1528`
        * Added ``make_data_splitter`` method for easier automl data split customization :pr:`1568`
        * Integrated ``ComponentGraph`` class into Pipelines for full non-linear pipeline support :pr:`1543`
        * Update ``AutoMLSearch`` constructor to take training data instead of ``search`` and ``add_to_leaderboard`` :pr:`1597`
        * Update ``split_data`` helper args :pr:`1597`
        * Add problem type utils ``is_regression``, ``is_classification``, ``is_timeseries`` :pr:`1597`
        * Rename ``AutoMLSearch`` ``data_split`` arg to ``data_splitter`` :pr:`1569`
    * Fixes
        * Fix AutoML not passing CV folds to ``DefaultDataChecks`` for usage by ``ClassImbalanceDataCheck`` :pr:`1619`
        * Fix Windows CI jobs: install ``numba`` via conda, required for ``shap`` :pr:`1490`
        * Added custom-index support for `reset-index-get_prediction_vs_actual_over_time_data` :pr:`1494`
        * Fix ``generate_pipeline_code`` to account for boolean and None differences between Python and JSON :pr:`1524` :pr:`1531`
        * Set max value for plotly and xgboost versions while we debug CI failures with newer versions :pr:`1532`
        * Undo version pinning for plotly :pr:`1533`
        * Fix ReadTheDocs build by updating the version of ``setuptools`` :pr:`1561`
        * Set ``random_state`` of data splitter in AutoMLSearch to take int to keep consistency in the resulting splits :pr:`1579`
        * Pin sklearn version while we work on adding support :pr:`1594`
        * Pin pandas at <1.2.0 while we work on adding support :pr:`1609`
        * Pin graphviz at < 0.16 while we work on adding support :pr:`1609`
    * Changes
        * Reverting ``save_graph`` :pr:`1550` to resolve kaleido build issues :pr:`1585`
        * Update circleci badge to apply to ``main`` :pr:`1489`
        * Added script to generate github markdown for releases :pr:`1487`
        * Updated selection using pandas ``dtypes`` to selecting using Woodwork logical types :pr:`1551`
        * Updated dependencies to fix ``ImportError: cannot import name 'MaskedArray' from 'sklearn.utils.fixes'`` error and to address Woodwork and Featuretool dependencies :pr:`1540`
        * Made ``get_prediction_vs_actual_data()`` a public method :pr:`1553`
        * Updated ``Woodwork`` version requirement to v0.0.7 :pr:`1560`
        * Move data splitters from ``evalml.automl.data_splitters`` to ``evalml.preprocessing.data_splitters`` :pr:`1597`
        * Rename "# Testing" in automl log output to "# Validation" :pr:`1597`
    * Documentation Changes
        * Added partial dependence methods to API reference :pr:`1537`
        * Updated documentation for confusion matrix methods :pr:`1611`
    * Testing Changes
        * Set ``n_jobs=1`` in most unit tests to reduce memory :pr:`1505`

.. warning::

    **Breaking Changes**
        * Updated minimal dependencies: ``numpy>=1.19.1``, ``pandas>=1.1.0``, ``scikit-learn>=0.23.1``, ``scikit-optimize>=0.8.1``
        * Updated ``AutoMLSearch.best_pipeline`` to return a trained pipeline. Pass in ``train_best_pipeline=False`` to AutoMLSearch in order to return an untrained pipeline.
        * Pipeline component instances can no longer be iterated through using ``Pipeline.component_graph`` :pr:`1543`
        * Update ``AutoMLSearch`` constructor to take training data instead of ``search`` and ``add_to_leaderboard`` :pr:`1597`
        * Update ``split_data`` helper args :pr:`1597`
        * Move data splitters from ``evalml.automl.data_splitters`` to ``evalml.preprocessing.data_splitters`` :pr:`1597`
        * Rename ``AutoMLSearch`` ``data_split`` arg to ``data_splitter`` :pr:`1569`



**v0.16.1 Dec. 1, 2020**
    * Enhancements
        * Pin woodwork version to v0.0.6 to avoid breaking changes :pr:`1484`
        * Updated ``Woodwork`` to >=0.0.5 in ``core-requirements.txt`` :pr:`1473`
        * Removed ``copy_dataframe`` parameter for ``Woodwork``, updated ``Woodwork`` to >=0.0.6 in ``core-requirements.txt`` :pr:`1478`
        * Updated ``detect_problem_type`` to use ``pandas.api.is_numeric_dtype`` :pr:`1476`
    * Changes
        * Changed ``make clean`` to delete coverage reports as a convenience for developers :pr:`1464`
        * Set ``n_jobs=-1`` by default for stacked ensemble components :pr:`1472`
    * Documentation Changes
        * Updated pipeline and component documentation and demos to use ``Woodwork`` :pr:`1466`
    * Testing Changes
        * Update dependency update checker to use everything from core and optional dependencies :pr:`1480`


**v0.16.0 Nov. 24, 2020**
    * Enhancements
        * Updated pipelines and ``make_pipeline`` to accept ``Woodwork`` inputs :pr:`1393`
        * Updated components to accept ``Woodwork`` inputs :pr:`1423`
        * Added ability to freeze hyperparameters for ``AutoMLSearch`` :pr:`1284`
        * Added ``Target Encoder`` into transformer components :pr:`1401`
        * Added callback for error handling in ``AutoMLSearch`` :pr:`1403`
        * Added the index id to the ``explain_predictions_best_worst`` output to help users identify which rows in their data are included :pr:`1365`
        * The top_k features displayed in ``explain_predictions_*`` functions are now determined by the magnitude of shap values as opposed to the ``top_k`` largest and smallest shap values. :pr:`1374`
        * Added a problem type for time series regression :pr:`1386`
        * Added a ``is_defined_for_problem_type`` method to ``ObjectiveBase`` :pr:`1386`
        * Added a ``random_state`` parameter to ``make_pipeline_from_components`` function :pr:`1411`
        * Added ``DelayedFeaturesTransformer`` :pr:`1396`
        * Added a ``TimeSeriesRegressionPipeline`` class :pr:`1418`
        * Removed ``core-requirements.txt`` from the package distribution :pr:`1429`
        * Updated data check messages to include a `"code"` and `"details"` fields :pr:`1451`, :pr:`1462`
        * Added a ``TimeSeriesSplit`` data splitter for time series problems :pr:`1441`
        * Added a ``problem_configuration`` parameter to AutoMLSearch :pr:`1457`
    * Fixes
        * Fixed ``IndexError`` raised in ``AutoMLSearch`` when ``ensembling = True`` but only one pipeline to iterate over :pr:`1397`
        * Fixed stacked ensemble input bug and LightGBM warning and bug in ``AutoMLSearch`` :pr:`1388`
        * Updated enum classes to show possible enum values as attributes :pr:`1391`
        * Updated calls to ``Woodwork``'s ``to_pandas()`` to ``to_series()`` and ``to_dataframe()`` :pr:`1428`
        * Fixed bug in OHE where column names were not guaranteed to be unique :pr:`1349`
        * Fixed bug with percent improvement of ``ExpVariance`` objective on data with highly skewed target :pr:`1467`
        * Fix SimpleImputer error which occurs when all features are bool type :pr:`1215`
    * Changes
        * Changed ``OutliersDataCheck`` to return the list of columns, rather than rows, that contain outliers :pr:`1377`
        * Simplified and cleaned output for Code Generation :pr:`1371`
        * Reverted changes from :pr:`1337` :pr:`1409`
        * Updated data checks to return dictionary of warnings and errors instead of a list :pr:`1448`
        * Updated ``AutoMLSearch`` to pass ``Woodwork`` data structures to every pipeline (instead of pandas DataFrames) :pr:`1450`
        * Update ``AutoMLSearch`` to default to ``max_batches=1`` instead of ``max_iterations=5`` :pr:`1452`
        * Updated _evaluate_pipelines to consolidate side effects :pr:`1410`
    * Documentation Changes
        * Added description of CLA to contributing guide, updated description of draft PRs :pr:`1402`
        * Updated documentation to include all data checks, ``DataChecks``, and usage of data checks in AutoML :pr:`1412`
        * Updated docstrings from ``np.array`` to ``np.ndarray`` :pr:`1417`
        * Added section on stacking ensembles in AutoMLSearch documentation :pr:`1425`
    * Testing Changes
        * Removed ``category_encoders`` from test-requirements.txt :pr:`1373`
        * Tweak codecov.io settings again to avoid flakes :pr:`1413`
        * Modified ``make lint`` to check notebook versions in the docs :pr:`1431`
        * Modified ``make lint-fix`` to standardize notebook versions in the docs :pr:`1431`
        * Use new version of pull request Github Action for dependency check (:pr:`1443`)
        * Reduced number of workers for tests to 4 :pr:`1447`

.. warning::

    **Breaking Changes**
        * The ``top_k`` and ``top_k_features`` parameters in ``explain_predictions_*`` functions now return ``k`` features as opposed to ``2 * k`` features :pr:`1374`
        * Renamed ``problem_type`` to ``problem_types`` in ``RegressionObjective``, ``BinaryClassificationObjective``, and ``MulticlassClassificationObjective`` :pr:`1319`
        * Data checks now return a dictionary of warnings and errors instead of a list :pr:`1448`



**v0.15.0 Oct. 29, 2020**
    * Enhancements
        * Added stacked ensemble component classes (``StackedEnsembleClassifier``, ``StackedEnsembleRegressor``) :pr:`1134`
        * Added stacked ensemble components to ``AutoMLSearch`` :pr:`1253`
        * Added ``DecisionTreeClassifier`` and ``DecisionTreeRegressor`` to AutoML :pr:`1255`
        * Added ``graph_prediction_vs_actual`` in ``model_understanding`` for regression problems :pr:`1252`
        * Added parameter to ``OneHotEncoder`` to enable filtering for features to encode for :pr:`1249`
        * Added percent-better-than-baseline for all objectives to automl.results :pr:`1244`
        * Added ``HighVarianceCVDataCheck`` and replaced synonymous warning in ``AutoMLSearch`` :pr:`1254`
        * Added `PCA Transformer` component for dimensionality reduction :pr:`1270`
        * Added ``generate_pipeline_code`` and ``generate_component_code`` to allow for code generation given a pipeline or component instance :pr:`1306`
        * Added ``PCA Transformer`` component for dimensionality reduction :pr:`1270`
        * Updated ``AutoMLSearch`` to support ``Woodwork`` data structures :pr:`1299`
        * Added cv_folds to ``ClassImbalanceDataCheck`` and added this check to ``DefaultDataChecks`` :pr:`1333`
        * Make ``max_batches`` argument to ``AutoMLSearch.search`` public :pr:`1320`
        * Added text support to automl search :pr:`1062`
        * Added ``_pipelines_per_batch`` as a private argument to ``AutoMLSearch`` :pr:`1355`
    * Fixes
        * Fixed ML performance issue with ordered datasets: always shuffle data in automl's default CV splits :pr:`1265`
        * Fixed broken ``evalml info`` CLI command :pr:`1293`
        * Fixed ``boosting type='rf'`` for LightGBM Classifier, as well as ``num_leaves`` error :pr:`1302`
        * Fixed bug in ``explain_predictions_best_worst`` where a custom index in the target variable would cause a ``ValueError`` :pr:`1318`
        * Added stacked ensemble estimators to to ``evalml.pipelines.__init__`` file :pr:`1326`
        * Fixed bug in OHE where calls to transform were not deterministic if ``top_n`` was less than the number of categories in a column :pr:`1324`
        * Fixed LightGBM warning messages during AutoMLSearch :pr:`1342`
        * Fix warnings thrown during AutoMLSearch in ``HighVarianceCVDataCheck`` :pr:`1346`
        * Fixed bug where TrainingValidationSplit would return invalid location indices for dataframes with a custom index :pr:`1348`
        * Fixed bug where the AutoMLSearch ``random_state`` was not being passed to the created pipelines :pr:`1321`
    * Changes
        * Allow ``add_to_rankings`` to be called before AutoMLSearch is called :pr:`1250`
        * Removed Graphviz from test-requirements to add to requirements.txt :pr:`1327`
        * Removed ``max_pipelines`` parameter from ``AutoMLSearch`` :pr:`1264`
        * Include editable installs in all install make targets :pr:`1335`
        * Made pip dependencies `featuretools` and `nlp_primitives` core dependencies :pr:`1062`
        * Removed `PartOfSpeechCount` from `TextFeaturizer` transform primitives :pr:`1062`
        * Added warning for ``partial_dependency`` when the feature includes null values :pr:`1352`
    * Documentation Changes
        * Fixed and updated code blocks in Release Notes :pr:`1243`
        * Added DecisionTree estimators to API Reference :pr:`1246`
        * Changed class inheritance display to flow vertically :pr:`1248`
        * Updated cost-benefit tutorial to use a holdout/test set :pr:`1159`
        * Added ``evalml info`` command to documentation :pr:`1293`
        * Miscellaneous doc updates :pr:`1269`
        * Removed conda pre-release testing from the release process document :pr:`1282`
        * Updates to contributing guide :pr:`1310`
        * Added Alteryx footer to docs with Twitter and Github link :pr:`1312`
        * Added documentation for evalml installation for Python 3.6 :pr:`1322`
        * Added documentation changes to make the API Docs easier to understand :pr:`1323`
        * Fixed documentation for ``feature_importance`` :pr:`1353`
        * Added tutorial for running `AutoML` with text data :pr:`1357`
        * Added documentation for woodwork integration with automl search :pr:`1361`
    * Testing Changes
        * Added tests for ``jupyter_check`` to handle IPython :pr:`1256`
        * Cleaned up ``make_pipeline`` tests to test for all estimators :pr:`1257`
        * Added a test to check conda build after merge to main :pr:`1247`
        * Removed code that was lacking codecov for ``__main__.py`` and unnecessary :pr:`1293`
        * Codecov: round coverage up instead of down :pr:`1334`
        * Add DockerHub credentials to CI testing environment :pr:`1356`
        * Add DockerHub credentials to conda testing environment :pr:`1363`

.. warning::

    **Breaking Changes**
        * Renamed ``LabelLeakageDataCheck`` to ``TargetLeakageDataCheck`` :pr:`1319`
        * ``max_pipelines`` parameter has been removed from ``AutoMLSearch``. Please use ``max_iterations`` instead. :pr:`1264`
        * ``AutoMLSearch.search()`` will now log a warning if the input is not a ``Woodwork`` data structure (``pandas``, ``numpy``) :pr:`1299`
        * Make ``max_batches`` argument to ``AutoMLSearch.search`` public :pr:`1320`
        * Removed unused argument `feature_types` from AutoMLSearch.search :pr:`1062`

**v0.14.1 Sep. 29, 2020**
    * Enhancements
        * Updated partial dependence methods to support calculating numeric columns in a dataset with non-numeric columns :pr:`1150`
        * Added ``get_feature_names`` on ``OneHotEncoder`` :pr:`1193`
        * Added ``detect_problem_type`` to ``problem_type/utils.py`` to automatically detect the problem type given targets :pr:`1194`
        * Added LightGBM to ``AutoMLSearch`` :pr:`1199`
        * Updated ``scikit-learn`` and ``scikit-optimize`` to use latest versions - 0.23.2 and 0.8.1 respectively :pr:`1141`
        * Added ``__str__`` and ``__repr__`` for pipelines and components :pr:`1218`
        * Included internal target check for both training and validation data in ``AutoMLSearch`` :pr:`1226`
        * Added ``ProblemTypes.all_problem_types`` helper to get list of supported problem types :pr:`1219`
        * Added ``DecisionTreeClassifier`` and ``DecisionTreeRegressor`` classes :pr:`1223`
        * Added ``ProblemTypes.all_problem_types`` helper to get list of supported problem types :pr:`1219`
        * ``DataChecks`` can now be parametrized by passing a list of ``DataCheck`` classes and a parameter dictionary :pr:`1167`
        * Added first CV fold score as validation score in ``AutoMLSearch.rankings`` :pr:`1221`
        * Updated ``flake8`` configuration to enable linting on ``__init__.py`` files :pr:`1234`
        * Refined ``make_pipeline_from_components`` implementation :pr:`1204`
    * Fixes
        * Updated GitHub URL after migration to Alteryx GitHub org :pr:`1207`
        * Changed Problem Type enum to be more similar to the string name :pr:`1208`
        * Wrapped call to scikit-learn's partial dependence method in a ``try``/``finally`` block :pr:`1232`
    * Changes
        * Added ``allow_writing_files`` as a named argument to CatBoost estimators. :pr:`1202`
        * Added ``solver`` and ``multi_class`` as named arguments to ``LogisticRegressionClassifier`` :pr:`1202`
        * Replaced pipeline's ``._transform`` method to evaluate all the preprocessing steps of a pipeline with ``.compute_estimator_features`` :pr:`1231`
        * Changed default large dataset train/test splitting behavior :pr:`1205`
    * Documentation Changes
        * Included description of how to access the component instances and features for pipeline user guide :pr:`1163`
        * Updated API docs to refer to target as "target" instead of "labels" for non-classification tasks and minor docs cleanup :pr:`1160`
        * Added Class Imbalance Data Check to ``api_reference.rst`` :pr:`1190` :pr:`1200`
        * Added pipeline properties to API reference :pr:`1209`
        * Clarified what the objective parameter in AutoML is used for in AutoML API reference and AutoML user guide :pr:`1222`
        * Updated API docs to include ``skopt.space.Categorical`` option for component hyperparameter range definition :pr:`1228`
        * Added install documentation for ``libomp`` in order to use LightGBM on Mac :pr:`1233`
        * Improved description of ``max_iterations`` in documentation :pr:`1212`
        * Removed unused code from sphinx conf :pr:`1235`
    * Testing Changes

.. warning::

    **Breaking Changes**
        * ``DefaultDataChecks`` now accepts a ``problem_type`` parameter that must be specified :pr:`1167`
        * Pipeline's ``._transform`` method to evaluate all the preprocessing steps of a pipeline has been replaced with ``.compute_estimator_features`` :pr:`1231`
        * ``get_objectives`` has been renamed to ``get_core_objectives``. This function will now return a list of valid objective instances :pr:`1230`


**v0.13.2 Sep. 17, 2020**
    * Enhancements
        * Added ``output_format`` field to explain predictions functions :pr:`1107`
        * Modified ``get_objective`` and ``get_objectives`` to be able to return any objective in ``evalml.objectives`` :pr:`1132`
        * Added a ``return_instance`` boolean parameter to ``get_objective`` :pr:`1132`
        * Added ``ClassImbalanceDataCheck`` to determine whether target imbalance falls below a given threshold :pr:`1135`
        * Added label encoder to LightGBM for binary classification :pr:`1152`
        * Added labels for the row index of confusion matrix :pr:`1154`
        * Added ``AutoMLSearch`` object as another parameter in search callbacks :pr:`1156`
        * Added the corresponding probability threshold for each point displayed in ``graph_roc_curve`` :pr:`1161`
        * Added ``__eq__`` for ``ComponentBase`` and ``PipelineBase`` :pr:`1178`
        * Added support for multiclass classification for ``roc_curve`` :pr:`1164`
        * Added ``categories`` accessor to ``OneHotEncoder`` for listing the categories associated with a feature :pr:`1182`
        * Added utility function to create pipeline instances from a list of component instances :pr:`1176`
    * Fixes
        * Fixed XGBoost column names for partial dependence methods :pr:`1104`
        * Removed dead code validating column type from ``TextFeaturizer`` :pr:`1122`
        * Fixed issue where ``Imputer`` cannot fit when there is None in a categorical or boolean column :pr:`1144`
        * ``OneHotEncoder`` preserves the custom index in the input data :pr:`1146`
        * Fixed representation for ``ModelFamily`` :pr:`1165`
        * Removed duplicate ``nbsphinx`` dependency in ``dev-requirements.txt`` :pr:`1168`
        * Users can now pass in any valid kwargs to all estimators :pr:`1157`
        * Remove broken accessor ``OneHotEncoder.get_feature_names`` and unneeded base class :pr:`1179`
        * Removed LightGBM Estimator from AutoML models :pr:`1186`
    * Changes
        * Pinned ``scikit-optimize`` version to 0.7.4 :pr:`1136`
        * Removed ``tqdm`` as a dependency :pr:`1177`
        * Added lightgbm version 3.0.0 to ``latest_dependency_versions.txt`` :pr:`1185`
        * Rename ``max_pipelines`` to ``max_iterations`` :pr:`1169`
    * Documentation Changes
        * Fixed API docs for ``AutoMLSearch`` ``add_result_callback`` :pr:`1113`
        * Added a step to our release process for pushing our latest version to conda-forge :pr:`1118`
        * Added warning for missing ipywidgets dependency for using ``PipelineSearchPlots`` on Jupyterlab :pr:`1145`
        * Updated ``README.md`` example to load demo dataset :pr:`1151`
        * Swapped mapping of breast cancer targets in ``model_understanding.ipynb`` :pr:`1170`
    * Testing Changes
        * Added test confirming ``TextFeaturizer`` never outputs null values :pr:`1122`
        * Changed Python version of ``Update Dependencies`` action to 3.8.x :pr:`1137`
        * Fixed release notes check-in test for ``Update Dependencies`` actions :pr:`1172`

.. warning::

    **Breaking Changes**
        * ``get_objective`` will now return a class definition rather than an instance by default :pr:`1132`
        * Deleted ``OPTIONS`` dictionary in ``evalml.objectives.utils.py`` :pr:`1132`
        * If specifying an objective by string, the string must now match the objective's name field, case-insensitive :pr:`1132`
        * Passing "Cost Benefit Matrix", "Fraud Cost", "Lead Scoring", "Mean Squared Log Error",
            "Recall", "Recall Macro", "Recall Micro", "Recall Weighted", or "Root Mean Squared Log Error" to ``AutoMLSearch`` will now result in a ``ValueError``
            rather than an ``ObjectiveNotFoundError`` :pr:`1132`
        * Search callbacks ``start_iteration_callback`` and ``add_results_callback`` have changed to include a copy of the AutoMLSearch object as a third parameter :pr:`1156`
        * Deleted ``OneHotEncoder.get_feature_names`` method which had been broken for a while, in favor of pipelines' ``input_feature_names`` :pr:`1179`
        * Deleted empty base class ``CategoricalEncoder`` which ``OneHotEncoder`` component was inheriting from :pr:`1176`
        * Results from ``roc_curve`` will now return as a list of dictionaries with each dictionary representing a class :pr:`1164`
        * ``max_pipelines`` now raises a ``DeprecationWarning`` and will be removed in the next release. ``max_iterations`` should be used instead. :pr:`1169`


**v0.13.1 Aug. 25, 2020**
    * Enhancements
        * Added Cost-Benefit Matrix objective for binary classification :pr:`1038`
        * Split ``fill_value`` into ``categorical_fill_value`` and ``numeric_fill_value`` for Imputer :pr:`1019`
        * Added ``explain_predictions`` and ``explain_predictions_best_worst`` for explaining multiple predictions with SHAP :pr:`1016`
        * Added new LSA component for text featurization :pr:`1022`
        * Added guide on installing with conda :pr:`1041`
        * Added a “cost-benefit curve” util method to graph cost-benefit matrix scores vs. binary classification thresholds :pr:`1081`
        * Standardized error when calling transform/predict before fit for pipelines :pr:`1048`
        * Added ``percent_better_than_baseline`` to AutoML search rankings and full rankings table :pr:`1050`
        * Added one-way partial dependence and partial dependence plots :pr:`1079`
        * Added "Feature Value" column to prediction explanation reports. :pr:`1064`
        * Added LightGBM classification estimator :pr:`1082`, :pr:`1114`
        * Added ``max_batches`` parameter to ``AutoMLSearch`` :pr:`1087`
    * Fixes
        * Updated ``TextFeaturizer`` component to no longer require an internet connection to run :pr:`1022`
        * Fixed non-deterministic element of ``TextFeaturizer`` transformations :pr:`1022`
        * Added a StandardScaler to all ElasticNet pipelines :pr:`1065`
        * Updated cost-benefit matrix to normalize score :pr:`1099`
        * Fixed logic in ``calculate_percent_difference`` so that it can handle negative values :pr:`1100`
    * Changes
        * Added ``needs_fitting`` property to ``ComponentBase`` :pr:`1044`
        * Updated references to data types to use datatype lists defined in ``evalml.utils.gen_utils`` :pr:`1039`
        * Remove maximum version limit for SciPy dependency :pr:`1051`
        * Moved ``all_components`` and other component importers into runtime methods :pr:`1045`
        * Consolidated graphing utility methods under ``evalml.utils.graph_utils`` :pr:`1060`
        * Made slight tweaks to how ``TextFeaturizer`` uses ``featuretools``, and did some refactoring of that and of LSA :pr:`1090`
        * Changed ``show_all_features`` parameter into ``importance_threshold``, which allows for thresholding feature importance :pr:`1097`, :pr:`1103`
    * Documentation Changes
        * Update ``setup.py`` URL to point to the github repo :pr:`1037`
        * Added tutorial for using the cost-benefit matrix objective :pr:`1088`
        * Updated ``model_understanding.ipynb`` to include documentation for using plotly on Jupyter Lab :pr:`1108`
    * Testing Changes
        * Refactor CircleCI tests to use matrix jobs (:pr:`1043`)
        * Added a test to check that all test directories are included in evalml package :pr:`1054`


.. warning::

    **Breaking Changes**
        * ``confusion_matrix`` and ``normalize_confusion_matrix`` have been moved to ``evalml.utils`` :pr:`1038`
        * All graph utility methods previously under ``evalml.pipelines.graph_utils`` have been moved to ``evalml.utils.graph_utils`` :pr:`1060`


**v0.12.2 Aug. 6, 2020**
    * Enhancements
        * Add save/load method to components :pr:`1023`
        * Expose pickle ``protocol`` as optional arg to save/load :pr:`1023`
        * Updated estimators used in AutoML to include ExtraTrees and ElasticNet estimators :pr:`1030`
    * Fixes
    * Changes
        * Removed ``DeprecationWarning`` for ``SimpleImputer`` :pr:`1018`
    * Documentation Changes
        * Add note about version numbers to release process docs :pr:`1034`
    * Testing Changes
        * Test files are now included in the evalml package :pr:`1029`


**v0.12.0 Aug. 3, 2020**
    * Enhancements
        * Added string and categorical targets support for binary and multiclass pipelines and check for numeric targets for ``DetectLabelLeakage`` data check :pr:`932`
        * Added clear exception for regression pipelines if target datatype is string or categorical :pr:`960`
        * Added target column names and class labels in ``predict`` and ``predict_proba`` output for pipelines :pr:`951`
        * Added ``_compute_shap_values`` and ``normalize_values`` to ``pipelines/explanations`` module :pr:`958`
        * Added ``explain_prediction`` feature which explains single predictions with SHAP :pr:`974`
        * Added Imputer to allow different imputation strategies for numerical and categorical dtypes :pr:`991`
        * Added support for configuring logfile path using env var, and don't create logger if there are filesystem errors :pr:`975`
        * Updated catboost estimators' default parameters and automl hyperparameter ranges to speed up fit time :pr:`998`
    * Fixes
        * Fixed ReadtheDocs warning failure regarding embedded gif :pr:`943`
        * Removed incorrect parameter passed to pipeline classes in ``_add_baseline_pipelines`` :pr:`941`
        * Added universal error for calling ``predict``, ``predict_proba``, ``transform``, and ``feature_importances`` before fitting :pr:`969`, :pr:`994`
        * Made ``TextFeaturizer`` component and pip dependencies ``featuretools`` and ``nlp_primitives`` optional :pr:`976`
        * Updated imputation strategy in automl to no longer limit impute strategy to ``most_frequent`` for all features if there are any categorical columns :pr:`991`
        * Fixed ``UnboundLocalError`` for ``cv_pipeline`` when automl search errors :pr:`996`
        * Fixed ``Imputer`` to reset dataframe index to preserve behavior expected from  ``SimpleImputer`` :pr:`1009`
    * Changes
        * Moved ``get_estimators`` to ``evalml.pipelines.components.utils`` :pr:`934`
        * Modified Pipelines to raise ``PipelineScoreError`` when they encounter an error during scoring :pr:`936`
        * Moved ``evalml.model_families.list_model_families`` to ``evalml.pipelines.components.allowed_model_families`` :pr:`959`
        * Renamed ``DateTimeFeaturization`` to ``DateTimeFeaturizer`` :pr:`977`
        * Added check to stop search and raise an error if all pipelines in a batch return NaN scores :pr:`1015`
    * Documentation Changes
        * Updated ``README.md`` :pr:`963`
        * Reworded message when errors are returned from data checks in search :pr:`982`
        * Added section on understanding model predictions with ``explain_prediction`` to User Guide :pr:`981`
        * Added a section to the user guide and api reference about how XGBoost and CatBoost are not fully supported. :pr:`992`
        * Added custom components section in user guide :pr:`993`
        * Updated FAQ section formatting :pr:`997`
        * Updated release process documentation :pr:`1003`
    * Testing Changes
        * Moved ``predict_proba`` and ``predict`` tests regarding string / categorical targets to ``test_pipelines.py`` :pr:`972`
        * Fixed dependency update bot by updating python version to 3.7 to avoid frequent github version updates :pr:`1002`


.. warning::

    **Breaking Changes**
        * ``get_estimators`` has been moved to ``evalml.pipelines.components.utils`` (previously was under ``evalml.pipelines.utils``) :pr:`934`
        * Removed the ``raise_errors`` flag in AutoML search. All errors during pipeline evaluation will be caught and logged. :pr:`936`
        * ``evalml.model_families.list_model_families`` has been moved to ``evalml.pipelines.components.allowed_model_families`` :pr:`959`
        * ``TextFeaturizer``: the ``featuretools`` and ``nlp_primitives`` packages must be installed after installing evalml in order to use this component :pr:`976`
        * Renamed ``DateTimeFeaturization`` to ``DateTimeFeaturizer`` :pr:`977`


**v0.11.2 July 16, 2020**
    * Enhancements
        * Added ``NoVarianceDataCheck`` to ``DefaultDataChecks`` :pr:`893`
        * Added text processing and featurization component ``TextFeaturizer`` :pr:`913`, :pr:`924`
        * Added additional checks to ``InvalidTargetDataCheck`` to handle invalid target data types :pr:`929`
        * ``AutoMLSearch`` will now handle ``KeyboardInterrupt`` and prompt user for confirmation :pr:`915`
    * Fixes
        * Makes automl results a read-only property :pr:`919`
    * Changes
        * Deleted static pipelines and refactored tests involving static pipelines, removed ``all_pipelines()`` and ``get_pipelines()`` :pr:`904`
        * Moved ``list_model_families`` to ``evalml.model_family.utils`` :pr:`903`
        * Updated ``all_pipelines``, ``all_estimators``, ``all_components`` to use the same mechanism for dynamically generating their elements :pr:`898`
        * Rename ``master`` branch to ``main`` :pr:`918`
        * Add pypi release github action :pr:`923`
        * Updated ``AutoMLSearch.search`` stdout output and logging and removed tqdm progress bar :pr:`921`
        * Moved automl config checks previously in ``search()`` to init :pr:`933`
    * Documentation Changes
        * Reorganized and rewrote documentation :pr:`937`
        * Updated to use pydata sphinx theme :pr:`937`
        * Updated docs to use ``release_notes`` instead of ``changelog`` :pr:`942`
    * Testing Changes
        * Cleaned up fixture names and usages in tests :pr:`895`


.. warning::

    **Breaking Changes**
        * ``list_model_families`` has been moved to ``evalml.model_family.utils`` (previously was under ``evalml.pipelines.utils``) :pr:`903`
        * ``get_estimators`` has been moved to ``evalml.pipelines.components.utils`` (previously was under ``evalml.pipelines.utils``) :pr:`934`
        * Static pipeline definitions have been removed, but similar pipelines can still be constructed via creating an instance of ``PipelineBase`` :pr:`904`
        * ``all_pipelines()`` and ``get_pipelines()`` utility methods have been removed :pr:`904`


**v0.11.0 June 30, 2020**
    * Enhancements
        * Added multiclass support for ROC curve graphing :pr:`832`
        * Added preprocessing component to drop features whose percentage of NaN values exceeds a specified threshold :pr:`834`
        * Added data check to check for problematic target labels :pr:`814`
        * Added PerColumnImputer that allows imputation strategies per column :pr:`824`
        * Added transformer to drop specific columns :pr:`827`
        * Added support for ``categories``, ``handle_error``, and ``drop`` parameters in ``OneHotEncoder`` :pr:`830` :pr:`897`
        * Added preprocessing component to handle DateTime columns featurization :pr:`838`
        * Added ability to clone pipelines and components :pr:`842`
        * Define getter method for component ``parameters`` :pr:`847`
        * Added utility methods to calculate and graph permutation importances :pr:`860`, :pr:`880`
        * Added new utility functions necessary for generating dynamic preprocessing pipelines :pr:`852`
        * Added kwargs to all components :pr:`863`
        * Updated ``AutoSearchBase`` to use dynamically generated preprocessing pipelines :pr:`870`
        * Added SelectColumns transformer :pr:`873`
        * Added ability to evaluate additional pipelines for automl search :pr:`874`
        * Added ``default_parameters`` class property to components and pipelines :pr:`879`
        * Added better support for disabling data checks in automl search :pr:`892`
        * Added ability to save and load AutoML objects to file :pr:`888`
        * Updated ``AutoSearchBase.get_pipelines`` to return an untrained pipeline instance :pr:`876`
        * Saved learned binary classification thresholds in automl results cv data dict :pr:`876`
    * Fixes
        * Fixed bug where SimpleImputer cannot handle dropped columns :pr:`846`
        * Fixed bug where PerColumnImputer cannot handle dropped columns :pr:`855`
        * Enforce requirement that builtin components save all inputted values in their parameters dict :pr:`847`
        * Don't list base classes in ``all_components`` output :pr:`847`
        * Standardize all components to output pandas data structures, and accept either pandas or numpy :pr:`853`
        * Fixed rankings and full_rankings error when search has not been run :pr:`894`
    * Changes
        * Update ``all_pipelines`` and ``all_components`` to try initializing pipelines/components, and on failure exclude them :pr:`849`
        * Refactor ``handle_components`` to ``handle_components_class``, standardize to ``ComponentBase`` subclass instead of instance :pr:`850`
        * Refactor "blacklist"/"whitelist" to "allow"/"exclude" lists :pr:`854`
        * Replaced ``AutoClassificationSearch`` and ``AutoRegressionSearch`` with ``AutoMLSearch`` :pr:`871`
        * Renamed feature_importances and permutation_importances methods to use singular names (feature_importance and permutation_importance) :pr:`883`
        * Updated ``automl`` default data splitter to train/validation split for large datasets :pr:`877`
        * Added open source license, update some repo metadata :pr:`887`
        * Removed dead code in ``_get_preprocessing_components`` :pr:`896`
    * Documentation Changes
        * Fix some typos and update the EvalML logo :pr:`872`
    * Testing Changes
        * Update the changelog check job to expect the new branching pattern for the deps update bot :pr:`836`
        * Check that all components output pandas datastructures, and can accept either pandas or numpy :pr:`853`
        * Replaced ``AutoClassificationSearch`` and ``AutoRegressionSearch`` with ``AutoMLSearch`` :pr:`871`


.. warning::

    **Breaking Changes**
        * Pipelines' static ``component_graph`` field must contain either ``ComponentBase`` subclasses or ``str``, instead of ``ComponentBase`` subclass instances :pr:`850`
        * Rename ``handle_component`` to ``handle_component_class``. Now standardizes to ``ComponentBase`` subclasses instead of ``ComponentBase`` subclass instances :pr:`850`
        * Renamed automl's ``cv`` argument to ``data_split`` :pr:`877`
        * Pipelines' and classifiers' ``feature_importances`` is renamed ``feature_importance``, ``graph_feature_importances`` is renamed ``graph_feature_importance`` :pr:`883`
        * Passing ``data_checks=None`` to automl search will not perform any data checks as opposed to default checks. :pr:`892`
        * Pipelines to search for in AutoML are now determined automatically, rather than using the statically-defined pipeline classes. :pr:`870`
        * Updated ``AutoSearchBase.get_pipelines`` to return an untrained pipeline instance, instead of one which happened to be trained on the final cross-validation fold :pr:`876`


**v0.10.0 May 29, 2020**
    * Enhancements
        * Added baseline models for classification and regression, add functionality to calculate baseline models before searching in AutoML :pr:`746`
        * Port over highly-null guardrail as a data check and define ``DefaultDataChecks`` and ``DisableDataChecks`` classes :pr:`745`
        * Update ``Tuner`` classes to work directly with pipeline parameters dicts instead of flat parameter lists :pr:`779`
        * Add Elastic Net as a pipeline option :pr:`812`
        * Added new Pipeline option ``ExtraTrees`` :pr:`790`
        * Added precicion-recall curve metrics and plot for binary classification problems in ``evalml.pipeline.graph_utils`` :pr:`794`
        * Update the default automl algorithm to search in batches, starting with default parameters for each pipeline and iterating from there :pr:`793`
        * Added ``AutoMLAlgorithm`` class and ``IterativeAlgorithm`` impl, separated from ``AutoSearchBase`` :pr:`793`
    * Fixes
        * Update pipeline ``score`` to return ``nan`` score for any objective which throws an exception during scoring :pr:`787`
        * Fixed bug introduced in :pr:`787` where binary classification metrics requiring predicted probabilities error in scoring :pr:`798`
        * CatBoost and XGBoost classifiers and regressors can no longer have a learning rate of 0 :pr:`795`
    * Changes
        * Cleanup pipeline ``score`` code, and cleanup codecov :pr:`711`
        * Remove ``pass`` for abstract methods for codecov :pr:`730`
        * Added __str__ for AutoSearch object :pr:`675`
        * Add util methods to graph ROC and confusion matrix :pr:`720`
        * Refactor ``AutoBase`` to ``AutoSearchBase`` :pr:`758`
        * Updated AutoBase with ``data_checks`` parameter, removed previous ``detect_label_leakage`` parameter, and added functionality to run data checks before search in AutoML :pr:`765`
        * Updated our logger to use Python's logging utils :pr:`763`
        * Refactor most of ``AutoSearchBase._do_iteration`` impl into ``AutoSearchBase._evaluate`` :pr:`762`
        * Port over all guardrails to use the new DataCheck API :pr:`789`
        * Expanded ``import_or_raise`` to catch all exceptions :pr:`759`
        * Adds RMSE, MSLE, RMSLE as standard metrics :pr:`788`
        * Don't allow ``Recall`` to be used as an objective for AutoML :pr:`784`
        * Removed feature selection from pipelines :pr:`819`
        * Update default estimator parameters to make automl search faster and more accurate :pr:`793`
    * Documentation Changes
        * Add instructions to freeze ``master`` on ``release.md`` :pr:`726`
        * Update release instructions with more details :pr:`727` :pr:`733`
        * Add objective base classes to API reference :pr:`736`
        * Fix components API to match other modules :pr:`747`
    * Testing Changes
        * Delete codecov yml, use codecov.io's default :pr:`732`
        * Added unit tests for fraud cost, lead scoring, and standard metric objectives :pr:`741`
        * Update codecov client :pr:`782`
        * Updated AutoBase __str__ test to include no parameters case :pr:`783`
        * Added unit tests for ``ExtraTrees`` pipeline :pr:`790`
        * If codecov fails to upload, fail build :pr:`810`
        * Updated Python version of dependency action :pr:`816`
        * Update the dependency update bot to use a suffix when creating branches :pr:`817`

.. warning::

    **Breaking Changes**
        * The ``detect_label_leakage`` parameter for AutoML classes has been removed and replaced by a ``data_checks`` parameter :pr:`765`
        * Moved ROC and confusion matrix methods from ``evalml.pipeline.plot_utils`` to ``evalml.pipeline.graph_utils`` :pr:`720`
        * ``Tuner`` classes require a pipeline hyperparameter range dict as an init arg instead of a space definition :pr:`779`
        * ``Tuner.propose`` and ``Tuner.add`` work directly with pipeline parameters dicts instead of flat parameter lists :pr:`779`
        * ``PipelineBase.hyperparameters`` and ``custom_hyperparameters`` use pipeline parameters dict format instead of being represented as a flat list :pr:`779`
        * All guardrail functions previously under ``evalml.guardrails.utils`` will be removed and replaced by data checks :pr:`789`
        * ``Recall`` disallowed as an objective for AutoML :pr:`784`
        * ``AutoSearchBase`` parameter ``tuner`` has been renamed to ``tuner_class`` :pr:`793`
        * ``AutoSearchBase`` parameter ``possible_pipelines`` and ``possible_model_families`` have been renamed to ``allowed_pipelines`` and ``allowed_model_families`` :pr:`793`


**v0.9.0 Apr. 27, 2020**
    * Enhancements
        * Added ``Accuracy`` as an standard objective :pr:`624`
        * Added verbose parameter to load_fraud :pr:`560`
        * Added Balanced Accuracy metric for binary, multiclass :pr:`612` :pr:`661`
        * Added XGBoost regressor and XGBoost regression pipeline :pr:`666`
        * Added ``Accuracy`` metric for multiclass :pr:`672`
        * Added objective name in ``AutoBase.describe_pipeline`` :pr:`686`
        * Added ``DataCheck`` and ``DataChecks``, ``Message`` classes and relevant subclasses :pr:`739`
    * Fixes
        * Removed direct access to ``cls.component_graph`` :pr:`595`
        * Add testing files to .gitignore :pr:`625`
        * Remove circular dependencies from ``Makefile`` :pr:`637`
        * Add error case for ``normalize_confusion_matrix()`` :pr:`640`
        * Fixed ``XGBoostClassifier`` and ``XGBoostRegressor`` bug with feature names that contain [, ], or < :pr:`659`
        * Update ``make_pipeline_graph`` to not accidentally create empty file when testing if path is valid :pr:`649`
        * Fix pip installation warning about docsutils version, from boto dependency :pr:`664`
        * Removed zero division warning for F1/precision/recall metrics :pr:`671`
        * Fixed ``summary`` for pipelines without estimators :pr:`707`
    * Changes
        * Updated default objective for binary/multiclass classification to log loss :pr:`613`
        * Created classification and regression pipeline subclasses and removed objective as an attribute of pipeline classes :pr:`405`
        * Changed the output of ``score`` to return one dictionary :pr:`429`
        * Created binary and multiclass objective subclasses :pr:`504`
        * Updated objectives API :pr:`445`
        * Removed call to ``get_plot_data`` from AutoML :pr:`615`
        * Set ``raise_error`` to default to True for AutoML classes :pr:`638`
        * Remove unnecessary "u" prefixes on some unicode strings :pr:`641`
        * Changed one-hot encoder to return uint8 dtypes instead of ints :pr:`653`
        * Pipeline ``_name`` field changed to ``custom_name`` :pr:`650`
        * Removed ``graphs.py`` and moved methods into ``PipelineBase`` :pr:`657`, :pr:`665`
        * Remove s3fs as a dev dependency :pr:`664`
        * Changed requirements-parser to be a core dependency :pr:`673`
        * Replace ``supported_problem_types`` field on pipelines with ``problem_type`` attribute on base classes :pr:`678`
        * Changed AutoML to only show best results for a given pipeline template in ``rankings``, added ``full_rankings`` property to show all :pr:`682`
        * Update ``ModelFamily`` values: don't list xgboost/catboost as classifiers now that we have regression pipelines for them :pr:`677`
        * Changed AutoML's ``describe_pipeline`` to get problem type from pipeline instead :pr:`685`
        * Standardize ``import_or_raise`` error messages :pr:`683`
        * Updated argument order of objectives to align with sklearn's :pr:`698`
        * Renamed ``pipeline.feature_importance_graph`` to ``pipeline.graph_feature_importances`` :pr:`700`
        * Moved ROC and confusion matrix methods to ``evalml.pipelines.plot_utils`` :pr:`704`
        * Renamed ``MultiClassificationObjective`` to ``MulticlassClassificationObjective``, to align with pipeline naming scheme :pr:`715`
    * Documentation Changes
        * Fixed some sphinx warnings :pr:`593`
        * Fixed docstring for ``AutoClassificationSearch`` with correct command :pr:`599`
        * Limit readthedocs formats to pdf, not htmlzip and epub :pr:`594` :pr:`600`
        * Clean up objectives API documentation :pr:`605`
        * Fixed function on Exploring search results page :pr:`604`
        * Update release process doc :pr:`567`
        * ``AutoClassificationSearch`` and ``AutoRegressionSearch`` show inherited methods in API reference :pr:`651`
        * Fixed improperly formatted code in breaking changes for changelog :pr:`655`
        * Added configuration to treat Sphinx warnings as errors :pr:`660`
        * Removed separate plotting section for pipelines in API reference :pr:`657`, :pr:`665`
        * Have leads example notebook load S3 files using https, so we can delete s3fs dev dependency :pr:`664`
        * Categorized components in API reference and added descriptions for each category :pr:`663`
        * Fixed Sphinx warnings about ``BalancedAccuracy`` objective :pr:`669`
        * Updated API reference to include missing components and clean up pipeline docstrings :pr:`689`
        * Reorganize API ref, and clarify pipeline sub-titles :pr:`688`
        * Add and update preprocessing utils in API reference :pr:`687`
        * Added inheritance diagrams to API reference :pr:`695`
        * Documented which default objective AutoML optimizes for :pr:`699`
        * Create seperate install page :pr:`701`
        * Include more utils in API ref, like ``import_or_raise`` :pr:`704`
        * Add more color to pipeline documentation :pr:`705`
    * Testing Changes
        * Matched install commands of ``check_latest_dependencies`` test and it's GitHub action :pr:`578`
        * Added Github app to auto assign PR author as assignee :pr:`477`
        * Removed unneeded conda installation of xgboost in windows checkin tests :pr:`618`
        * Update graph tests to always use tmpfile dir :pr:`649`
        * Changelog checkin test workaround for release PRs: If 'future release' section is empty of PR refs, pass check :pr:`658`
        * Add changelog checkin test exception for ``dep-update`` branch :pr:`723`

.. warning::

    **Breaking Changes**

    * Pipelines will now no longer take an objective parameter during instantiation, and will no longer have an objective attribute.
    * ``fit()`` and ``predict()`` now use an optional ``objective`` parameter, which is only used in binary classification pipelines to fit for a specific objective.
    * ``score()`` will now use a required ``objectives`` parameter that is used to determine all the objectives to score on. This differs from the previous behavior, where the pipeline's objective was scored on regardless.
    * ``score()`` will now return one dictionary of all objective scores.
    * ``ROC`` and ``ConfusionMatrix`` plot methods via ``Auto(*).plot`` have been removed by :pr:`615` and are replaced by ``roc_curve`` and ``confusion_matrix`` in ``evamlm.pipelines.plot_utils`` in :pr:`704`
    * ``normalize_confusion_matrix`` has been moved to ``evalml.pipelines.plot_utils`` :pr:`704`
    * Pipelines ``_name`` field changed to ``custom_name``
    * Pipelines ``supported_problem_types`` field is removed because it is no longer necessary :pr:`678`
    * Updated argument order of objectives' ``objective_function`` to align with sklearn :pr:`698`
    * ``pipeline.feature_importance_graph`` has been renamed to ``pipeline.graph_feature_importances`` in :pr:`700`
    * Removed unsupported ``MSLE`` objective :pr:`704`


**v0.8.0 Apr. 1, 2020**
    * Enhancements
        * Add normalization option and information to confusion matrix :pr:`484`
        * Add util function to drop rows with NaN values :pr:`487`
        * Renamed ``PipelineBase.name`` as ``PipelineBase.summary`` and redefined ``PipelineBase.name`` as class property :pr:`491`
        * Added access to parameters in Pipelines with ``PipelineBase.parameters`` (used to be return of ``PipelineBase.describe``) :pr:`501`
        * Added ``fill_value`` parameter for ``SimpleImputer`` :pr:`509`
        * Added functionality to override component hyperparameters and made pipelines take hyperparemeters from components :pr:`516`
        * Allow ``numpy.random.RandomState`` for random_state parameters :pr:`556`
    * Fixes
        * Removed unused dependency ``matplotlib``, and move ``category_encoders`` to test reqs :pr:`572`
    * Changes
        * Undo version cap in XGBoost placed in :pr:`402` and allowed all released of XGBoost :pr:`407`
        * Support pandas 1.0.0 :pr:`486`
        * Made all references to the logger static :pr:`503`
        * Refactored ``model_type`` parameter for components and pipelines to ``model_family`` :pr:`507`
        * Refactored ``problem_types`` for pipelines and components into ``supported_problem_types`` :pr:`515`
        * Moved ``pipelines/utils.save_pipeline`` and ``pipelines/utils.load_pipeline`` to ``PipelineBase.save`` and ``PipelineBase.load`` :pr:`526`
        * Limit number of categories encoded by ``OneHotEncoder`` :pr:`517`
    * Documentation Changes
        * Updated API reference to remove ``PipelinePlot`` and added moved ``PipelineBase`` plotting methods :pr:`483`
        * Add code style and github issue guides :pr:`463` :pr:`512`
        * Updated API reference for to surface class variables for pipelines and components :pr:`537`
        * Fixed README documentation link :pr:`535`
        * Unhid PR references in changelog :pr:`656`
    * Testing Changes
        * Added automated dependency check PR :pr:`482`, :pr:`505`
        * Updated automated dependency check comment :pr:`497`
        * Have build_docs job use python executor, so that env vars are set properly :pr:`547`
        * Added simple test to make sure ``OneHotEncoder``'s top_n works with large number of categories :pr:`552`
        * Run windows unit tests on PRs :pr:`557`


.. warning::

    **Breaking Changes**

    * ``AutoClassificationSearch`` and ``AutoRegressionSearch``'s ``model_types`` parameter has been refactored into ``allowed_model_families``
    * ``ModelTypes`` enum has been changed to ``ModelFamily``
    * Components and Pipelines now have a ``model_family`` field instead of ``model_type``
    * ``get_pipelines`` utility function now accepts ``model_families`` as an argument instead of ``model_types``
    * ``PipelineBase.name`` no longer returns structure of pipeline and has been replaced by ``PipelineBase.summary``
    * ``PipelineBase.problem_types`` and ``Estimator.problem_types`` has been renamed to ``supported_problem_types``
    * ``pipelines/utils.save_pipeline`` and ``pipelines/utils.load_pipeline`` moved to ``PipelineBase.save`` and ``PipelineBase.load``


**v0.7.0 Mar. 9, 2020**
    * Enhancements
        * Added emacs buffers to .gitignore :pr:`350`
        * Add CatBoost (gradient-boosted trees) classification and regression components and pipelines :pr:`247`
        * Added Tuner abstract base class :pr:`351`
        * Added ``n_jobs`` as parameter for ``AutoClassificationSearch`` and ``AutoRegressionSearch`` :pr:`403`
        * Changed colors of confusion matrix to shades of blue and updated axis order to match scikit-learn's :pr:`426`
        * Added ``PipelineBase`` ``.graph`` and ``.feature_importance_graph`` methods, moved from previous location :pr:`423`
        * Added support for python 3.8 :pr:`462`
    * Fixes
        * Fixed ROC and confusion matrix plots not being calculated if user passed own additional_objectives :pr:`276`
        * Fixed ReadtheDocs ``FileNotFoundError`` exception for fraud dataset :pr:`439`
    * Changes
        * Added ``n_estimators`` as a tunable parameter for XGBoost :pr:`307`
        * Remove unused parameter ``ObjectiveBase.fit_needs_proba`` :pr:`320`
        * Remove extraneous parameter ``component_type`` from all components :pr:`361`
        * Remove unused ``rankings.csv`` file :pr:`397`
        * Downloaded demo and test datasets so unit tests can run offline :pr:`408`
        * Remove ``_needs_fitting`` attribute from Components :pr:`398`
        * Changed plot.feature_importance to show only non-zero feature importances by default, added optional parameter to show all :pr:`413`
        * Refactored ``PipelineBase`` to take in parameter dictionary and moved pipeline metadata to class attribute :pr:`421`
        * Dropped support for Python 3.5 :pr:`438`
        * Removed unused ``apply.py`` file :pr:`449`
        * Clean up ``requirements.txt`` to remove unused deps :pr:`451`
        * Support installation without all required dependencies :pr:`459`
    * Documentation Changes
        * Update release.md with instructions to release to internal license key :pr:`354`
    * Testing Changes
        * Added tests for utils (and moved current utils to gen_utils) :pr:`297`
        * Moved XGBoost install into it's own separate step on Windows using Conda :pr:`313`
        * Rewind pandas version to before 1.0.0, to diagnose test failures for that version :pr:`325`
        * Added dependency update checkin test :pr:`324`
        * Rewind XGBoost version to before 1.0.0 to diagnose test failures for that version :pr:`402`
        * Update dependency check to use a whitelist :pr:`417`
        * Update unit test jobs to not install dev deps :pr:`455`

.. warning::

    **Breaking Changes**

    * Python 3.5 will not be actively supported.

**v0.6.0 Dec. 16, 2019**
    * Enhancements
        * Added ability to create a plot of feature importances :pr:`133`
        * Add early stopping to AutoML using patience and tolerance parameters :pr:`241`
        * Added ROC and confusion matrix metrics and plot for classification problems and introduce PipelineSearchPlots class :pr:`242`
        * Enhanced AutoML results with search order :pr:`260`
        * Added utility function to show system and environment information :pr:`300`
    * Fixes
        * Lower botocore requirement :pr:`235`
        * Fixed decision_function calculation for ``FraudCost`` objective :pr:`254`
        * Fixed return value of ``Recall`` metrics :pr:`264`
        * Components return ``self`` on fit :pr:`289`
    * Changes
        * Renamed automl classes to ``AutoRegressionSearch`` and ``AutoClassificationSearch`` :pr:`287`
        * Updating demo datasets to retain column names :pr:`223`
        * Moving pipeline visualization to ``PipelinePlot`` class :pr:`228`
        * Standarizing inputs as ``pd.Dataframe`` / ``pd.Series`` :pr:`130`
        * Enforcing that pipelines must have an estimator as last component :pr:`277`
        * Added ``ipywidgets`` as a dependency in ``requirements.txt`` :pr:`278`
        * Added Random and Grid Search Tuners :pr:`240`
    * Documentation Changes
        * Adding class properties to API reference :pr:`244`
        * Fix and filter FutureWarnings from scikit-learn :pr:`249`, :pr:`257`
        * Adding Linear Regression to API reference and cleaning up some Sphinx warnings :pr:`227`
    * Testing Changes
        * Added support for testing on Windows with CircleCI :pr:`226`
        * Added support for doctests :pr:`233`

.. warning::

    **Breaking Changes**

    * The ``fit()`` method for ``AutoClassifier`` and ``AutoRegressor`` has been renamed to ``search()``.
    * ``AutoClassifier`` has been renamed to ``AutoClassificationSearch``
    * ``AutoRegressor`` has been renamed to ``AutoRegressionSearch``
    * ``AutoClassificationSearch.results`` and ``AutoRegressionSearch.results`` now is a dictionary with ``pipeline_results`` and ``search_order`` keys. ``pipeline_results`` can be used to access a dictionary that is identical to the old ``.results`` dictionary. Whereas, ``search_order`` returns a list of the search order in terms of ``pipeline_id``.
    * Pipelines now require an estimator as the last component in ``component_list``. Slicing pipelines now throws an ``NotImplementedError`` to avoid returning pipelines without an estimator.

**v0.5.2 Nov. 18, 2019**
    * Enhancements
        * Adding basic pipeline structure visualization :pr:`211`
    * Documentation Changes
        * Added notebooks to build process :pr:`212`

**v0.5.1 Nov. 15, 2019**
    * Enhancements
        * Added basic outlier detection guardrail :pr:`151`
        * Added basic ID column guardrail :pr:`135`
        * Added support for unlimited pipelines with a ``max_time`` limit :pr:`70`
        * Updated .readthedocs.yaml to successfully build :pr:`188`
    * Fixes
        * Removed MSLE from default additional objectives :pr:`203`
        * Fixed ``random_state`` passed in pipelines :pr:`204`
        * Fixed slow down in RFRegressor :pr:`206`
    * Changes
        * Pulled information for describe_pipeline from pipeline's new describe method :pr:`190`
        * Refactored pipelines :pr:`108`
        * Removed guardrails from Auto(*) :pr:`202`, :pr:`208`
    * Documentation Changes
        * Updated documentation to show ``max_time`` enhancements :pr:`189`
        * Updated release instructions for RTD :pr:`193`
        * Added notebooks to build process :pr:`212`
        * Added contributing instructions :pr:`213`
        * Added new content :pr:`222`

**v0.5.0 Oct. 29, 2019**
    * Enhancements
        * Added basic one hot encoding :pr:`73`
        * Use enums for model_type :pr:`110`
        * Support for splitting regression datasets :pr:`112`
        * Auto-infer multiclass classification :pr:`99`
        * Added support for other units in ``max_time`` :pr:`125`
        * Detect highly null columns :pr:`121`
        * Added additional regression objectives :pr:`100`
        * Show an interactive iteration vs. score plot when using fit() :pr:`134`
    * Fixes
        * Reordered ``describe_pipeline`` :pr:`94`
        * Added type check for ``model_type`` :pr:`109`
        * Fixed ``s`` units when setting string ``max_time`` :pr:`132`
        * Fix objectives not appearing in API documentation :pr:`150`
    * Changes
        * Reorganized tests :pr:`93`
        * Moved logging to its own module :pr:`119`
        * Show progress bar history :pr:`111`
        * Using ``cloudpickle`` instead of pickle to allow unloading of custom objectives :pr:`113`
        * Removed render.py :pr:`154`
    * Documentation Changes
        * Update release instructions :pr:`140`
        * Include additional_objectives parameter :pr:`124`
        * Added Changelog :pr:`136`
    * Testing Changes
        * Code coverage :pr:`90`
        * Added CircleCI tests for other Python versions :pr:`104`
        * Added doc notebooks as tests :pr:`139`
        * Test metadata for CircleCI and 2 core parallelism :pr:`137`

**v0.4.1 Sep. 16, 2019**
    * Enhancements
        * Added AutoML for classification and regressor using Autobase and Skopt :pr:`7` :pr:`9`
        * Implemented standard classification and regression metrics :pr:`7`
        * Added logistic regression, random forest, and XGBoost pipelines :pr:`7`
        * Implemented support for custom objectives :pr:`15`
        * Feature importance for pipelines :pr:`18`
        * Serialization for pipelines :pr:`19`
        * Allow fitting on objectives for optimal threshold :pr:`27`
        * Added detect label leakage :pr:`31`
        * Implemented callbacks :pr:`42`
        * Allow for multiclass classification :pr:`21`
        * Added support for additional objectives :pr:`79`
    * Fixes
        * Fixed feature selection in pipelines :pr:`13`
        * Made ``random_seed`` usage consistent :pr:`45`
    * Documentation Changes
        * Documentation Changes
        * Added docstrings :pr:`6`
        * Created notebooks for docs :pr:`6`
        * Initialized readthedocs EvalML :pr:`6`
        * Added favicon :pr:`38`
    * Testing Changes
        * Added testing for loading data :pr:`39`

**v0.2.0 Aug. 13, 2019**
    * Enhancements
        * Created fraud detection objective :pr:`4`

**v0.1.0 July. 31, 2019**
    * *First Release*
    * Enhancements
        * Added lead scoring objecitve :pr:`1`
        * Added basic classifier :pr:`1`
    * Documentation Changes
        * Initialized Sphinx for docs :pr:`1`<|MERGE_RESOLUTION|>--- conflicted
+++ resolved
@@ -9,11 +9,8 @@
         * Updated estimators to keep track of input feature names during ``fit()`` :pr:`1794`
         * Updated ``visualize_decision_tree`` to include feature names in output :pr:`1813`
         * Added ``is_bounded_like_percentage`` property for objectives. If true, the ``calculate_percent_difference`` method will return the absolute difference rather than relative difference :pr:`1809`
-<<<<<<< HEAD
         * Added error traceback to AutoMLSearch logger file :pr:`1840`
-=======
         * Changed ``TargetEncoder`` to preserve custom indices in the data :pr:`1836`
->>>>>>> 0fe8bddf
     * Fixes
     * Changes
         * Modified ``calculate_percent_difference`` so that division by 0 is now inf rather than nan :pr:`1809`
