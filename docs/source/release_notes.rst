Release Notes
-------------
**Future Release**
    * Enhancements
    * Fixes
    * Changes
    * Documentation Changes
    * Testing Changes

.. warning::

    **Breaking Changes**


**v0.26.0 Jun. 08, 2021**
    * Enhancements
        * Removed self-reference from ``AutoMLSearch`` :pr:`2304`
        * Added support for nonlinear pipelines for ``generate_pipeline_code`` :pr:`2332`
        * Added ``inverse_transform`` method to pipelines :pr:`2256``
    * Fixes
        * Preserve user-specified woodwork types throughout pipeline fit/predict :pr:`2297`
    * Changes
        * Cleaned up ``PipelineBase``'s ``component_graph`` and ``_component_graph`` attributes. Updated ``PipelineBase`` ``__repr__`` and added ``__eq__`` for ``ComponentGraph`` :pr:`2332`
        * Added and applied  ``black`` linting package to the EvalML repo in place of ``autopep8`` :pr:`2306`
<<<<<<< HEAD
    * Separated `custom_hyperparameters` from pipelines and added them as an argument to `AutoMLSearch :pr:`2317`
=======
        * Separated `custom_hyperparameters` from pipelines and added them as an argument to ``AutoMLSearch`` :pr:`2317`
>>>>>>> e83bf1ab
    * Documentation Changes
    * Testing Changes
        * Update minimum unit tests to run on all pull requests :pr:`2314`
        * Pass token to authorize uploading of codecov reports :pr:`2344`

.. warning::

    **Breaking Changes**
        * Removed ``PipelineBase``'s ``_component_graph`` attribute. Updated ``PipelineBase`` ``__repr__`` and added ``__eq__`` for ``ComponentGraph`` :pr:`2332`
        * `pipeline_parameters` will no longer accept `skopt.space` variables since hyperparameter ranges will now be specified through `custom_hyperparameters` :pr:`2317`


**v0.25.0 Jun. 01, 2021**
    * Enhancements
        * Upgraded minimum woodwork to version 0.3.1. Previous versions will not be supported :pr:`2181`
        * Added a new callback parameter for ``explain_predictions_best_worst`` :pr:`2308`
    * Fixes
    * Changes
        * Deleted the ``return_pandas`` flag from our demo data loaders :pr:`2181`
        * Moved ``default_parameters`` to ``ComponentGraph`` from ``PipelineBase`` :pr:`2307`
    * Documentation Changes
        * Updated the release procedure documentation :pr:`2230`
    * Testing Changes
        * Ignoring ``test_saving_png_file`` while building conda package :pr:`2323`

.. warning::

    **Breaking Changes**
        * Deleted the ``return_pandas`` flag from our demo data loaders :pr:`2181`
        * Upgraded minimum woodwork to version 0.3.1. Previous versions will not be supported :pr:`2181`
        * Due to the weak-ref in woodwork, set the result of ``infer_feature_types`` to a variable before accessing woodwork :pr:`2181`

**v0.24.2 May. 24, 2021**
    * Enhancements
        * Added oversamplers to AutoMLSearch :pr:`2213` :pr:`2286`
        * Added dictionary input functionality for ``Undersampler`` component :pr:`2271`
        * Changed the default parameter values for ``Elastic Net Classifier`` and ``Elastic Net Regressor`` :pr:`2269`
        * Added dictionary input functionality for the Oversampler components :pr:`2288`
    * Fixes
        * Set default `n_jobs` to 1 for `StackedEnsembleClassifier` and `StackedEnsembleRegressor` until fix for text-based parallelism in sklearn stacking can be found :pr:`2295`
    * Changes
        * Updated ``start_iteration_callback`` to accept a pipeline instance instead of a pipeline class and no longer accept pipeline parameters as a parameter :pr:`2290`
        * Refactored ``calculate_permutation_importance`` method and add per-column permutation importance method :pr:`2302`
        * Updated logging information in ``AutoMLSearch.__init__`` to clarify pipeline generation :pr:`2263`
    * Documentation Changes
        * Minor changes to the release procedure :pr:`2230`
    * Testing Changes
        * Use codecov action to update coverage reports :pr:`2238`
        * Removed MarkupSafe dependency version pin from requirements.txt and moved instead into RTD docs build CI :pr:`2261`

.. warning::

    **Breaking Changes**
        * Updated ``start_iteration_callback`` to accept a pipeline instance instead of a pipeline class and no longer accept pipeline parameters as a parameter :pr:`2290`
        * Moved ``default_parameters`` to ``ComponentGraph`` from ``PipelineBase``. A pipeline's ``default_parameters`` is now accessible via ``pipeline.component_graph.default_parameters`` :pr:`2307`


**v0.24.1 May. 16, 2021**
    * Enhancements
        * Integrated ``ARIMARegressor`` into AutoML :pr:`2009`
        * Updated ``HighlyNullDataCheck`` to also perform a null row check :pr:`2222`
        * Set ``max_depth`` to 1 in calls to featuretools dfs :pr:`2231`
    * Fixes
        * Removed data splitter sampler calls during training :pr:`2253`
        * Set minimum required version for for pyzmq, colorama, and docutils :pr:`2254`
        * Changed BaseSampler to return None instead of y :pr:`2272`
    * Changes
        * Removed ensemble split and indices in ``AutoMLSearch`` :pr:`2260`
        * Updated pipeline ``repr()`` and ``generate_pipeline_code`` to return pipeline instances without generating custom pipeline class :pr:`2227`
    * Documentation Changes
        * Capped Sphinx version under 4.0.0 :pr:`2244`
    * Testing Changes
        * Change number of cores for pytest from 4 to 2 :pr:`2266`
        * Add minimum dependency checker to generate minimum requirement files :pr:`2267`
        * Add unit tests with minimum dependencies  :pr:`2277`


**v0.24.0 May. 04, 2021**
    * Enhancements
        * Added `date_index` as a required parameter for TimeSeries problems :pr:`2217`
        * Have the ``OneHotEncoder`` return the transformed columns as booleans rather than floats :pr:`2170`
        * Added Oversampler transformer component to EvalML :pr:`2079`
        * Added Undersampler to AutoMLSearch, as well as arguments ``_sampler_method`` and ``sampler_balanced_ratio`` :pr:`2128`
        * Updated prediction explanations functions to allow pipelines with XGBoost estimators :pr:`2162`
        * Added partial dependence for datetime columns :pr:`2180`
        * Update precision-recall curve with positive label index argument, and fix for 2d predicted probabilities :pr:`2090`
        * Add pct_null_rows to ``HighlyNullDataCheck`` :pr:`2211`
        * Added a standalone AutoML `search` method for convenience, which runs data checks and then runs automl :pr:`2152`
        * Make the first batch of AutoML have a predefined order, with linear models first and complex models last :pr:`2223` :pr:`2225`
        * Added sampling dictionary support to ``BalancedClassficationSampler`` :pr:`2235`
    * Fixes
        * Fixed partial dependence not respecting grid resolution parameter for numerical features :pr:`2180`
        * Enable prediction explanations for catboost for multiclass problems :pr:`2224`
    * Changes
        * Deleted baseline pipeline classes :pr:`2202`
        * Reverting user specified date feature PR :pr:`2155` until `pmdarima` installation fix is found :pr:`2214`
        * Updated pipeline API to accept component graph and other class attributes as instance parameters. Old pipeline API still works but will not be supported long-term. :pr:`2091`
        * Removed all old datasplitters from EvalML :pr:`2193`
        * Deleted ``make_pipeline_from_components`` :pr:`2218`
    * Documentation Changes
        * Renamed dataset to clarify that its gzipped but not a tarball :pr:`2183`
        * Updated documentation to use pipeline instances instead of pipeline subclasses :pr:`2195`
        * Updated contributing guide with a note about GitHub Actions permissions :pr:`2090`
        * Updated automl and model understanding user guides :pr:`2090`
    * Testing Changes
        * Use machineFL user token for dependency update bot, and add more reviewers :pr:`2189`


.. warning::

    **Breaking Changes**
        * All baseline pipeline classes (``BaselineBinaryPipeline``, ``BaselineMulticlassPipeline``, ``BaselineRegressionPipeline``, etc.) have been deleted :pr:`2202`
        * Updated pipeline API to accept component graph and other class attributes as instance parameters. Old pipeline API still works but will not be supported long-term. Pipelines can now be initialized by specifying the component graph as the first parameter, and then passing in optional arguments such as ``custom_name``, ``parameters``, etc. For example, ``BinaryClassificationPipeline(["Random Forest Classifier"], parameters={})``.  :pr:`2091`
        * Removed all old datasplitters from EvalML :pr:`2193`
        * Deleted utility method ``make_pipeline_from_components`` :pr:`2218`


**v0.23.0 Apr. 20, 2021**
    * Enhancements
        * Refactored ``EngineBase`` and ``SequentialEngine`` api. Adding ``DaskEngine`` :pr:`1975`.
        * Added optional ``engine`` argument to ``AutoMLSearch`` :pr:`1975`
        * Added a warning about how time series support is still in beta when a user passes in a time series problem to ``AutoMLSearch`` :pr:`2118`
        * Added ``NaturalLanguageNaNDataCheck`` data check :pr:`2122`
        * Added ValueError to ``partial_dependence`` to prevent users from computing partial dependence on columns with all NaNs :pr:`2120`
        * Added standard deviation of cv scores to rankings table :pr:`2154`
    * Fixes
        * Fixed ``BalancedClassificationDataCVSplit``, ``BalancedClassificationDataTVSplit``, and ``BalancedClassificationSampler`` to use ``minority:majority`` ratio instead of ``majority:minority`` :pr:`2077`
        * Fixed bug where two-way partial dependence plots with categorical variables were not working correctly :pr:`2117`
        * Fixed bug where ``hyperparameters`` were not displaying properly for pipelines with a list ``component_graph`` and duplicate components :pr:`2133`
        * Fixed bug where ``pipeline_parameters`` argument in ``AutoMLSearch`` was not applied to pipelines passed in as ``allowed_pipelines`` :pr:`2133`
        * Fixed bug where ``AutoMLSearch`` was not applying custom hyperparameters to pipelines with a list ``component_graph`` and duplicate components :pr:`2133`
    * Changes
        * Removed ``hyperparameter_ranges`` from Undersampler and renamed ``balanced_ratio`` to ``sampling_ratio`` for samplers :pr:`2113`
        * Renamed ``TARGET_BINARY_NOT_TWO_EXAMPLES_PER_CLASS`` data check message code to ``TARGET_MULTICLASS_NOT_TWO_EXAMPLES_PER_CLASS`` :pr:`2126`
        * Modified one-way partial dependence plots of categorical features to display data with a bar plot :pr:`2117`
        * Renamed ``score`` column for ``automl.rankings`` as ``mean_cv_score`` :pr:`2135`
        * Remove 'warning' from docs tool output :pr:`2031`
    * Documentation Changes
        * Fixed ``conf.py`` file :pr:`2112`
        * Added a sentence to the automl user guide stating that our support for time series problems is still in beta. :pr:`2118`
        * Fixed documentation demos :pr:`2139`
        * Update test badge in README to use GitHub Actions :pr:`2150`
    * Testing Changes
        * Fixed ``test_describe_pipeline`` for ``pandas`` ``v1.2.4`` :pr:`2129`
        * Added a GitHub Action for building the conda package :pr:`1870` :pr:`2148`


.. warning::

    **Breaking Changes**
        * Renamed ``balanced_ratio`` to ``sampling_ratio`` for the ``BalancedClassificationDataCVSplit``, ``BalancedClassificationDataTVSplit``, ``BalancedClassficationSampler``, and Undersampler :pr:`2113`
        * Deleted the "errors" key from automl results :pr:`1975`
        * Deleted the ``raise_and_save_error_callback`` and the ``log_and_save_error_callback`` :pr:`1975`
        * Fixed ``BalancedClassificationDataCVSplit``, ``BalancedClassificationDataTVSplit``, and ``BalancedClassificationSampler`` to use minority:majority ratio instead of majority:minority :pr:`2077`


**v0.22.0 Apr. 06, 2021**
    * Enhancements
        * Added a GitHub Action for ``linux_unit_tests``:pr:`2013`
        * Added recommended actions for ``InvalidTargetDataCheck``, updated ``_make_component_list_from_actions`` to address new action, and added ``TargetImputer`` component :pr:`1989`
        * Updated ``AutoMLSearch._check_for_high_variance`` to not emit ``RuntimeWarning`` :pr:`2024`
        * Added exception when pipeline passed to ``explain_predictions`` is a ``Stacked Ensemble`` pipeline :pr:`2033`
        * Added sensitivity at low alert rates as an objective :pr:`2001`
        * Added ``Undersampler`` transformer component :pr:`2030`
    * Fixes
        * Updated Engine's ``train_batch`` to apply undersampling :pr:`2038`
        * Fixed bug in where Time Series Classification pipelines were not encoding targets in ``predict`` and ``predict_proba`` :pr:`2040`
        * Fixed data splitting errors if target is float for classification problems :pr:`2050`
        * Pinned ``docutils`` to <0.17 to fix ReadtheDocs warning issues :pr:`2088`
    * Changes
        * Removed lists as acceptable hyperparameter ranges in ``AutoMLSearch`` :pr:`2028`
        * Renamed "details" to "metadata" for data check actions :pr:`2008`
    * Documentation Changes
        * Catch and suppress warnings in documentation :pr:`1991` :pr:`2097`
        * Change spacing in ``start.ipynb`` to provide clarity for ``AutoMLSearch`` :pr:`2078`
        * Fixed start code on README :pr:`2108`
    * Testing Changes


**v0.21.0 Mar. 24, 2021**
    * Enhancements
        * Changed ``AutoMLSearch`` to default ``optimize_thresholds`` to True :pr:`1943`
        * Added multiple oversampling and undersampling sampling methods as data splitters for imbalanced classification :pr:`1775`
        * Added params to balanced classification data splitters for visibility :pr:`1966`
        * Updated ``make_pipeline`` to not add ``Imputer`` if input data does not have numeric or categorical columns :pr:`1967`
        * Updated ``ClassImbalanceDataCheck`` to better handle multiclass imbalances :pr:`1986`
        * Added recommended actions for the output of data check's ``validate`` method :pr:`1968`
        * Added error message for ``partial_dependence`` when features are mostly the same value :pr:`1994`
        * Updated ``OneHotEncoder`` to drop one redundant feature by default for features with two categories :pr:`1997`
        * Added a ``PolynomialDetrender`` component :pr:`1992`
        * Added ``DateTimeNaNDataCheck`` data check :pr:`2039`
    * Fixes
        * Changed best pipeline to train on the entire dataset rather than just ensemble indices for ensemble problems :pr:`2037`
        * Updated binary classification pipelines to use objective decision function during scoring of custom objectives :pr:`1934`
    * Changes
        * Removed ``data_checks`` parameter, ``data_check_results`` and data checks logic from ``AutoMLSearch`` :pr:`1935`
        * Deleted ``random_state`` argument :pr:`1985`
        * Updated Woodwork version requirement to ``v0.0.11`` :pr:`1996`
    * Documentation Changes
    * Testing Changes
        * Removed ``build_docs`` CI job in favor of RTD GH builder :pr:`1974`
        * Added tests to confirm support for Python 3.9 :pr:`1724`
        * Added tests to support Dask AutoML/Engine :pr:`1990`
        * Changed ``build_conda_pkg`` job to use ``latest_release_changes`` branch in the feedstock. :pr:`1979`

.. warning::

    **Breaking Changes**
        * Changed ``AutoMLSearch`` to default ``optimize_thresholds`` to True :pr:`1943`
        * Removed ``data_checks`` parameter, ``data_check_results`` and data checks logic from ``AutoMLSearch``. To run the data checks which were previously run by default in ``AutoMLSearch``, please call ``DefaultDataChecks().validate(X_train, y_train)`` or take a look at our documentation for more examples. :pr:`1935`
        * Deleted ``random_state`` argument :pr:`1985`

**v0.20.0 Mar. 10, 2021**
    * Enhancements
        * Added a GitHub Action for Detecting dependency changes :pr:`1933`
        * Create a separate CV split to train stacked ensembler on for AutoMLSearch :pr:`1814`
        * Added a GitHub Action for Linux unit tests :pr:`1846`
        * Added ``ARIMARegressor`` estimator :pr:`1894`
        * Added ``DataCheckAction`` class and ``DataCheckActionCode`` enum :pr:`1896`
        * Updated ``Woodwork`` requirement to ``v0.0.10`` :pr:`1900`
        * Added ``BalancedClassificationDataCVSplit`` and ``BalancedClassificationDataTVSplit`` to AutoMLSearch :pr:`1875`
        * Update default classification data splitter to use downsampling for highly imbalanced data :pr:`1875`
        * Updated ``describe_pipeline`` to return more information, including ``id`` of pipelines used for ensemble models :pr:`1909`
        * Added utility method to create list of components from a list of ``DataCheckAction`` :pr:`1907`
        * Updated ``validate`` method to include a ``action`` key in returned dictionary for all ``DataCheck``and ``DataChecks`` :pr:`1916`
        * Aggregating the shap values for predictions that we know the provenance of, e.g. OHE, text, and date-time. :pr:`1901`
        * Improved error message when custom objective is passed as a string in ``pipeline.score`` :pr:`1941`
        * Added ``score_pipelines`` and ``train_pipelines`` methods to ``AutoMLSearch`` :pr:`1913`
        * Added support for ``pandas`` version 1.2.0 :pr:`1708`
        * Added ``score_batch`` and ``train_batch`` abstact methods to ``EngineBase`` and implementations in ``SequentialEngine`` :pr:`1913`
        * Added ability to handle index columns in ``AutoMLSearch`` and ``DataChecks`` :pr:`2138`
    * Fixes
        * Removed CI check for ``check_dependencies_updated_linux`` :pr:`1950`
        * Added metaclass for time series pipelines and fix binary classification pipeline ``predict`` not using objective if it is passed as a named argument :pr:`1874`
        * Fixed stack trace in prediction explanation functions caused by mixed string/numeric pandas column names :pr:`1871`
        * Fixed stack trace caused by passing pipelines with duplicate names to ``AutoMLSearch`` :pr:`1932`
        * Fixed ``AutoMLSearch.get_pipelines`` returning pipelines with the same attributes :pr:`1958`
    * Changes
        * Reversed GitHub Action for Linux unit tests until a fix for report generation is found :pr:`1920`
        * Updated ``add_results`` in ``AutoMLAlgorithm`` to take in entire pipeline results dictionary from ``AutoMLSearch`` :pr:`1891`
        * Updated ``ClassImbalanceDataCheck`` to look for severe class imbalance scenarios :pr:`1905`
        * Deleted the ``explain_prediction`` function :pr:`1915`
        * Removed ``HighVarianceCVDataCheck`` and convered it to an ``AutoMLSearch`` method instead :pr:`1928`
        * Removed warning in ``InvalidTargetDataCheck`` returned when numeric binary classification targets are not (0, 1) :pr:`1959`
    * Documentation Changes
        * Updated ``model_understanding.ipynb`` to demo the two-way partial dependence capability :pr:`1919`
    * Testing Changes

.. warning::

    **Breaking Changes**
        * Deleted the ``explain_prediction`` function :pr:`1915`
        * Removed ``HighVarianceCVDataCheck`` and convered it to an ``AutoMLSearch`` method instead :pr:`1928`
        * Added ``score_batch`` and ``train_batch`` abstact methods to ``EngineBase``. These need to be implemented in Engine subclasses :pr:`1913`


**v0.19.0 Feb. 23, 2021**
    * Enhancements
        * Added a GitHub Action for Python windows unit tests :pr:`1844`
        * Added a GitHub Action for checking updated release notes :pr:`1849`
        * Added a GitHub Action for Python lint checks :pr:`1837`
        * Adjusted ``explain_prediction``, ``explain_predictions`` and ``explain_predictions_best_worst`` to handle timeseries problems. :pr:`1818`
        * Updated ``InvalidTargetDataCheck`` to check for mismatched indices in target and features :pr:`1816`
        * Updated ``Woodwork`` structures returned from components to support ``Woodwork`` logical type overrides set by the user :pr:`1784`
        * Updated estimators to keep track of input feature names during ``fit()`` :pr:`1794`
        * Updated ``visualize_decision_tree`` to include feature names in output :pr:`1813`
        * Added ``is_bounded_like_percentage`` property for objectives. If true, the ``calculate_percent_difference`` method will return the absolute difference rather than relative difference :pr:`1809`
        * Added full error traceback to AutoMLSearch logger file :pr:`1840`
        * Changed ``TargetEncoder`` to preserve custom indices in the data :pr:`1836`
        * Refactored ``explain_predictions`` and ``explain_predictions_best_worst`` to only compute features once for all rows that need to be explained :pr:`1843`
        * Added custom random undersampler data splitter for classification :pr:`1857`
        * Updated ``OutliersDataCheck`` implementation to calculate the probability of having no outliers :pr:`1855`
        * Added ``Engines`` pipeline processing API :pr:`1838`
    * Fixes
        * Changed EngineBase random_state arg to random_seed and same for user guide docs :pr:`1889`
    * Changes
        * Modified ``calculate_percent_difference`` so that division by 0 is now inf rather than nan :pr:`1809`
        * Removed ``text_columns`` parameter from ``LSA`` and ``TextFeaturizer`` components :pr:`1652`
        * Added ``random_seed`` as an argument to our automl/pipeline/component API. Using ``random_state`` will raise a warning :pr:`1798`
        * Added ``DataCheckError`` message in ``InvalidTargetDataCheck`` if input target is None and removed exception raised :pr:`1866`
    * Documentation Changes
    * Testing Changes
        * Added back coverage for ``_get_feature_provenance`` in ``TextFeaturizer`` after ``text_columns`` was removed :pr:`1842`
        * Pin graphviz version for windows builds :pr:`1847`
        * Unpin graphviz version for windows builds :pr:`1851`

.. warning::

    **Breaking Changes**
        * Added a deprecation warning to ``explain_prediction``. It will be deleted in the next release. :pr:`1860`


**v0.18.2 Feb. 10, 2021**
    * Enhancements
        * Added uniqueness score data check :pr:`1785`
        * Added "dataframe" output format for prediction explanations :pr:`1781`
        * Updated LightGBM estimators to handle ``pandas.MultiIndex`` :pr:`1770`
        * Sped up permutation importance for some pipelines :pr:`1762`
        * Added sparsity data check :pr:`1797`
        * Confirmed support for threshold tuning for binary time series classification problems :pr:`1803`
    * Fixes
    * Changes
    * Documentation Changes
        * Added section on conda to the contributing guide :pr:`1771`
        * Updated release process to reflect freezing `main` before perf tests :pr:`1787`
        * Moving some prs to the right section of the release notes :pr:`1789`
        * Tweak README.md. :pr:`1800`
        * Fixed back arrow on install page docs :pr:`1795`
        * Fixed docstring for `ClassImbalanceDataCheck.validate()` :pr:`1817`
    * Testing Changes

**v0.18.1 Feb. 1, 2021**
    * Enhancements
        * Added ``graph_t_sne`` as a visualization tool for high dimensional data :pr:`1731`
        * Added the ability to see the linear coefficients of features in linear models terms :pr:`1738`
        * Added support for ``scikit-learn`` ``v0.24.0`` :pr:`1733`
        * Added support for ``scipy`` ``v1.6.0`` :pr:`1752`
        * Added SVM Classifier and Regressor to estimators :pr:`1714` :pr:`1761`
    * Fixes
        * Addressed bug with ``partial_dependence`` and categorical data with more categories than grid resolution :pr:`1748`
        * Removed ``random_state`` arg from ``get_pipelines`` in ``AutoMLSearch`` :pr:`1719`
        * Pinned pyzmq at less than 22.0.0 till we add support :pr:`1756`
        * Remove ``ProphetRegressor`` from main as windows tests were flaky :pr:`1764`
    * Changes
        * Updated components and pipelines to return ``Woodwork`` data structures :pr:`1668`
        * Updated ``clone()`` for pipelines and components to copy over random state automatically :pr:`1753`
        * Dropped support for Python version 3.6 :pr:`1751`
        * Removed deprecated ``verbose`` flag from ``AutoMLSearch`` parameters :pr:`1772`
    * Documentation Changes
        * Add Twitter and Github link to documentation toolbar :pr:`1754`
        * Added Open Graph info to documentation :pr:`1758`
    * Testing Changes

.. warning::

    **Breaking Changes**
        * Components and pipelines return ``Woodwork`` data structures instead of ``pandas`` data structures :pr:`1668`
        * Python 3.6 will not be actively supported due to discontinued support from EvalML dependencies.
        * Deprecated ``verbose`` flag is removed for ``AutoMLSearch`` :pr:`1772`


**v0.18.0 Jan. 26, 2021**
    * Enhancements
        * Added RMSLE, MSLE, and MAPE to core objectives while checking for negative target values in ``invalid_targets_data_check`` :pr:`1574`
        * Added validation checks for binary problems with regression-like datasets and multiclass problems without true multiclass targets in ``invalid_targets_data_check`` :pr:`1665`
        * Added time series support for ``make_pipeline`` :pr:`1566`
        * Added target name for output of pipeline ``predict`` method :pr:`1578`
        * Added multiclass check to ``InvalidTargetDataCheck`` for two examples per class :pr:`1596`
        * Added support for ``graphviz`` ``v0.16`` :pr:`1657`
        * Enhanced time series pipelines to accept empty features :pr:`1651`
        * Added KNN Classifier to estimators. :pr:`1650`
        * Added support for list inputs for objectives :pr:`1663`
        * Added support for ``AutoMLSearch`` to handle time series classification pipelines :pr:`1666`
        * Enhanced ``DelayedFeaturesTransformer`` to encode categorical features and targets before delaying them :pr:`1691`
        * Added 2-way dependence plots. :pr:`1690`
        * Added ability to directly iterate through components within Pipelines :pr:`1583`
    * Fixes
        * Fixed inconsistent attributes and added Exceptions to docs :pr:`1673`
        * Fixed ``TargetLeakageDataCheck`` to use Woodwork ``mutual_information`` rather than using Pandas' Pearson Correlation :pr:`1616`
        * Fixed thresholding for pipelines in ``AutoMLSearch`` to only threshold binary classification pipelines :pr:`1622` :pr:`1626`
        * Updated ``load_data`` to return Woodwork structures and update default parameter value for ``index`` to ``None`` :pr:`1610`
        * Pinned scipy at < 1.6.0 while we work on adding support :pr:`1629`
        * Fixed data check message formatting in ``AutoMLSearch`` :pr:`1633`
        * Addressed stacked ensemble component for ``scikit-learn`` v0.24 support by setting ``shuffle=True`` for default CV :pr:`1613`
        * Fixed bug where ``Imputer`` reset the index on ``X`` :pr:`1590`
        * Fixed ``AutoMLSearch`` stacktrace when a cutom objective was passed in as a primary objective or additional objective :pr:`1575`
        * Fixed custom index bug for ``MAPE`` objective :pr:`1641`
        * Fixed index bug for ``TextFeaturizer`` and ``LSA`` components :pr:`1644`
        * Limited ``load_fraud`` dataset loaded into ``automl.ipynb`` :pr:`1646`
        * ``add_to_rankings`` updates ``AutoMLSearch.best_pipeline`` when necessary :pr:`1647`
        * Fixed bug where time series baseline estimators were not receiving ``gap`` and ``max_delay`` in ``AutoMLSearch`` :pr:`1645`
        * Fixed jupyter notebooks to help the RTD buildtime :pr:`1654`
        * Added ``positive_only`` objectives to ``non_core_objectives`` :pr:`1661`
        * Fixed stacking argument ``n_jobs`` for IterativeAlgorithm :pr:`1706`
        * Updated CatBoost estimators to return self in ``.fit()`` rather than the underlying model for consistency :pr:`1701`
        * Added ability to initialize pipeline parameters in ``AutoMLSearch`` constructor :pr:`1676`
    * Changes
        * Added labeling to ``graph_confusion_matrix`` :pr:`1632`
        * Rerunning search for ``AutoMLSearch`` results in a message thrown rather than failing the search, and removed ``has_searched`` property :pr:`1647`
        * Changed tuner class to allow and ignore single parameter values as input :pr:`1686`
        * Capped LightGBM version limit to remove bug in docs :pr:`1711`
        * Removed support for `np.random.RandomState` in EvalML :pr:`1727`
    * Documentation Changes
        * Update Model Understanding in the user guide to include ``visualize_decision_tree`` :pr:`1678`
        * Updated docs to include information about ``AutoMLSearch`` callback parameters and methods :pr:`1577`
        * Updated docs to prompt users to install graphiz on Mac :pr:`1656`
        * Added ``infer_feature_types`` to the ``start.ipynb`` guide :pr:`1700`
        * Added multicollinearity data check to API reference and docs :pr:`1707`
    * Testing Changes

.. warning::

    **Breaking Changes**
        * Removed ``has_searched`` property from ``AutoMLSearch`` :pr:`1647`
        * Components and pipelines return ``Woodwork`` data structures instead of ``pandas`` data structures :pr:`1668`
        * Removed support for `np.random.RandomState` in EvalML. Rather than passing ``np.random.RandomState`` as component and pipeline random_state values, we use int random_seed :pr:`1727`


**v0.17.0 Dec. 29, 2020**
    * Enhancements
        * Added ``save_plot`` that allows for saving figures from different backends :pr:`1588`
        * Added ``LightGBM Regressor`` to regression components :pr:`1459`
        * Added ``visualize_decision_tree`` for tree visualization with ``decision_tree_data_from_estimator`` and ``decision_tree_data_from_pipeline`` to reformat tree structure output :pr:`1511`
        * Added `DFS Transformer` component into transformer components :pr:`1454`
        * Added ``MAPE`` to the standard metrics for time series problems and update objectives :pr:`1510`
        * Added ``graph_prediction_vs_actual_over_time`` and ``get_prediction_vs_actual_over_time_data`` to the model understanding module for time series problems :pr:`1483`
        * Added a ``ComponentGraph`` class that will support future pipelines as directed acyclic graphs :pr:`1415`
        * Updated data checks to accept ``Woodwork`` data structures :pr:`1481`
        * Added parameter to ``InvalidTargetDataCheck`` to show only top unique values rather than all unique values :pr:`1485`
        * Added multicollinearity data check :pr:`1515`
        * Added baseline pipeline and components for time series regression problems :pr:`1496`
        * Added more information to users about ensembling behavior in ``AutoMLSearch`` :pr:`1527`
        * Add woodwork support for more utility and graph methods :pr:`1544`
        * Changed ``DateTimeFeaturizer`` to encode features as int :pr:`1479`
        * Return trained pipelines from ``AutoMLSearch.best_pipeline`` :pr:`1547`
        * Added utility method so that users can set feature types without having to learn about Woodwork directly :pr:`1555`
        * Added Linear Discriminant Analysis transformer for dimensionality reduction :pr:`1331`
        * Added multiclass support for ``partial_dependence`` and ``graph_partial_dependence`` :pr:`1554`
        * Added ``TimeSeriesBinaryClassificationPipeline`` and ``TimeSeriesMulticlassClassificationPipeline`` classes :pr:`1528`
        * Added ``make_data_splitter`` method for easier automl data split customization :pr:`1568`
        * Integrated ``ComponentGraph`` class into Pipelines for full non-linear pipeline support :pr:`1543`
        * Update ``AutoMLSearch`` constructor to take training data instead of ``search`` and ``add_to_leaderboard`` :pr:`1597`
        * Update ``split_data`` helper args :pr:`1597`
        * Add problem type utils ``is_regression``, ``is_classification``, ``is_timeseries`` :pr:`1597`
        * Rename ``AutoMLSearch`` ``data_split`` arg to ``data_splitter`` :pr:`1569`
    * Fixes
        * Fix AutoML not passing CV folds to ``DefaultDataChecks`` for usage by ``ClassImbalanceDataCheck`` :pr:`1619`
        * Fix Windows CI jobs: install ``numba`` via conda, required for ``shap`` :pr:`1490`
        * Added custom-index support for `reset-index-get_prediction_vs_actual_over_time_data` :pr:`1494`
        * Fix ``generate_pipeline_code`` to account for boolean and None differences between Python and JSON :pr:`1524` :pr:`1531`
        * Set max value for plotly and xgboost versions while we debug CI failures with newer versions :pr:`1532`
        * Undo version pinning for plotly :pr:`1533`
        * Fix ReadTheDocs build by updating the version of ``setuptools`` :pr:`1561`
        * Set ``random_state`` of data splitter in AutoMLSearch to take int to keep consistency in the resulting splits :pr:`1579`
        * Pin sklearn version while we work on adding support :pr:`1594`
        * Pin pandas at <1.2.0 while we work on adding support :pr:`1609`
        * Pin graphviz at < 0.16 while we work on adding support :pr:`1609`
    * Changes
        * Reverting ``save_graph`` :pr:`1550` to resolve kaleido build issues :pr:`1585`
        * Update circleci badge to apply to ``main`` :pr:`1489`
        * Added script to generate github markdown for releases :pr:`1487`
        * Updated selection using pandas ``dtypes`` to selecting using Woodwork logical types :pr:`1551`
        * Updated dependencies to fix ``ImportError: cannot import name 'MaskedArray' from 'sklearn.utils.fixes'`` error and to address Woodwork and Featuretool dependencies :pr:`1540`
        * Made ``get_prediction_vs_actual_data()`` a public method :pr:`1553`
        * Updated ``Woodwork`` version requirement to v0.0.7 :pr:`1560`
        * Move data splitters from ``evalml.automl.data_splitters`` to ``evalml.preprocessing.data_splitters`` :pr:`1597`
        * Rename "# Testing" in automl log output to "# Validation" :pr:`1597`
    * Documentation Changes
        * Added partial dependence methods to API reference :pr:`1537`
        * Updated documentation for confusion matrix methods :pr:`1611`
    * Testing Changes
        * Set ``n_jobs=1`` in most unit tests to reduce memory :pr:`1505`

.. warning::

    **Breaking Changes**
        * Updated minimal dependencies: ``numpy>=1.19.1``, ``pandas>=1.1.0``, ``scikit-learn>=0.23.1``, ``scikit-optimize>=0.8.1``
        * Updated ``AutoMLSearch.best_pipeline`` to return a trained pipeline. Pass in ``train_best_pipeline=False`` to AutoMLSearch in order to return an untrained pipeline.
        * Pipeline component instances can no longer be iterated through using ``Pipeline.component_graph`` :pr:`1543`
        * Update ``AutoMLSearch`` constructor to take training data instead of ``search`` and ``add_to_leaderboard`` :pr:`1597`
        * Update ``split_data`` helper args :pr:`1597`
        * Move data splitters from ``evalml.automl.data_splitters`` to ``evalml.preprocessing.data_splitters`` :pr:`1597`
        * Rename ``AutoMLSearch`` ``data_split`` arg to ``data_splitter`` :pr:`1569`



**v0.16.1 Dec. 1, 2020**
    * Enhancements
        * Pin woodwork version to v0.0.6 to avoid breaking changes :pr:`1484`
        * Updated ``Woodwork`` to >=0.0.5 in ``core-requirements.txt`` :pr:`1473`
        * Removed ``copy_dataframe`` parameter for ``Woodwork``, updated ``Woodwork`` to >=0.0.6 in ``core-requirements.txt`` :pr:`1478`
        * Updated ``detect_problem_type`` to use ``pandas.api.is_numeric_dtype`` :pr:`1476`
    * Changes
        * Changed ``make clean`` to delete coverage reports as a convenience for developers :pr:`1464`
        * Set ``n_jobs=-1`` by default for stacked ensemble components :pr:`1472`
    * Documentation Changes
        * Updated pipeline and component documentation and demos to use ``Woodwork`` :pr:`1466`
    * Testing Changes
        * Update dependency update checker to use everything from core and optional dependencies :pr:`1480`


**v0.16.0 Nov. 24, 2020**
    * Enhancements
        * Updated pipelines and ``make_pipeline`` to accept ``Woodwork`` inputs :pr:`1393`
        * Updated components to accept ``Woodwork`` inputs :pr:`1423`
        * Added ability to freeze hyperparameters for ``AutoMLSearch`` :pr:`1284`
        * Added ``Target Encoder`` into transformer components :pr:`1401`
        * Added callback for error handling in ``AutoMLSearch`` :pr:`1403`
        * Added the index id to the ``explain_predictions_best_worst`` output to help users identify which rows in their data are included :pr:`1365`
        * The top_k features displayed in ``explain_predictions_*`` functions are now determined by the magnitude of shap values as opposed to the ``top_k`` largest and smallest shap values. :pr:`1374`
        * Added a problem type for time series regression :pr:`1386`
        * Added a ``is_defined_for_problem_type`` method to ``ObjectiveBase`` :pr:`1386`
        * Added a ``random_state`` parameter to ``make_pipeline_from_components`` function :pr:`1411`
        * Added ``DelayedFeaturesTransformer`` :pr:`1396`
        * Added a ``TimeSeriesRegressionPipeline`` class :pr:`1418`
        * Removed ``core-requirements.txt`` from the package distribution :pr:`1429`
        * Updated data check messages to include a `"code"` and `"details"` fields :pr:`1451`, :pr:`1462`
        * Added a ``TimeSeriesSplit`` data splitter for time series problems :pr:`1441`
        * Added a ``problem_configuration`` parameter to AutoMLSearch :pr:`1457`
    * Fixes
        * Fixed ``IndexError`` raised in ``AutoMLSearch`` when ``ensembling = True`` but only one pipeline to iterate over :pr:`1397`
        * Fixed stacked ensemble input bug and LightGBM warning and bug in ``AutoMLSearch`` :pr:`1388`
        * Updated enum classes to show possible enum values as attributes :pr:`1391`
        * Updated calls to ``Woodwork``'s ``to_pandas()`` to ``to_series()`` and ``to_dataframe()`` :pr:`1428`
        * Fixed bug in OHE where column names were not guaranteed to be unique :pr:`1349`
        * Fixed bug with percent improvement of ``ExpVariance`` objective on data with highly skewed target :pr:`1467`
        * Fix SimpleImputer error which occurs when all features are bool type :pr:`1215`
    * Changes
        * Changed ``OutliersDataCheck`` to return the list of columns, rather than rows, that contain outliers :pr:`1377`
        * Simplified and cleaned output for Code Generation :pr:`1371`
        * Reverted changes from :pr:`1337` :pr:`1409`
        * Updated data checks to return dictionary of warnings and errors instead of a list :pr:`1448`
        * Updated ``AutoMLSearch`` to pass ``Woodwork`` data structures to every pipeline (instead of pandas DataFrames) :pr:`1450`
        * Update ``AutoMLSearch`` to default to ``max_batches=1`` instead of ``max_iterations=5`` :pr:`1452`
        * Updated _evaluate_pipelines to consolidate side effects :pr:`1410`
    * Documentation Changes
        * Added description of CLA to contributing guide, updated description of draft PRs :pr:`1402`
        * Updated documentation to include all data checks, ``DataChecks``, and usage of data checks in AutoML :pr:`1412`
        * Updated docstrings from ``np.array`` to ``np.ndarray`` :pr:`1417`
        * Added section on stacking ensembles in AutoMLSearch documentation :pr:`1425`
    * Testing Changes
        * Removed ``category_encoders`` from test-requirements.txt :pr:`1373`
        * Tweak codecov.io settings again to avoid flakes :pr:`1413`
        * Modified ``make lint`` to check notebook versions in the docs :pr:`1431`
        * Modified ``make lint-fix`` to standardize notebook versions in the docs :pr:`1431`
        * Use new version of pull request Github Action for dependency check (:pr:`1443`)
        * Reduced number of workers for tests to 4 :pr:`1447`

.. warning::

    **Breaking Changes**
        * The ``top_k`` and ``top_k_features`` parameters in ``explain_predictions_*`` functions now return ``k`` features as opposed to ``2 * k`` features :pr:`1374`
        * Renamed ``problem_type`` to ``problem_types`` in ``RegressionObjective``, ``BinaryClassificationObjective``, and ``MulticlassClassificationObjective`` :pr:`1319`
        * Data checks now return a dictionary of warnings and errors instead of a list :pr:`1448`



**v0.15.0 Oct. 29, 2020**
    * Enhancements
        * Added stacked ensemble component classes (``StackedEnsembleClassifier``, ``StackedEnsembleRegressor``) :pr:`1134`
        * Added stacked ensemble components to ``AutoMLSearch`` :pr:`1253`
        * Added ``DecisionTreeClassifier`` and ``DecisionTreeRegressor`` to AutoML :pr:`1255`
        * Added ``graph_prediction_vs_actual`` in ``model_understanding`` for regression problems :pr:`1252`
        * Added parameter to ``OneHotEncoder`` to enable filtering for features to encode for :pr:`1249`
        * Added percent-better-than-baseline for all objectives to automl.results :pr:`1244`
        * Added ``HighVarianceCVDataCheck`` and replaced synonymous warning in ``AutoMLSearch`` :pr:`1254`
        * Added `PCA Transformer` component for dimensionality reduction :pr:`1270`
        * Added ``generate_pipeline_code`` and ``generate_component_code`` to allow for code generation given a pipeline or component instance :pr:`1306`
        * Added ``PCA Transformer`` component for dimensionality reduction :pr:`1270`
        * Updated ``AutoMLSearch`` to support ``Woodwork`` data structures :pr:`1299`
        * Added cv_folds to ``ClassImbalanceDataCheck`` and added this check to ``DefaultDataChecks`` :pr:`1333`
        * Make ``max_batches`` argument to ``AutoMLSearch.search`` public :pr:`1320`
        * Added text support to automl search :pr:`1062`
        * Added ``_pipelines_per_batch`` as a private argument to ``AutoMLSearch`` :pr:`1355`
    * Fixes
        * Fixed ML performance issue with ordered datasets: always shuffle data in automl's default CV splits :pr:`1265`
        * Fixed broken ``evalml info`` CLI command :pr:`1293`
        * Fixed ``boosting type='rf'`` for LightGBM Classifier, as well as ``num_leaves`` error :pr:`1302`
        * Fixed bug in ``explain_predictions_best_worst`` where a custom index in the target variable would cause a ``ValueError`` :pr:`1318`
        * Added stacked ensemble estimators to to ``evalml.pipelines.__init__`` file :pr:`1326`
        * Fixed bug in OHE where calls to transform were not deterministic if ``top_n`` was less than the number of categories in a column :pr:`1324`
        * Fixed LightGBM warning messages during AutoMLSearch :pr:`1342`
        * Fix warnings thrown during AutoMLSearch in ``HighVarianceCVDataCheck`` :pr:`1346`
        * Fixed bug where TrainingValidationSplit would return invalid location indices for dataframes with a custom index :pr:`1348`
        * Fixed bug where the AutoMLSearch ``random_state`` was not being passed to the created pipelines :pr:`1321`
    * Changes
        * Allow ``add_to_rankings`` to be called before AutoMLSearch is called :pr:`1250`
        * Removed Graphviz from test-requirements to add to requirements.txt :pr:`1327`
        * Removed ``max_pipelines`` parameter from ``AutoMLSearch`` :pr:`1264`
        * Include editable installs in all install make targets :pr:`1335`
        * Made pip dependencies `featuretools` and `nlp_primitives` core dependencies :pr:`1062`
        * Removed `PartOfSpeechCount` from `TextFeaturizer` transform primitives :pr:`1062`
        * Added warning for ``partial_dependency`` when the feature includes null values :pr:`1352`
    * Documentation Changes
        * Fixed and updated code blocks in Release Notes :pr:`1243`
        * Added DecisionTree estimators to API Reference :pr:`1246`
        * Changed class inheritance display to flow vertically :pr:`1248`
        * Updated cost-benefit tutorial to use a holdout/test set :pr:`1159`
        * Added ``evalml info`` command to documentation :pr:`1293`
        * Miscellaneous doc updates :pr:`1269`
        * Removed conda pre-release testing from the release process document :pr:`1282`
        * Updates to contributing guide :pr:`1310`
        * Added Alteryx footer to docs with Twitter and Github link :pr:`1312`
        * Added documentation for evalml installation for Python 3.6 :pr:`1322`
        * Added documentation changes to make the API Docs easier to understand :pr:`1323`
        * Fixed documentation for ``feature_importance`` :pr:`1353`
        * Added tutorial for running `AutoML` with text data :pr:`1357`
        * Added documentation for woodwork integration with automl search :pr:`1361`
    * Testing Changes
        * Added tests for ``jupyter_check`` to handle IPython :pr:`1256`
        * Cleaned up ``make_pipeline`` tests to test for all estimators :pr:`1257`
        * Added a test to check conda build after merge to main :pr:`1247`
        * Removed code that was lacking codecov for ``__main__.py`` and unnecessary :pr:`1293`
        * Codecov: round coverage up instead of down :pr:`1334`
        * Add DockerHub credentials to CI testing environment :pr:`1356`
        * Add DockerHub credentials to conda testing environment :pr:`1363`

.. warning::

    **Breaking Changes**
        * Renamed ``LabelLeakageDataCheck`` to ``TargetLeakageDataCheck`` :pr:`1319`
        * ``max_pipelines`` parameter has been removed from ``AutoMLSearch``. Please use ``max_iterations`` instead. :pr:`1264`
        * ``AutoMLSearch.search()`` will now log a warning if the input is not a ``Woodwork`` data structure (``pandas``, ``numpy``) :pr:`1299`
        * Make ``max_batches`` argument to ``AutoMLSearch.search`` public :pr:`1320`
        * Removed unused argument `feature_types` from AutoMLSearch.search :pr:`1062`

**v0.14.1 Sep. 29, 2020**
    * Enhancements
        * Updated partial dependence methods to support calculating numeric columns in a dataset with non-numeric columns :pr:`1150`
        * Added ``get_feature_names`` on ``OneHotEncoder`` :pr:`1193`
        * Added ``detect_problem_type`` to ``problem_type/utils.py`` to automatically detect the problem type given targets :pr:`1194`
        * Added LightGBM to ``AutoMLSearch`` :pr:`1199`
        * Updated ``scikit-learn`` and ``scikit-optimize`` to use latest versions - 0.23.2 and 0.8.1 respectively :pr:`1141`
        * Added ``__str__`` and ``__repr__`` for pipelines and components :pr:`1218`
        * Included internal target check for both training and validation data in ``AutoMLSearch`` :pr:`1226`
        * Added ``ProblemTypes.all_problem_types`` helper to get list of supported problem types :pr:`1219`
        * Added ``DecisionTreeClassifier`` and ``DecisionTreeRegressor`` classes :pr:`1223`
        * Added ``ProblemTypes.all_problem_types`` helper to get list of supported problem types :pr:`1219`
        * ``DataChecks`` can now be parametrized by passing a list of ``DataCheck`` classes and a parameter dictionary :pr:`1167`
        * Added first CV fold score as validation score in ``AutoMLSearch.rankings`` :pr:`1221`
        * Updated ``flake8`` configuration to enable linting on ``__init__.py`` files :pr:`1234`
        * Refined ``make_pipeline_from_components`` implementation :pr:`1204`
    * Fixes
        * Updated GitHub URL after migration to Alteryx GitHub org :pr:`1207`
        * Changed Problem Type enum to be more similar to the string name :pr:`1208`
        * Wrapped call to scikit-learn's partial dependence method in a ``try``/``finally`` block :pr:`1232`
    * Changes
        * Added ``allow_writing_files`` as a named argument to CatBoost estimators. :pr:`1202`
        * Added ``solver`` and ``multi_class`` as named arguments to ``LogisticRegressionClassifier`` :pr:`1202`
        * Replaced pipeline's ``._transform`` method to evaluate all the preprocessing steps of a pipeline with ``.compute_estimator_features`` :pr:`1231`
        * Changed default large dataset train/test splitting behavior :pr:`1205`
    * Documentation Changes
        * Included description of how to access the component instances and features for pipeline user guide :pr:`1163`
        * Updated API docs to refer to target as "target" instead of "labels" for non-classification tasks and minor docs cleanup :pr:`1160`
        * Added Class Imbalance Data Check to ``api_reference.rst`` :pr:`1190` :pr:`1200`
        * Added pipeline properties to API reference :pr:`1209`
        * Clarified what the objective parameter in AutoML is used for in AutoML API reference and AutoML user guide :pr:`1222`
        * Updated API docs to include ``skopt.space.Categorical`` option for component hyperparameter range definition :pr:`1228`
        * Added install documentation for ``libomp`` in order to use LightGBM on Mac :pr:`1233`
        * Improved description of ``max_iterations`` in documentation :pr:`1212`
        * Removed unused code from sphinx conf :pr:`1235`
    * Testing Changes

.. warning::

    **Breaking Changes**
        * ``DefaultDataChecks`` now accepts a ``problem_type`` parameter that must be specified :pr:`1167`
        * Pipeline's ``._transform`` method to evaluate all the preprocessing steps of a pipeline has been replaced with ``.compute_estimator_features`` :pr:`1231`
        * ``get_objectives`` has been renamed to ``get_core_objectives``. This function will now return a list of valid objective instances :pr:`1230`


**v0.13.2 Sep. 17, 2020**
    * Enhancements
        * Added ``output_format`` field to explain predictions functions :pr:`1107`
        * Modified ``get_objective`` and ``get_objectives`` to be able to return any objective in ``evalml.objectives`` :pr:`1132`
        * Added a ``return_instance`` boolean parameter to ``get_objective`` :pr:`1132`
        * Added ``ClassImbalanceDataCheck`` to determine whether target imbalance falls below a given threshold :pr:`1135`
        * Added label encoder to LightGBM for binary classification :pr:`1152`
        * Added labels for the row index of confusion matrix :pr:`1154`
        * Added ``AutoMLSearch`` object as another parameter in search callbacks :pr:`1156`
        * Added the corresponding probability threshold for each point displayed in ``graph_roc_curve`` :pr:`1161`
        * Added ``__eq__`` for ``ComponentBase`` and ``PipelineBase`` :pr:`1178`
        * Added support for multiclass classification for ``roc_curve`` :pr:`1164`
        * Added ``categories`` accessor to ``OneHotEncoder`` for listing the categories associated with a feature :pr:`1182`
        * Added utility function to create pipeline instances from a list of component instances :pr:`1176`
    * Fixes
        * Fixed XGBoost column names for partial dependence methods :pr:`1104`
        * Removed dead code validating column type from ``TextFeaturizer`` :pr:`1122`
        * Fixed issue where ``Imputer`` cannot fit when there is None in a categorical or boolean column :pr:`1144`
        * ``OneHotEncoder`` preserves the custom index in the input data :pr:`1146`
        * Fixed representation for ``ModelFamily`` :pr:`1165`
        * Removed duplicate ``nbsphinx`` dependency in ``dev-requirements.txt`` :pr:`1168`
        * Users can now pass in any valid kwargs to all estimators :pr:`1157`
        * Remove broken accessor ``OneHotEncoder.get_feature_names`` and unneeded base class :pr:`1179`
        * Removed LightGBM Estimator from AutoML models :pr:`1186`
    * Changes
        * Pinned ``scikit-optimize`` version to 0.7.4 :pr:`1136`
        * Removed ``tqdm`` as a dependency :pr:`1177`
        * Added lightgbm version 3.0.0 to ``latest_dependency_versions.txt`` :pr:`1185`
        * Rename ``max_pipelines`` to ``max_iterations`` :pr:`1169`
    * Documentation Changes
        * Fixed API docs for ``AutoMLSearch`` ``add_result_callback`` :pr:`1113`
        * Added a step to our release process for pushing our latest version to conda-forge :pr:`1118`
        * Added warning for missing ipywidgets dependency for using ``PipelineSearchPlots`` on Jupyterlab :pr:`1145`
        * Updated ``README.md`` example to load demo dataset :pr:`1151`
        * Swapped mapping of breast cancer targets in ``model_understanding.ipynb`` :pr:`1170`
    * Testing Changes
        * Added test confirming ``TextFeaturizer`` never outputs null values :pr:`1122`
        * Changed Python version of ``Update Dependencies`` action to 3.8.x :pr:`1137`
        * Fixed release notes check-in test for ``Update Dependencies`` actions :pr:`1172`

.. warning::

    **Breaking Changes**
        * ``get_objective`` will now return a class definition rather than an instance by default :pr:`1132`
        * Deleted ``OPTIONS`` dictionary in ``evalml.objectives.utils.py`` :pr:`1132`
        * If specifying an objective by string, the string must now match the objective's name field, case-insensitive :pr:`1132`
        * Passing "Cost Benefit Matrix", "Fraud Cost", "Lead Scoring", "Mean Squared Log Error",
            "Recall", "Recall Macro", "Recall Micro", "Recall Weighted", or "Root Mean Squared Log Error" to ``AutoMLSearch`` will now result in a ``ValueError``
            rather than an ``ObjectiveNotFoundError`` :pr:`1132`
        * Search callbacks ``start_iteration_callback`` and ``add_results_callback`` have changed to include a copy of the AutoMLSearch object as a third parameter :pr:`1156`
        * Deleted ``OneHotEncoder.get_feature_names`` method which had been broken for a while, in favor of pipelines' ``input_feature_names`` :pr:`1179`
        * Deleted empty base class ``CategoricalEncoder`` which ``OneHotEncoder`` component was inheriting from :pr:`1176`
        * Results from ``roc_curve`` will now return as a list of dictionaries with each dictionary representing a class :pr:`1164`
        * ``max_pipelines`` now raises a ``DeprecationWarning`` and will be removed in the next release. ``max_iterations`` should be used instead. :pr:`1169`


**v0.13.1 Aug. 25, 2020**
    * Enhancements
        * Added Cost-Benefit Matrix objective for binary classification :pr:`1038`
        * Split ``fill_value`` into ``categorical_fill_value`` and ``numeric_fill_value`` for Imputer :pr:`1019`
        * Added ``explain_predictions`` and ``explain_predictions_best_worst`` for explaining multiple predictions with SHAP :pr:`1016`
        * Added new LSA component for text featurization :pr:`1022`
        * Added guide on installing with conda :pr:`1041`
        * Added a “cost-benefit curve” util method to graph cost-benefit matrix scores vs. binary classification thresholds :pr:`1081`
        * Standardized error when calling transform/predict before fit for pipelines :pr:`1048`
        * Added ``percent_better_than_baseline`` to AutoML search rankings and full rankings table :pr:`1050`
        * Added one-way partial dependence and partial dependence plots :pr:`1079`
        * Added "Feature Value" column to prediction explanation reports. :pr:`1064`
        * Added LightGBM classification estimator :pr:`1082`, :pr:`1114`
        * Added ``max_batches`` parameter to ``AutoMLSearch`` :pr:`1087`
    * Fixes
        * Updated ``TextFeaturizer`` component to no longer require an internet connection to run :pr:`1022`
        * Fixed non-deterministic element of ``TextFeaturizer`` transformations :pr:`1022`
        * Added a StandardScaler to all ElasticNet pipelines :pr:`1065`
        * Updated cost-benefit matrix to normalize score :pr:`1099`
        * Fixed logic in ``calculate_percent_difference`` so that it can handle negative values :pr:`1100`
    * Changes
        * Added ``needs_fitting`` property to ``ComponentBase`` :pr:`1044`
        * Updated references to data types to use datatype lists defined in ``evalml.utils.gen_utils`` :pr:`1039`
        * Remove maximum version limit for SciPy dependency :pr:`1051`
        * Moved ``all_components`` and other component importers into runtime methods :pr:`1045`
        * Consolidated graphing utility methods under ``evalml.utils.graph_utils`` :pr:`1060`
        * Made slight tweaks to how ``TextFeaturizer`` uses ``featuretools``, and did some refactoring of that and of LSA :pr:`1090`
        * Changed ``show_all_features`` parameter into ``importance_threshold``, which allows for thresholding feature importance :pr:`1097`, :pr:`1103`
    * Documentation Changes
        * Update ``setup.py`` URL to point to the github repo :pr:`1037`
        * Added tutorial for using the cost-benefit matrix objective :pr:`1088`
        * Updated ``model_understanding.ipynb`` to include documentation for using plotly on Jupyter Lab :pr:`1108`
    * Testing Changes
        * Refactor CircleCI tests to use matrix jobs (:pr:`1043`)
        * Added a test to check that all test directories are included in evalml package :pr:`1054`


.. warning::

    **Breaking Changes**
        * ``confusion_matrix`` and ``normalize_confusion_matrix`` have been moved to ``evalml.utils`` :pr:`1038`
        * All graph utility methods previously under ``evalml.pipelines.graph_utils`` have been moved to ``evalml.utils.graph_utils`` :pr:`1060`


**v0.12.2 Aug. 6, 2020**
    * Enhancements
        * Add save/load method to components :pr:`1023`
        * Expose pickle ``protocol`` as optional arg to save/load :pr:`1023`
        * Updated estimators used in AutoML to include ExtraTrees and ElasticNet estimators :pr:`1030`
    * Fixes
    * Changes
        * Removed ``DeprecationWarning`` for ``SimpleImputer`` :pr:`1018`
    * Documentation Changes
        * Add note about version numbers to release process docs :pr:`1034`
    * Testing Changes
        * Test files are now included in the evalml package :pr:`1029`


**v0.12.0 Aug. 3, 2020**
    * Enhancements
        * Added string and categorical targets support for binary and multiclass pipelines and check for numeric targets for ``DetectLabelLeakage`` data check :pr:`932`
        * Added clear exception for regression pipelines if target datatype is string or categorical :pr:`960`
        * Added target column names and class labels in ``predict`` and ``predict_proba`` output for pipelines :pr:`951`
        * Added ``_compute_shap_values`` and ``normalize_values`` to ``pipelines/explanations`` module :pr:`958`
        * Added ``explain_prediction`` feature which explains single predictions with SHAP :pr:`974`
        * Added Imputer to allow different imputation strategies for numerical and categorical dtypes :pr:`991`
        * Added support for configuring logfile path using env var, and don't create logger if there are filesystem errors :pr:`975`
        * Updated catboost estimators' default parameters and automl hyperparameter ranges to speed up fit time :pr:`998`
    * Fixes
        * Fixed ReadtheDocs warning failure regarding embedded gif :pr:`943`
        * Removed incorrect parameter passed to pipeline classes in ``_add_baseline_pipelines`` :pr:`941`
        * Added universal error for calling ``predict``, ``predict_proba``, ``transform``, and ``feature_importances`` before fitting :pr:`969`, :pr:`994`
        * Made ``TextFeaturizer`` component and pip dependencies ``featuretools`` and ``nlp_primitives`` optional :pr:`976`
        * Updated imputation strategy in automl to no longer limit impute strategy to ``most_frequent`` for all features if there are any categorical columns :pr:`991`
        * Fixed ``UnboundLocalError`` for ``cv_pipeline`` when automl search errors :pr:`996`
        * Fixed ``Imputer`` to reset dataframe index to preserve behavior expected from  ``SimpleImputer`` :pr:`1009`
    * Changes
        * Moved ``get_estimators`` to ``evalml.pipelines.components.utils`` :pr:`934`
        * Modified Pipelines to raise ``PipelineScoreError`` when they encounter an error during scoring :pr:`936`
        * Moved ``evalml.model_families.list_model_families`` to ``evalml.pipelines.components.allowed_model_families`` :pr:`959`
        * Renamed ``DateTimeFeaturization`` to ``DateTimeFeaturizer`` :pr:`977`
        * Added check to stop search and raise an error if all pipelines in a batch return NaN scores :pr:`1015`
    * Documentation Changes
        * Updated ``README.md`` :pr:`963`
        * Reworded message when errors are returned from data checks in search :pr:`982`
        * Added section on understanding model predictions with ``explain_prediction`` to User Guide :pr:`981`
        * Added a section to the user guide and api reference about how XGBoost and CatBoost are not fully supported. :pr:`992`
        * Added custom components section in user guide :pr:`993`
        * Updated FAQ section formatting :pr:`997`
        * Updated release process documentation :pr:`1003`
    * Testing Changes
        * Moved ``predict_proba`` and ``predict`` tests regarding string / categorical targets to ``test_pipelines.py`` :pr:`972`
        * Fixed dependency update bot by updating python version to 3.7 to avoid frequent github version updates :pr:`1002`


.. warning::

    **Breaking Changes**
        * ``get_estimators`` has been moved to ``evalml.pipelines.components.utils`` (previously was under ``evalml.pipelines.utils``) :pr:`934`
        * Removed the ``raise_errors`` flag in AutoML search. All errors during pipeline evaluation will be caught and logged. :pr:`936`
        * ``evalml.model_families.list_model_families`` has been moved to ``evalml.pipelines.components.allowed_model_families`` :pr:`959`
        * ``TextFeaturizer``: the ``featuretools`` and ``nlp_primitives`` packages must be installed after installing evalml in order to use this component :pr:`976`
        * Renamed ``DateTimeFeaturization`` to ``DateTimeFeaturizer`` :pr:`977`


**v0.11.2 July 16, 2020**
    * Enhancements
        * Added ``NoVarianceDataCheck`` to ``DefaultDataChecks`` :pr:`893`
        * Added text processing and featurization component ``TextFeaturizer`` :pr:`913`, :pr:`924`
        * Added additional checks to ``InvalidTargetDataCheck`` to handle invalid target data types :pr:`929`
        * ``AutoMLSearch`` will now handle ``KeyboardInterrupt`` and prompt user for confirmation :pr:`915`
    * Fixes
        * Makes automl results a read-only property :pr:`919`
    * Changes
        * Deleted static pipelines and refactored tests involving static pipelines, removed ``all_pipelines()`` and ``get_pipelines()`` :pr:`904`
        * Moved ``list_model_families`` to ``evalml.model_family.utils`` :pr:`903`
        * Updated ``all_pipelines``, ``all_estimators``, ``all_components`` to use the same mechanism for dynamically generating their elements :pr:`898`
        * Rename ``master`` branch to ``main`` :pr:`918`
        * Add pypi release github action :pr:`923`
        * Updated ``AutoMLSearch.search`` stdout output and logging and removed tqdm progress bar :pr:`921`
        * Moved automl config checks previously in ``search()`` to init :pr:`933`
    * Documentation Changes
        * Reorganized and rewrote documentation :pr:`937`
        * Updated to use pydata sphinx theme :pr:`937`
        * Updated docs to use ``release_notes`` instead of ``changelog`` :pr:`942`
    * Testing Changes
        * Cleaned up fixture names and usages in tests :pr:`895`


.. warning::

    **Breaking Changes**
        * ``list_model_families`` has been moved to ``evalml.model_family.utils`` (previously was under ``evalml.pipelines.utils``) :pr:`903`
        * ``get_estimators`` has been moved to ``evalml.pipelines.components.utils`` (previously was under ``evalml.pipelines.utils``) :pr:`934`
        * Static pipeline definitions have been removed, but similar pipelines can still be constructed via creating an instance of ``PipelineBase`` :pr:`904`
        * ``all_pipelines()`` and ``get_pipelines()`` utility methods have been removed :pr:`904`


**v0.11.0 June 30, 2020**
    * Enhancements
        * Added multiclass support for ROC curve graphing :pr:`832`
        * Added preprocessing component to drop features whose percentage of NaN values exceeds a specified threshold :pr:`834`
        * Added data check to check for problematic target labels :pr:`814`
        * Added PerColumnImputer that allows imputation strategies per column :pr:`824`
        * Added transformer to drop specific columns :pr:`827`
        * Added support for ``categories``, ``handle_error``, and ``drop`` parameters in ``OneHotEncoder`` :pr:`830` :pr:`897`
        * Added preprocessing component to handle DateTime columns featurization :pr:`838`
        * Added ability to clone pipelines and components :pr:`842`
        * Define getter method for component ``parameters`` :pr:`847`
        * Added utility methods to calculate and graph permutation importances :pr:`860`, :pr:`880`
        * Added new utility functions necessary for generating dynamic preprocessing pipelines :pr:`852`
        * Added kwargs to all components :pr:`863`
        * Updated ``AutoSearchBase`` to use dynamically generated preprocessing pipelines :pr:`870`
        * Added SelectColumns transformer :pr:`873`
        * Added ability to evaluate additional pipelines for automl search :pr:`874`
        * Added ``default_parameters`` class property to components and pipelines :pr:`879`
        * Added better support for disabling data checks in automl search :pr:`892`
        * Added ability to save and load AutoML objects to file :pr:`888`
        * Updated ``AutoSearchBase.get_pipelines`` to return an untrained pipeline instance :pr:`876`
        * Saved learned binary classification thresholds in automl results cv data dict :pr:`876`
    * Fixes
        * Fixed bug where SimpleImputer cannot handle dropped columns :pr:`846`
        * Fixed bug where PerColumnImputer cannot handle dropped columns :pr:`855`
        * Enforce requirement that builtin components save all inputted values in their parameters dict :pr:`847`
        * Don't list base classes in ``all_components`` output :pr:`847`
        * Standardize all components to output pandas data structures, and accept either pandas or numpy :pr:`853`
        * Fixed rankings and full_rankings error when search has not been run :pr:`894`
    * Changes
        * Update ``all_pipelines`` and ``all_components`` to try initializing pipelines/components, and on failure exclude them :pr:`849`
        * Refactor ``handle_components`` to ``handle_components_class``, standardize to ``ComponentBase`` subclass instead of instance :pr:`850`
        * Refactor "blacklist"/"whitelist" to "allow"/"exclude" lists :pr:`854`
        * Replaced ``AutoClassificationSearch`` and ``AutoRegressionSearch`` with ``AutoMLSearch`` :pr:`871`
        * Renamed feature_importances and permutation_importances methods to use singular names (feature_importance and permutation_importance) :pr:`883`
        * Updated ``automl`` default data splitter to train/validation split for large datasets :pr:`877`
        * Added open source license, update some repo metadata :pr:`887`
        * Removed dead code in ``_get_preprocessing_components`` :pr:`896`
    * Documentation Changes
        * Fix some typos and update the EvalML logo :pr:`872`
    * Testing Changes
        * Update the changelog check job to expect the new branching pattern for the deps update bot :pr:`836`
        * Check that all components output pandas datastructures, and can accept either pandas or numpy :pr:`853`
        * Replaced ``AutoClassificationSearch`` and ``AutoRegressionSearch`` with ``AutoMLSearch`` :pr:`871`


.. warning::

    **Breaking Changes**
        * Pipelines' static ``component_graph`` field must contain either ``ComponentBase`` subclasses or ``str``, instead of ``ComponentBase`` subclass instances :pr:`850`
        * Rename ``handle_component`` to ``handle_component_class``. Now standardizes to ``ComponentBase`` subclasses instead of ``ComponentBase`` subclass instances :pr:`850`
        * Renamed automl's ``cv`` argument to ``data_split`` :pr:`877`
        * Pipelines' and classifiers' ``feature_importances`` is renamed ``feature_importance``, ``graph_feature_importances`` is renamed ``graph_feature_importance`` :pr:`883`
        * Passing ``data_checks=None`` to automl search will not perform any data checks as opposed to default checks. :pr:`892`
        * Pipelines to search for in AutoML are now determined automatically, rather than using the statically-defined pipeline classes. :pr:`870`
        * Updated ``AutoSearchBase.get_pipelines`` to return an untrained pipeline instance, instead of one which happened to be trained on the final cross-validation fold :pr:`876`


**v0.10.0 May 29, 2020**
    * Enhancements
        * Added baseline models for classification and regression, add functionality to calculate baseline models before searching in AutoML :pr:`746`
        * Port over highly-null guardrail as a data check and define ``DefaultDataChecks`` and ``DisableDataChecks`` classes :pr:`745`
        * Update ``Tuner`` classes to work directly with pipeline parameters dicts instead of flat parameter lists :pr:`779`
        * Add Elastic Net as a pipeline option :pr:`812`
        * Added new Pipeline option ``ExtraTrees`` :pr:`790`
        * Added precicion-recall curve metrics and plot for binary classification problems in ``evalml.pipeline.graph_utils`` :pr:`794`
        * Update the default automl algorithm to search in batches, starting with default parameters for each pipeline and iterating from there :pr:`793`
        * Added ``AutoMLAlgorithm`` class and ``IterativeAlgorithm`` impl, separated from ``AutoSearchBase`` :pr:`793`
    * Fixes
        * Update pipeline ``score`` to return ``nan`` score for any objective which throws an exception during scoring :pr:`787`
        * Fixed bug introduced in :pr:`787` where binary classification metrics requiring predicted probabilities error in scoring :pr:`798`
        * CatBoost and XGBoost classifiers and regressors can no longer have a learning rate of 0 :pr:`795`
    * Changes
        * Cleanup pipeline ``score`` code, and cleanup codecov :pr:`711`
        * Remove ``pass`` for abstract methods for codecov :pr:`730`
        * Added __str__ for AutoSearch object :pr:`675`
        * Add util methods to graph ROC and confusion matrix :pr:`720`
        * Refactor ``AutoBase`` to ``AutoSearchBase`` :pr:`758`
        * Updated AutoBase with ``data_checks`` parameter, removed previous ``detect_label_leakage`` parameter, and added functionality to run data checks before search in AutoML :pr:`765`
        * Updated our logger to use Python's logging utils :pr:`763`
        * Refactor most of ``AutoSearchBase._do_iteration`` impl into ``AutoSearchBase._evaluate`` :pr:`762`
        * Port over all guardrails to use the new DataCheck API :pr:`789`
        * Expanded ``import_or_raise`` to catch all exceptions :pr:`759`
        * Adds RMSE, MSLE, RMSLE as standard metrics :pr:`788`
        * Don't allow ``Recall`` to be used as an objective for AutoML :pr:`784`
        * Removed feature selection from pipelines :pr:`819`
        * Update default estimator parameters to make automl search faster and more accurate :pr:`793`
    * Documentation Changes
        * Add instructions to freeze ``master`` on ``release.md`` :pr:`726`
        * Update release instructions with more details :pr:`727` :pr:`733`
        * Add objective base classes to API reference :pr:`736`
        * Fix components API to match other modules :pr:`747`
    * Testing Changes
        * Delete codecov yml, use codecov.io's default :pr:`732`
        * Added unit tests for fraud cost, lead scoring, and standard metric objectives :pr:`741`
        * Update codecov client :pr:`782`
        * Updated AutoBase __str__ test to include no parameters case :pr:`783`
        * Added unit tests for ``ExtraTrees`` pipeline :pr:`790`
        * If codecov fails to upload, fail build :pr:`810`
        * Updated Python version of dependency action :pr:`816`
        * Update the dependency update bot to use a suffix when creating branches :pr:`817`

.. warning::

    **Breaking Changes**
        * The ``detect_label_leakage`` parameter for AutoML classes has been removed and replaced by a ``data_checks`` parameter :pr:`765`
        * Moved ROC and confusion matrix methods from ``evalml.pipeline.plot_utils`` to ``evalml.pipeline.graph_utils`` :pr:`720`
        * ``Tuner`` classes require a pipeline hyperparameter range dict as an init arg instead of a space definition :pr:`779`
        * ``Tuner.propose`` and ``Tuner.add`` work directly with pipeline parameters dicts instead of flat parameter lists :pr:`779`
        * ``PipelineBase.hyperparameters`` and ``custom_hyperparameters`` use pipeline parameters dict format instead of being represented as a flat list :pr:`779`
        * All guardrail functions previously under ``evalml.guardrails.utils`` will be removed and replaced by data checks :pr:`789`
        * ``Recall`` disallowed as an objective for AutoML :pr:`784`
        * ``AutoSearchBase`` parameter ``tuner`` has been renamed to ``tuner_class`` :pr:`793`
        * ``AutoSearchBase`` parameter ``possible_pipelines`` and ``possible_model_families`` have been renamed to ``allowed_pipelines`` and ``allowed_model_families`` :pr:`793`


**v0.9.0 Apr. 27, 2020**
    * Enhancements
        * Added ``Accuracy`` as an standard objective :pr:`624`
        * Added verbose parameter to load_fraud :pr:`560`
        * Added Balanced Accuracy metric for binary, multiclass :pr:`612` :pr:`661`
        * Added XGBoost regressor and XGBoost regression pipeline :pr:`666`
        * Added ``Accuracy`` metric for multiclass :pr:`672`
        * Added objective name in ``AutoBase.describe_pipeline`` :pr:`686`
        * Added ``DataCheck`` and ``DataChecks``, ``Message`` classes and relevant subclasses :pr:`739`
    * Fixes
        * Removed direct access to ``cls.component_graph`` :pr:`595`
        * Add testing files to .gitignore :pr:`625`
        * Remove circular dependencies from ``Makefile`` :pr:`637`
        * Add error case for ``normalize_confusion_matrix()`` :pr:`640`
        * Fixed ``XGBoostClassifier`` and ``XGBoostRegressor`` bug with feature names that contain [, ], or < :pr:`659`
        * Update ``make_pipeline_graph`` to not accidentally create empty file when testing if path is valid :pr:`649`
        * Fix pip installation warning about docsutils version, from boto dependency :pr:`664`
        * Removed zero division warning for F1/precision/recall metrics :pr:`671`
        * Fixed ``summary`` for pipelines without estimators :pr:`707`
    * Changes
        * Updated default objective for binary/multiclass classification to log loss :pr:`613`
        * Created classification and regression pipeline subclasses and removed objective as an attribute of pipeline classes :pr:`405`
        * Changed the output of ``score`` to return one dictionary :pr:`429`
        * Created binary and multiclass objective subclasses :pr:`504`
        * Updated objectives API :pr:`445`
        * Removed call to ``get_plot_data`` from AutoML :pr:`615`
        * Set ``raise_error`` to default to True for AutoML classes :pr:`638`
        * Remove unnecessary "u" prefixes on some unicode strings :pr:`641`
        * Changed one-hot encoder to return uint8 dtypes instead of ints :pr:`653`
        * Pipeline ``_name`` field changed to ``custom_name`` :pr:`650`
        * Removed ``graphs.py`` and moved methods into ``PipelineBase`` :pr:`657`, :pr:`665`
        * Remove s3fs as a dev dependency :pr:`664`
        * Changed requirements-parser to be a core dependency :pr:`673`
        * Replace ``supported_problem_types`` field on pipelines with ``problem_type`` attribute on base classes :pr:`678`
        * Changed AutoML to only show best results for a given pipeline template in ``rankings``, added ``full_rankings`` property to show all :pr:`682`
        * Update ``ModelFamily`` values: don't list xgboost/catboost as classifiers now that we have regression pipelines for them :pr:`677`
        * Changed AutoML's ``describe_pipeline`` to get problem type from pipeline instead :pr:`685`
        * Standardize ``import_or_raise`` error messages :pr:`683`
        * Updated argument order of objectives to align with sklearn's :pr:`698`
        * Renamed ``pipeline.feature_importance_graph`` to ``pipeline.graph_feature_importances`` :pr:`700`
        * Moved ROC and confusion matrix methods to ``evalml.pipelines.plot_utils`` :pr:`704`
        * Renamed ``MultiClassificationObjective`` to ``MulticlassClassificationObjective``, to align with pipeline naming scheme :pr:`715`
    * Documentation Changes
        * Fixed some sphinx warnings :pr:`593`
        * Fixed docstring for ``AutoClassificationSearch`` with correct command :pr:`599`
        * Limit readthedocs formats to pdf, not htmlzip and epub :pr:`594` :pr:`600`
        * Clean up objectives API documentation :pr:`605`
        * Fixed function on Exploring search results page :pr:`604`
        * Update release process doc :pr:`567`
        * ``AutoClassificationSearch`` and ``AutoRegressionSearch`` show inherited methods in API reference :pr:`651`
        * Fixed improperly formatted code in breaking changes for changelog :pr:`655`
        * Added configuration to treat Sphinx warnings as errors :pr:`660`
        * Removed separate plotting section for pipelines in API reference :pr:`657`, :pr:`665`
        * Have leads example notebook load S3 files using https, so we can delete s3fs dev dependency :pr:`664`
        * Categorized components in API reference and added descriptions for each category :pr:`663`
        * Fixed Sphinx warnings about ``BalancedAccuracy`` objective :pr:`669`
        * Updated API reference to include missing components and clean up pipeline docstrings :pr:`689`
        * Reorganize API ref, and clarify pipeline sub-titles :pr:`688`
        * Add and update preprocessing utils in API reference :pr:`687`
        * Added inheritance diagrams to API reference :pr:`695`
        * Documented which default objective AutoML optimizes for :pr:`699`
        * Create seperate install page :pr:`701`
        * Include more utils in API ref, like ``import_or_raise`` :pr:`704`
        * Add more color to pipeline documentation :pr:`705`
    * Testing Changes
        * Matched install commands of ``check_latest_dependencies`` test and it's GitHub action :pr:`578`
        * Added Github app to auto assign PR author as assignee :pr:`477`
        * Removed unneeded conda installation of xgboost in windows checkin tests :pr:`618`
        * Update graph tests to always use tmpfile dir :pr:`649`
        * Changelog checkin test workaround for release PRs: If 'future release' section is empty of PR refs, pass check :pr:`658`
        * Add changelog checkin test exception for ``dep-update`` branch :pr:`723`

.. warning::

    **Breaking Changes**

    * Pipelines will now no longer take an objective parameter during instantiation, and will no longer have an objective attribute.
    * ``fit()`` and ``predict()`` now use an optional ``objective`` parameter, which is only used in binary classification pipelines to fit for a specific objective.
    * ``score()`` will now use a required ``objectives`` parameter that is used to determine all the objectives to score on. This differs from the previous behavior, where the pipeline's objective was scored on regardless.
    * ``score()`` will now return one dictionary of all objective scores.
    * ``ROC`` and ``ConfusionMatrix`` plot methods via ``Auto(*).plot`` have been removed by :pr:`615` and are replaced by ``roc_curve`` and ``confusion_matrix`` in ``evamlm.pipelines.plot_utils`` in :pr:`704`
    * ``normalize_confusion_matrix`` has been moved to ``evalml.pipelines.plot_utils`` :pr:`704`
    * Pipelines ``_name`` field changed to ``custom_name``
    * Pipelines ``supported_problem_types`` field is removed because it is no longer necessary :pr:`678`
    * Updated argument order of objectives' ``objective_function`` to align with sklearn :pr:`698`
    * ``pipeline.feature_importance_graph`` has been renamed to ``pipeline.graph_feature_importances`` in :pr:`700`
    * Removed unsupported ``MSLE`` objective :pr:`704`


**v0.8.0 Apr. 1, 2020**
    * Enhancements
        * Add normalization option and information to confusion matrix :pr:`484`
        * Add util function to drop rows with NaN values :pr:`487`
        * Renamed ``PipelineBase.name`` as ``PipelineBase.summary`` and redefined ``PipelineBase.name`` as class property :pr:`491`
        * Added access to parameters in Pipelines with ``PipelineBase.parameters`` (used to be return of ``PipelineBase.describe``) :pr:`501`
        * Added ``fill_value`` parameter for ``SimpleImputer`` :pr:`509`
        * Added functionality to override component hyperparameters and made pipelines take hyperparemeters from components :pr:`516`
        * Allow ``numpy.random.RandomState`` for random_state parameters :pr:`556`
    * Fixes
        * Removed unused dependency ``matplotlib``, and move ``category_encoders`` to test reqs :pr:`572`
    * Changes
        * Undo version cap in XGBoost placed in :pr:`402` and allowed all released of XGBoost :pr:`407`
        * Support pandas 1.0.0 :pr:`486`
        * Made all references to the logger static :pr:`503`
        * Refactored ``model_type`` parameter for components and pipelines to ``model_family`` :pr:`507`
        * Refactored ``problem_types`` for pipelines and components into ``supported_problem_types`` :pr:`515`
        * Moved ``pipelines/utils.save_pipeline`` and ``pipelines/utils.load_pipeline`` to ``PipelineBase.save`` and ``PipelineBase.load`` :pr:`526`
        * Limit number of categories encoded by ``OneHotEncoder`` :pr:`517`
    * Documentation Changes
        * Updated API reference to remove ``PipelinePlot`` and added moved ``PipelineBase`` plotting methods :pr:`483`
        * Add code style and github issue guides :pr:`463` :pr:`512`
        * Updated API reference for to surface class variables for pipelines and components :pr:`537`
        * Fixed README documentation link :pr:`535`
        * Unhid PR references in changelog :pr:`656`
    * Testing Changes
        * Added automated dependency check PR :pr:`482`, :pr:`505`
        * Updated automated dependency check comment :pr:`497`
        * Have build_docs job use python executor, so that env vars are set properly :pr:`547`
        * Added simple test to make sure ``OneHotEncoder``'s top_n works with large number of categories :pr:`552`
        * Run windows unit tests on PRs :pr:`557`


.. warning::

    **Breaking Changes**

    * ``AutoClassificationSearch`` and ``AutoRegressionSearch``'s ``model_types`` parameter has been refactored into ``allowed_model_families``
    * ``ModelTypes`` enum has been changed to ``ModelFamily``
    * Components and Pipelines now have a ``model_family`` field instead of ``model_type``
    * ``get_pipelines`` utility function now accepts ``model_families`` as an argument instead of ``model_types``
    * ``PipelineBase.name`` no longer returns structure of pipeline and has been replaced by ``PipelineBase.summary``
    * ``PipelineBase.problem_types`` and ``Estimator.problem_types`` has been renamed to ``supported_problem_types``
    * ``pipelines/utils.save_pipeline`` and ``pipelines/utils.load_pipeline`` moved to ``PipelineBase.save`` and ``PipelineBase.load``


**v0.7.0 Mar. 9, 2020**
    * Enhancements
        * Added emacs buffers to .gitignore :pr:`350`
        * Add CatBoost (gradient-boosted trees) classification and regression components and pipelines :pr:`247`
        * Added Tuner abstract base class :pr:`351`
        * Added ``n_jobs`` as parameter for ``AutoClassificationSearch`` and ``AutoRegressionSearch`` :pr:`403`
        * Changed colors of confusion matrix to shades of blue and updated axis order to match scikit-learn's :pr:`426`
        * Added ``PipelineBase`` ``.graph`` and ``.feature_importance_graph`` methods, moved from previous location :pr:`423`
        * Added support for python 3.8 :pr:`462`
    * Fixes
        * Fixed ROC and confusion matrix plots not being calculated if user passed own additional_objectives :pr:`276`
        * Fixed ReadtheDocs ``FileNotFoundError`` exception for fraud dataset :pr:`439`
    * Changes
        * Added ``n_estimators`` as a tunable parameter for XGBoost :pr:`307`
        * Remove unused parameter ``ObjectiveBase.fit_needs_proba`` :pr:`320`
        * Remove extraneous parameter ``component_type`` from all components :pr:`361`
        * Remove unused ``rankings.csv`` file :pr:`397`
        * Downloaded demo and test datasets so unit tests can run offline :pr:`408`
        * Remove ``_needs_fitting`` attribute from Components :pr:`398`
        * Changed plot.feature_importance to show only non-zero feature importances by default, added optional parameter to show all :pr:`413`
        * Refactored ``PipelineBase`` to take in parameter dictionary and moved pipeline metadata to class attribute :pr:`421`
        * Dropped support for Python 3.5 :pr:`438`
        * Removed unused ``apply.py`` file :pr:`449`
        * Clean up ``requirements.txt`` to remove unused deps :pr:`451`
        * Support installation without all required dependencies :pr:`459`
    * Documentation Changes
        * Update release.md with instructions to release to internal license key :pr:`354`
    * Testing Changes
        * Added tests for utils (and moved current utils to gen_utils) :pr:`297`
        * Moved XGBoost install into it's own separate step on Windows using Conda :pr:`313`
        * Rewind pandas version to before 1.0.0, to diagnose test failures for that version :pr:`325`
        * Added dependency update checkin test :pr:`324`
        * Rewind XGBoost version to before 1.0.0 to diagnose test failures for that version :pr:`402`
        * Update dependency check to use a whitelist :pr:`417`
        * Update unit test jobs to not install dev deps :pr:`455`

.. warning::

    **Breaking Changes**

    * Python 3.5 will not be actively supported.

**v0.6.0 Dec. 16, 2019**
    * Enhancements
        * Added ability to create a plot of feature importances :pr:`133`
        * Add early stopping to AutoML using patience and tolerance parameters :pr:`241`
        * Added ROC and confusion matrix metrics and plot for classification problems and introduce PipelineSearchPlots class :pr:`242`
        * Enhanced AutoML results with search order :pr:`260`
        * Added utility function to show system and environment information :pr:`300`
    * Fixes
        * Lower botocore requirement :pr:`235`
        * Fixed decision_function calculation for ``FraudCost`` objective :pr:`254`
        * Fixed return value of ``Recall`` metrics :pr:`264`
        * Components return ``self`` on fit :pr:`289`
    * Changes
        * Renamed automl classes to ``AutoRegressionSearch`` and ``AutoClassificationSearch`` :pr:`287`
        * Updating demo datasets to retain column names :pr:`223`
        * Moving pipeline visualization to ``PipelinePlot`` class :pr:`228`
        * Standarizing inputs as ``pd.Dataframe`` / ``pd.Series`` :pr:`130`
        * Enforcing that pipelines must have an estimator as last component :pr:`277`
        * Added ``ipywidgets`` as a dependency in ``requirements.txt`` :pr:`278`
        * Added Random and Grid Search Tuners :pr:`240`
    * Documentation Changes
        * Adding class properties to API reference :pr:`244`
        * Fix and filter FutureWarnings from scikit-learn :pr:`249`, :pr:`257`
        * Adding Linear Regression to API reference and cleaning up some Sphinx warnings :pr:`227`
    * Testing Changes
        * Added support for testing on Windows with CircleCI :pr:`226`
        * Added support for doctests :pr:`233`

.. warning::

    **Breaking Changes**

    * The ``fit()`` method for ``AutoClassifier`` and ``AutoRegressor`` has been renamed to ``search()``.
    * ``AutoClassifier`` has been renamed to ``AutoClassificationSearch``
    * ``AutoRegressor`` has been renamed to ``AutoRegressionSearch``
    * ``AutoClassificationSearch.results`` and ``AutoRegressionSearch.results`` now is a dictionary with ``pipeline_results`` and ``search_order`` keys. ``pipeline_results`` can be used to access a dictionary that is identical to the old ``.results`` dictionary. Whereas, ``search_order`` returns a list of the search order in terms of ``pipeline_id``.
    * Pipelines now require an estimator as the last component in ``component_list``. Slicing pipelines now throws an ``NotImplementedError`` to avoid returning pipelines without an estimator.

**v0.5.2 Nov. 18, 2019**
    * Enhancements
        * Adding basic pipeline structure visualization :pr:`211`
    * Documentation Changes
        * Added notebooks to build process :pr:`212`

**v0.5.1 Nov. 15, 2019**
    * Enhancements
        * Added basic outlier detection guardrail :pr:`151`
        * Added basic ID column guardrail :pr:`135`
        * Added support for unlimited pipelines with a ``max_time`` limit :pr:`70`
        * Updated .readthedocs.yaml to successfully build :pr:`188`
    * Fixes
        * Removed MSLE from default additional objectives :pr:`203`
        * Fixed ``random_state`` passed in pipelines :pr:`204`
        * Fixed slow down in RFRegressor :pr:`206`
    * Changes
        * Pulled information for describe_pipeline from pipeline's new describe method :pr:`190`
        * Refactored pipelines :pr:`108`
        * Removed guardrails from Auto(*) :pr:`202`, :pr:`208`
    * Documentation Changes
        * Updated documentation to show ``max_time`` enhancements :pr:`189`
        * Updated release instructions for RTD :pr:`193`
        * Added notebooks to build process :pr:`212`
        * Added contributing instructions :pr:`213`
        * Added new content :pr:`222`

**v0.5.0 Oct. 29, 2019**
    * Enhancements
        * Added basic one hot encoding :pr:`73`
        * Use enums for model_type :pr:`110`
        * Support for splitting regression datasets :pr:`112`
        * Auto-infer multiclass classification :pr:`99`
        * Added support for other units in ``max_time`` :pr:`125`
        * Detect highly null columns :pr:`121`
        * Added additional regression objectives :pr:`100`
        * Show an interactive iteration vs. score plot when using fit() :pr:`134`
    * Fixes
        * Reordered ``describe_pipeline`` :pr:`94`
        * Added type check for ``model_type`` :pr:`109`
        * Fixed ``s`` units when setting string ``max_time`` :pr:`132`
        * Fix objectives not appearing in API documentation :pr:`150`
    * Changes
        * Reorganized tests :pr:`93`
        * Moved logging to its own module :pr:`119`
        * Show progress bar history :pr:`111`
        * Using ``cloudpickle`` instead of pickle to allow unloading of custom objectives :pr:`113`
        * Removed render.py :pr:`154`
    * Documentation Changes
        * Update release instructions :pr:`140`
        * Include additional_objectives parameter :pr:`124`
        * Added Changelog :pr:`136`
    * Testing Changes
        * Code coverage :pr:`90`
        * Added CircleCI tests for other Python versions :pr:`104`
        * Added doc notebooks as tests :pr:`139`
        * Test metadata for CircleCI and 2 core parallelism :pr:`137`

**v0.4.1 Sep. 16, 2019**
    * Enhancements
        * Added AutoML for classification and regressor using Autobase and Skopt :pr:`7` :pr:`9`
        * Implemented standard classification and regression metrics :pr:`7`
        * Added logistic regression, random forest, and XGBoost pipelines :pr:`7`
        * Implemented support for custom objectives :pr:`15`
        * Feature importance for pipelines :pr:`18`
        * Serialization for pipelines :pr:`19`
        * Allow fitting on objectives for optimal threshold :pr:`27`
        * Added detect label leakage :pr:`31`
        * Implemented callbacks :pr:`42`
        * Allow for multiclass classification :pr:`21`
        * Added support for additional objectives :pr:`79`
    * Fixes
        * Fixed feature selection in pipelines :pr:`13`
        * Made ``random_seed`` usage consistent :pr:`45`
    * Documentation Changes
        * Documentation Changes
        * Added docstrings :pr:`6`
        * Created notebooks for docs :pr:`6`
        * Initialized readthedocs EvalML :pr:`6`
        * Added favicon :pr:`38`
    * Testing Changes
        * Added testing for loading data :pr:`39`

**v0.2.0 Aug. 13, 2019**
    * Enhancements
        * Created fraud detection objective :pr:`4`

**v0.1.0 July. 31, 2019**
    * *First Release*
    * Enhancements
        * Added lead scoring objecitve :pr:`1`
        * Added basic classifier :pr:`1`
    * Documentation Changes
        * Initialized Sphinx for docs :pr:`1`<|MERGE_RESOLUTION|>--- conflicted
+++ resolved
@@ -22,11 +22,7 @@
     * Changes
         * Cleaned up ``PipelineBase``'s ``component_graph`` and ``_component_graph`` attributes. Updated ``PipelineBase`` ``__repr__`` and added ``__eq__`` for ``ComponentGraph`` :pr:`2332`
         * Added and applied  ``black`` linting package to the EvalML repo in place of ``autopep8`` :pr:`2306`
-<<<<<<< HEAD
-    * Separated `custom_hyperparameters` from pipelines and added them as an argument to `AutoMLSearch :pr:`2317`
-=======
         * Separated `custom_hyperparameters` from pipelines and added them as an argument to ``AutoMLSearch`` :pr:`2317`
->>>>>>> e83bf1ab
     * Documentation Changes
     * Testing Changes
         * Update minimum unit tests to run on all pull requests :pr:`2314`
