Release Notes
-------------

**Future Releases**
    * Enhancements
        * Added RMSLE, MSLE, and MAPE to core objectives while checking for negative target values in ``invalid_targets_data_check`` :pr:`1574`
        * Added validation checks for binary problems with regression-like datasets and multiclass problems without true multiclass targets in ``invalid_targets_data_check`` :pr:`1665`
        * Added time series support for ``make_pipeline`` :pr:`1566`
        * Added target name for output of pipeline ``predict`` method :pr:`1578`
        * Added multiclass check to ``InvalidTargetDataCheck`` for two examples per class :pr:`1596`
        * Support graphviz 0.16 :pr:`1657`
        * Enhanced time series pipelines to accept empty features :pr:`1651`
        * Added support for list inputs for objectives :pr:`1663`
        * Added support for ``AutoMLSearch`` to handle time series classification pipelines :pr:`1666`
    * Fixes
        * Fixed ``TargetLeakageDataCheck`` to use Woodwork ``mutual_information`` rather than using Pandas' Pearson Correlation :pr:`1616`
        * Fixed thresholding for pipelines in ``AutoMLSearch`` to only threshold binary classification pipelines :pr:`1622` :pr:`1626`
        * Updated ``load_data`` to return Woodwork structures and update default parameter value for ``index`` to ``None`` :pr:`1610`
        * Pinned scipy at < 1.6.0 while we work on adding support :pr:`1629`
        * Fixed data check message formatting in ``AutoMLSearch`` :pr:`1633`
        * Addressed stacked ensemble component for ``scikit-learn`` v0.24 support by setting ``shuffle=True`` for default CV :pr:`1613`
        * Fixed bug where ``Imputer`` reset the index on ``X`` :pr:`1590`
        * Fixed ``AutoMLSearch`` stacktrace when a cutom objective was passed in as a primary objective or additional objective :pr:`1575`
        * Fixed custom index bug for ``MAPE`` objective :pr:`1641`
        * Fixed index bug for ``TextFeaturizer`` and ``LSA`` components :pr:`1644`
        * Limited ``load_fraud`` dataset loaded into ``automl.ipynb`` :pr:`1646`
        * ``add_to_rankings`` updates ``AutoMLSearch.best_pipeline`` when necessary :pr:`1647`
        * Fixed bug where time series baseline estimators were not receiving ``gap`` and ``max_delay`` in ``AutoMLSearch`` :pr:`1645`
        * Fixed jupyter notebooks to help the RTD buildtime :pr:`1654`
        * Added ``positive_only`` objectives to ``non_core_objectives`` :pr:`1661`
    * Changes
        * Added labeling to ``graph_confusion_matrix`` :pr:`1632`
        * Rerunning search for ``AutoMLSearch`` results in a message thrown rather than failing the search, and removed ``has_searched`` property :pr:`1647`
        * Changed tuner class to allow and ignore single parameter values as input :pr:`1686`
    * Documentation Changes
        * Updated docs to include information about ``AutoMLSearch`` callback parameters and methods :pr:`1577`
<<<<<<< HEAD
        * Fixed docs to show plots for ``AutoMLSearch`` :pr:`1697`
=======
        * Updated docs to prompt users to install graphiz on Mac :pr:`1656`
>>>>>>> c41df79d
    * Testing Changes

.. warning::

    **Breaking Changes**
        * Removed ``has_searched`` property from ``AutoMLSearch`` :pr:`1647`

**v0.17.0 Dec. 29, 2020**
    * Enhancements
        * Added ``save_plot`` that allows for saving figures from different backends :pr:`1588`
        * Added ``LightGBM Regressor`` to regression components :pr:`1459`
        * Added ``visualize_decision_tree`` for tree visualization with ``decision_tree_data_from_estimator`` and ``decision_tree_data_from_pipeline`` to reformat tree structure output :pr:`1511`
        * Added `DFS Transformer` component into transformer components :pr:`1454`
        * Added ``MAPE`` to the standard metrics for time series problems and update objectives :pr:`1510`
        * Added ``graph_prediction_vs_actual_over_time`` and ``get_prediction_vs_actual_over_time_data`` to the model understanding module for time series problems :pr:`1483`
        * Added a ``ComponentGraph`` class that will support future pipelines as directed acyclic graphs :pr:`1415`
        * Updated data checks to accept ``Woodwork`` data structures :pr:`1481`
        * Added parameter to ``InvalidTargetDataCheck`` to show only top unique values rather than all unique values :pr:`1485`
        * Added multicollinearity data check :pr:`1515`
        * Added baseline pipeline and components for time series regression problems :pr:`1496`
        * Added more information to users about ensembling behavior in ``AutoMLSearch`` :pr:`1527`
        * Add woodwork support for more utility and graph methods :pr:`1544`
        * Changed ``DateTimeFeaturizer`` to encode features as int :pr:`1479`
        * Return trained pipelines from ``AutoMLSearch.best_pipeline`` :pr:`1547`
        * Added utility method so that users can set feature types without having to learn about Woodwork directly :pr:`1555`
        * Added Linear Discriminant Analysis transformer for dimensionality reduction :pr:`1331`
        * Added multiclass support for ``partial_dependence`` and ``graph_partial_dependence`` :pr:`1554`
        * Added ``TimeSeriesBinaryClassificationPipeline`` and ``TimeSeriesMulticlassClassificationPipeline`` classes :pr:`1528`
        * Added ``make_data_splitter`` method for easier automl data split customization :pr:`1568`
        * Integrated ``ComponentGraph`` class into Pipelines for full non-linear pipeline support :pr:`1543`
        * Update ``AutoMLSearch`` constructor to take training data instead of ``search`` and ``add_to_leaderboard`` :pr:`1597`
        * Update ``split_data`` helper args :pr:`1597`
        * Add problem type utils ``is_regression``, ``is_classification``, ``is_timeseries`` :pr:`1597`
        * Rename ``AutoMLSearch`` ``data_split`` arg to ``data_splitter`` :pr:`1569`
    * Fixes
        * Fix AutoML not passing CV folds to ``DefaultDataChecks`` for usage by ``ClassImbalanceDataCheck`` :pr:`1619`
        * Fix Windows CI jobs: install ``numba`` via conda, required for ``shap`` :pr:`1490`
        * Added custom-index support for `reset-index-get_prediction_vs_actual_over_time_data` :pr:`1494`
        * Fix ``generate_pipeline_code`` to account for boolean and None differences between Python and JSON :pr:`1524` :pr:`1531`
        * Set max value for plotly and xgboost versions while we debug CI failures with newer versions :pr:`1532`
        * Undo version pinning for plotly :pr:`1533`
        * Fix ReadTheDocs build by updating the version of ``setuptools`` :pr:`1561`
        * Set ``random_state`` of data splitter in AutoMLSearch to take int to keep consistency in the resulting splits :pr:`1579`
        * Pin sklearn version while we work on adding support :pr:`1594`
        * Pin pandas at <1.2.0 while we work on adding support :pr:`1609`
        * Pin graphviz at < 0.16 while we work on adding support :pr:`1609`
    * Changes
        * Reverting ``save_graph`` :pr:`1550` to resolve kaleido build issues :pr:`1585`
        * Update circleci badge to apply to ``main`` :pr:`1489`
        * Added script to generate github markdown for releases :pr:`1487`
        * Updated selection using pandas ``dtypes`` to selecting using Woodwork logical types :pr:`1551`
        * Updated dependencies to fix ``ImportError: cannot import name 'MaskedArray' from 'sklearn.utils.fixes'`` error and to address Woodwork and Featuretool dependencies :pr:`1540`
        * Made ``get_prediction_vs_actual_data()`` a public method :pr:`1553`
        * Updated ``Woodwork`` version requirement to v0.0.7 :pr:`1560`
        * Move data splitters from ``evalml.automl.data_splitters`` to ``evalml.preprocessing.data_splitters`` :pr:`1597`
        * Rename "# Testing" in automl log output to "# Validation" :pr:`1597`
    * Documentation Changes
        * Added partial dependence methods to API reference :pr:`1537`
        * Updated documentation for confusion matrix methods :pr:`1611`
    * Testing Changes
        * Set ``n_jobs=1`` in most unit tests to reduce memory :pr:`1505`

.. warning::

    **Breaking Changes**
        * Updated minimal dependencies: ``numpy>=1.19.1``, ``pandas>=1.1.0``, ``scikit-learn>=0.23.1``, ``scikit-optimize>=0.8.1``
        * Updated ``AutoMLSearch.best_pipeline`` to return a trained pipeline. Pass in ``train_best_pipeline=False`` to AutoMLSearch in order to return an untrained pipeline.
        * Pipeline component instances can no longer be iterated through using ``Pipeline.component_graph`` :pr:`1543`
        * Update ``AutoMLSearch`` constructor to take training data instead of ``search`` and ``add_to_leaderboard`` :pr:`1597`
        * Update ``split_data`` helper args :pr:`1597`
        * Move data splitters from ``evalml.automl.data_splitters`` to ``evalml.preprocessing.data_splitters`` :pr:`1597`
        * Rename ``AutoMLSearch`` ``data_split`` arg to ``data_splitter`` :pr:`1569`



**v0.16.1 Dec. 1, 2020**
    * Enhancements
        * Pin woodwork version to v0.0.6 to avoid breaking changes :pr:`1484`
        * Updated ``Woodwork`` to >=0.0.5 in ``core-requirements.txt`` :pr:`1473`
        * Removed ``copy_dataframe`` parameter for ``Woodwork``, updated ``Woodwork`` to >=0.0.6 in ``core-requirements.txt`` :pr:`1478`
        * Updated ``detect_problem_type`` to use ``pandas.api.is_numeric_dtype`` :pr:`1476`
    * Changes
        * Changed ``make clean`` to delete coverage reports as a convenience for developers :pr:`1464`
        * Set ``n_jobs=-1`` by default for stacked ensemble components :pr:`1472`
    * Documentation Changes
        * Updated pipeline and component documentation and demos to use ``Woodwork`` :pr:`1466`
    * Testing Changes
        * Update dependency update checker to use everything from core and optional dependencies :pr:`1480`


**v0.16.0 Nov. 24, 2020**
    * Enhancements
        * Updated pipelines and ``make_pipeline`` to accept ``Woodwork`` inputs :pr:`1393`
        * Updated components to accept ``Woodwork`` inputs :pr:`1423`
        * Added ability to freeze hyperparameters for ``AutoMLSearch`` :pr:`1284`
        * Added ``Target Encoder`` into transformer components :pr:`1401`
        * Added callback for error handling in ``AutoMLSearch`` :pr:`1403`
        * Added the index id to the ``explain_predictions_best_worst`` output to help users identify which rows in their data are included :pr:`1365`
        * The top_k features displayed in ``explain_predictions_*`` functions are now determined by the magnitude of shap values as opposed to the ``top_k`` largest and smallest shap values. :pr:`1374`
        * Added a problem type for time series regression :pr:`1386`
        * Added a ``is_defined_for_problem_type`` method to ``ObjectiveBase`` :pr:`1386`
        * Added a ``random_state`` parameter to ``make_pipeline_from_components`` function :pr:`1411`
        * Added ``DelayedFeaturesTransformer`` :pr:`1396`
        * Added a ``TimeSeriesRegressionPipeline`` class :pr:`1418`
        * Removed ``core-requirements.txt`` from the package distribution :pr:`1429`
        * Updated data check messages to include a `"code"` and `"details"` fields :pr:`1451`, :pr:`1462`
        * Added a ``TimeSeriesSplit`` data splitter for time series problems :pr:`1441`
        * Added a ``problem_configuration`` parameter to AutoMLSearch :pr:`1457`
    * Fixes
        * Fixed ``IndexError`` raised in ``AutoMLSearch`` when ``ensembling = True`` but only one pipeline to iterate over :pr:`1397`
        * Fixed stacked ensemble input bug and LightGBM warning and bug in ``AutoMLSearch`` :pr:`1388`
        * Updated enum classes to show possible enum values as attributes :pr:`1391`
        * Updated calls to ``Woodwork``'s ``to_pandas()`` to ``to_series()`` and ``to_dataframe()`` :pr:`1428`
        * Fixed bug in OHE where column names were not guaranteed to be unique :pr:`1349`
        * Fixed bug with percent improvement of ``ExpVariance`` objective on data with highly skewed target :pr:`1467`
        * Fix SimpleImputer error which occurs when all features are bool type :pr:`1215`
    * Changes
        * Changed ``OutliersDataCheck`` to return the list of columns, rather than rows, that contain outliers :pr:`1377`
        * Simplified and cleaned output for Code Generation :pr:`1371`
        * Reverted changes from :pr:`1337` :pr:`1409`
        * Updated data checks to return dictionary of warnings and errors instead of a list :pr:`1448`
        * Updated ``AutoMLSearch`` to pass ``Woodwork`` data structures to every pipeline (instead of pandas DataFrames) :pr:`1450`
        * Update ``AutoMLSearch`` to default to ``max_batches=1`` instead of ``max_iterations=5`` :pr:`1452`
        * Updated _evaluate_pipelines to consolidate side effects :pr:`1410`
    * Documentation Changes
        * Added description of CLA to contributing guide, updated description of draft PRs :pr:`1402`
        * Updated documentation to include all data checks, ``DataChecks``, and usage of data checks in AutoML :pr:`1412`
        * Updated docstrings from ``np.array`` to ``np.ndarray`` :pr:`1417`
        * Added section on stacking ensembles in AutoMLSearch documentation :pr:`1425`
    * Testing Changes
        * Removed ``category_encoders`` from test-requirements.txt :pr:`1373`
        * Tweak codecov.io settings again to avoid flakes :pr:`1413`
        * Modified ``make lint`` to check notebook versions in the docs :pr:`1431`
        * Modified ``make lint-fix`` to standardize notebook versions in the docs :pr:`1431`
        * Use new version of pull request Github Action for dependency check (:pr:`1443`)
        * Reduced number of workers for tests to 4 :pr:`1447`

.. warning::

    **Breaking Changes**
        * The ``top_k`` and ``top_k_features`` parameters in ``explain_predictions_*`` functions now return ``k`` features as opposed to ``2 * k`` features :pr:`1374`
        * Renamed ``problem_type`` to ``problem_types`` in ``RegressionObjective``, ``BinaryClassificationObjective``, and ``MulticlassClassificationObjective`` :pr:`1319`
        * Data checks now return a dictionary of warnings and errors instead of a list :pr:`1448`



**v0.15.0 Oct. 29, 2020**
    * Enhancements
        * Added stacked ensemble component classes (``StackedEnsembleClassifier``, ``StackedEnsembleRegressor``) :pr:`1134`
        * Added stacked ensemble components to ``AutoMLSearch`` :pr:`1253`
        * Added ``DecisionTreeClassifier`` and ``DecisionTreeRegressor`` to AutoML :pr:`1255`
        * Added ``graph_prediction_vs_actual`` in ``model_understanding`` for regression problems :pr:`1252`
        * Added parameter to ``OneHotEncoder`` to enable filtering for features to encode for :pr:`1249`
        * Added percent-better-than-baseline for all objectives to automl.results :pr:`1244`
        * Added ``HighVarianceCVDataCheck`` and replaced synonymous warning in ``AutoMLSearch`` :pr:`1254`
        * Added `PCA Transformer` component for dimensionality reduction :pr:`1270`
        * Added ``generate_pipeline_code`` and ``generate_component_code`` to allow for code generation given a pipeline or component instance :pr:`1306`
        * Added ``PCA Transformer`` component for dimensionality reduction :pr:`1270`
        * Updated ``AutoMLSearch`` to support ``Woodwork`` data structures :pr:`1299`
        * Added cv_folds to ``ClassImbalanceDataCheck`` and added this check to ``DefaultDataChecks`` :pr:`1333`
        * Make ``max_batches`` argument to ``AutoMLSearch.search`` public :pr:`1320`
        * Added text support to automl search :pr:`1062`
        * Added ``_pipelines_per_batch`` as a private argument to ``AutoMLSearch`` :pr:`1355`
    * Fixes
        * Fixed ML performance issue with ordered datasets: always shuffle data in automl's default CV splits :pr:`1265`
        * Fixed broken ``evalml info`` CLI command :pr:`1293`
        * Fixed ``boosting type='rf'`` for LightGBM Classifier, as well as ``num_leaves`` error :pr:`1302`
        * Fixed bug in ``explain_predictions_best_worst`` where a custom index in the target variable would cause a ``ValueError`` :pr:`1318`
        * Added stacked ensemble estimators to to ``evalml.pipelines.__init__`` file :pr:`1326`
        * Fixed bug in OHE where calls to transform were not deterministic if ``top_n`` was less than the number of categories in a column :pr:`1324`
        * Fixed LightGBM warning messages during AutoMLSearch :pr:`1342`
        * Fix warnings thrown during AutoMLSearch in ``HighVarianceCVDataCheck`` :pr:`1346`
        * Fixed bug where TrainingValidationSplit would return invalid location indices for dataframes with a custom index :pr:`1348`
        * Fixed bug where the AutoMLSearch ``random_state`` was not being passed to the created pipelines :pr:`1321`
    * Changes
        * Allow ``add_to_rankings`` to be called before AutoMLSearch is called :pr:`1250`
        * Removed Graphviz from test-requirements to add to requirements.txt :pr:`1327`
        * Removed ``max_pipelines`` parameter from ``AutoMLSearch`` :pr:`1264`
        * Include editable installs in all install make targets :pr:`1335`
        * Made pip dependencies `featuretools` and `nlp_primitives` core dependencies :pr:`1062`
        * Removed `PartOfSpeechCount` from `TextFeaturizer` transform primitives :pr:`1062`
        * Added warning for ``partial_dependency`` when the feature includes null values :pr:`1352`
    * Documentation Changes
        * Fixed and updated code blocks in Release Notes :pr:`1243`
        * Added DecisionTree estimators to API Reference :pr:`1246`
        * Changed class inheritance display to flow vertically :pr:`1248`
        * Updated cost-benefit tutorial to use a holdout/test set :pr:`1159`
        * Added ``evalml info`` command to documentation :pr:`1293`
        * Miscellaneous doc updates :pr:`1269`
        * Removed conda pre-release testing from the release process document :pr:`1282`
        * Updates to contributing guide :pr:`1310`
        * Added Alteryx footer to docs with Twitter and Github link :pr:`1312`
        * Added documentation for evalml installation for Python 3.6 :pr:`1322`
        * Added documentation changes to make the API Docs easier to understand :pr:`1323`
        * Fixed documentation for ``feature_importance`` :pr:`1353`
        * Added tutorial for running `AutoML` with text data :pr:`1357`
        * Added documentation for woodwork integration with automl search :pr:`1361`
    * Testing Changes
        * Added tests for ``jupyter_check`` to handle IPython :pr:`1256`
        * Cleaned up ``make_pipeline`` tests to test for all estimators :pr:`1257`
        * Added a test to check conda build after merge to main :pr:`1247`
        * Removed code that was lacking codecov for ``__main__.py`` and unnecessary :pr:`1293`
        * Codecov: round coverage up instead of down :pr:`1334`
        * Add DockerHub credentials to CI testing environment :pr:`1356`
        * Add DockerHub credentials to conda testing environment :pr:`1363`

.. warning::

    **Breaking Changes**
        * Renamed ``LabelLeakageDataCheck`` to ``TargetLeakageDataCheck`` :pr:`1319`
        * ``max_pipelines`` parameter has been removed from ``AutoMLSearch``. Please use ``max_iterations`` instead. :pr:`1264`
        * ``AutoMLSearch.search()`` will now log a warning if the input is not a ``Woodwork`` data structure (``pandas``, ``numpy``) :pr:`1299`
        * Make ``max_batches`` argument to ``AutoMLSearch.search`` public :pr:`1320`
        * Removed unused argument `feature_types` from AutoMLSearch.search :pr:`1062`

**v0.14.1 Sep. 29, 2020**
    * Enhancements
        * Updated partial dependence methods to support calculating numeric columns in a dataset with non-numeric columns :pr:`1150`
        * Added ``get_feature_names`` on ``OneHotEncoder`` :pr:`1193`
        * Added ``detect_problem_type`` to ``problem_type/utils.py`` to automatically detect the problem type given targets :pr:`1194`
        * Added LightGBM to ``AutoMLSearch`` :pr:`1199`
        * Updated ``scikit-learn`` and ``scikit-optimize`` to use latest versions - 0.23.2 and 0.8.1 respectively :pr:`1141`
        * Added ``__str__`` and ``__repr__`` for pipelines and components :pr:`1218`
        * Included internal target check for both training and validation data in ``AutoMLSearch`` :pr:`1226`
        * Added ``ProblemTypes.all_problem_types`` helper to get list of supported problem types :pr:`1219`
        * Added ``DecisionTreeClassifier`` and ``DecisionTreeRegressor`` classes :pr:`1223`
        * Added ``ProblemTypes.all_problem_types`` helper to get list of supported problem types :pr:`1219`
        * ``DataChecks`` can now be parametrized by passing a list of ``DataCheck`` classes and a parameter dictionary :pr:`1167`
        * Added first CV fold score as validation score in ``AutoMLSearch.rankings`` :pr:`1221`
        * Updated ``flake8`` configuration to enable linting on ``__init__.py`` files :pr:`1234`
        * Refined ``make_pipeline_from_components`` implementation :pr:`1204`
    * Fixes
        * Updated GitHub URL after migration to Alteryx GitHub org :pr:`1207`
        * Changed Problem Type enum to be more similar to the string name :pr:`1208`
        * Wrapped call to scikit-learn's partial dependence method in a ``try``/``finally`` block :pr:`1232`
    * Changes
        * Added ``allow_writing_files`` as a named argument to CatBoost estimators. :pr:`1202`
        * Added ``solver`` and ``multi_class`` as named arguments to ``LogisticRegressionClassifier`` :pr:`1202`
        * Replaced pipeline's ``._transform`` method to evaluate all the preprocessing steps of a pipeline with ``.compute_estimator_features`` :pr:`1231`
        * Changed default large dataset train/test splitting behavior :pr:`1205`
    * Documentation Changes
        * Included description of how to access the component instances and features for pipeline user guide :pr:`1163`
        * Updated API docs to refer to target as "target" instead of "labels" for non-classification tasks and minor docs cleanup :pr:`1160`
        * Added Class Imbalance Data Check to ``api_reference.rst`` :pr:`1190` :pr:`1200`
        * Added pipeline properties to API reference :pr:`1209`
        * Clarified what the objective parameter in AutoML is used for in AutoML API reference and AutoML user guide :pr:`1222`
        * Updated API docs to include ``skopt.space.Categorical`` option for component hyperparameter range definition :pr:`1228`
        * Added install documentation for ``libomp`` in order to use LightGBM on Mac :pr:`1233`
        * Improved description of ``max_iterations`` in documentation :pr:`1212`
        * Removed unused code from sphinx conf :pr:`1235`
    * Testing Changes

.. warning::

    **Breaking Changes**
        * ``DefaultDataChecks`` now accepts a ``problem_type`` parameter that must be specified :pr:`1167`
        * Pipeline's ``._transform`` method to evaluate all the preprocessing steps of a pipeline has been replaced with ``.compute_estimator_features`` :pr:`1231`
        * ``get_objectives`` has been renamed to ``get_core_objectives``. This function will now return a list of valid objective instances :pr:`1230`


**v0.13.2 Sep. 17, 2020**
    * Enhancements
        * Added ``output_format`` field to explain predictions functions :pr:`1107`
        * Modified ``get_objective`` and ``get_objectives`` to be able to return any objective in ``evalml.objectives`` :pr:`1132`
        * Added a ``return_instance`` boolean parameter to ``get_objective`` :pr:`1132`
        * Added ``ClassImbalanceDataCheck`` to determine whether target imbalance falls below a given threshold :pr:`1135`
        * Added label encoder to LightGBM for binary classification :pr:`1152`
        * Added labels for the row index of confusion matrix :pr:`1154`
        * Added ``AutoMLSearch`` object as another parameter in search callbacks :pr:`1156`
        * Added the corresponding probability threshold for each point displayed in ``graph_roc_curve`` :pr:`1161`
        * Added ``__eq__`` for ``ComponentBase`` and ``PipelineBase`` :pr:`1178`
        * Added support for multiclass classification for ``roc_curve`` :pr:`1164`
        * Added ``categories`` accessor to ``OneHotEncoder`` for listing the categories associated with a feature :pr:`1182`
        * Added utility function to create pipeline instances from a list of component instances :pr:`1176`
    * Fixes
        * Fixed XGBoost column names for partial dependence methods :pr:`1104`
        * Removed dead code validating column type from ``TextFeaturizer`` :pr:`1122`
        * Fixed issue where ``Imputer`` cannot fit when there is None in a categorical or boolean column :pr:`1144`
        * ``OneHotEncoder`` preserves the custom index in the input data :pr:`1146`
        * Fixed representation for ``ModelFamily`` :pr:`1165`
        * Removed duplicate ``nbsphinx`` dependency in ``dev-requirements.txt`` :pr:`1168`
        * Users can now pass in any valid kwargs to all estimators :pr:`1157`
        * Remove broken accessor ``OneHotEncoder.get_feature_names`` and unneeded base class :pr:`1179`
        * Removed LightGBM Estimator from AutoML models :pr:`1186`
    * Changes
        * Pinned ``scikit-optimize`` version to 0.7.4 :pr:`1136`
        * Removed ``tqdm`` as a dependency :pr:`1177`
        * Added lightgbm version 3.0.0 to ``latest_dependency_versions.txt`` :pr:`1185`
        * Rename ``max_pipelines`` to ``max_iterations`` :pr:`1169`
    * Documentation Changes
        * Fixed API docs for ``AutoMLSearch`` ``add_result_callback`` :pr:`1113`
        * Added a step to our release process for pushing our latest version to conda-forge :pr:`1118`
        * Added warning for missing ipywidgets dependency for using ``PipelineSearchPlots`` on Jupyterlab :pr:`1145`
        * Updated ``README.md`` example to load demo dataset :pr:`1151`
        * Swapped mapping of breast cancer targets in ``model_understanding.ipynb`` :pr:`1170`
    * Testing Changes
        * Added test confirming ``TextFeaturizer`` never outputs null values :pr:`1122`
        * Changed Python version of ``Update Dependencies`` action to 3.8.x :pr:`1137`
        * Fixed release notes check-in test for ``Update Dependencies`` actions :pr:`1172`

.. warning::

    **Breaking Changes**
        * ``get_objective`` will now return a class definition rather than an instance by default :pr:`1132`
        * Deleted ``OPTIONS`` dictionary in ``evalml.objectives.utils.py`` :pr:`1132`
        * If specifying an objective by string, the string must now match the objective's name field, case-insensitive :pr:`1132`
        * Passing "Cost Benefit Matrix", "Fraud Cost", "Lead Scoring", "Mean Squared Log Error",
            "Recall", "Recall Macro", "Recall Micro", "Recall Weighted", or "Root Mean Squared Log Error" to ``AutoMLSearch`` will now result in a ``ValueError``
            rather than an ``ObjectiveNotFoundError`` :pr:`1132`
        * Search callbacks ``start_iteration_callback`` and ``add_results_callback`` have changed to include a copy of the AutoMLSearch object as a third parameter :pr:`1156`
        * Deleted ``OneHotEncoder.get_feature_names`` method which had been broken for a while, in favor of pipelines' ``input_feature_names`` :pr:`1179`
        * Deleted empty base class ``CategoricalEncoder`` which ``OneHotEncoder`` component was inheriting from :pr:`1176`
        * Results from ``roc_curve`` will now return as a list of dictionaries with each dictionary representing a class :pr:`1164`
        * ``max_pipelines`` now raises a ``DeprecationWarning`` and will be removed in the next release. ``max_iterations`` should be used instead. :pr:`1169`


**v0.13.1 Aug. 25, 2020**
    * Enhancements
        * Added Cost-Benefit Matrix objective for binary classification :pr:`1038`
        * Split ``fill_value`` into ``categorical_fill_value`` and ``numeric_fill_value`` for Imputer :pr:`1019`
        * Added ``explain_predictions`` and ``explain_predictions_best_worst`` for explaining multiple predictions with SHAP :pr:`1016`
        * Added new LSA component for text featurization :pr:`1022`
        * Added guide on installing with conda :pr:`1041`
        * Added a “cost-benefit curve” util method to graph cost-benefit matrix scores vs. binary classification thresholds :pr:`1081`
        * Standardized error when calling transform/predict before fit for pipelines :pr:`1048`
        * Added ``percent_better_than_baseline`` to AutoML search rankings and full rankings table :pr:`1050`
        * Added one-way partial dependence and partial dependence plots :pr:`1079`
        * Added "Feature Value" column to prediction explanation reports. :pr:`1064`
        * Added LightGBM classification estimator :pr:`1082`, :pr:`1114`
        * Added ``max_batches`` parameter to ``AutoMLSearch`` :pr:`1087`
    * Fixes
        * Updated ``TextFeaturizer`` component to no longer require an internet connection to run :pr:`1022`
        * Fixed non-deterministic element of ``TextFeaturizer`` transformations :pr:`1022`
        * Added a StandardScaler to all ElasticNet pipelines :pr:`1065`
        * Updated cost-benefit matrix to normalize score :pr:`1099`
        * Fixed logic in ``calculate_percent_difference`` so that it can handle negative values :pr:`1100`
    * Changes
        * Added ``needs_fitting`` property to ``ComponentBase`` :pr:`1044`
        * Updated references to data types to use datatype lists defined in ``evalml.utils.gen_utils`` :pr:`1039`
        * Remove maximum version limit for SciPy dependency :pr:`1051`
        * Moved ``all_components`` and other component importers into runtime methods :pr:`1045`
        * Consolidated graphing utility methods under ``evalml.utils.graph_utils`` :pr:`1060`
        * Made slight tweaks to how ``TextFeaturizer`` uses ``featuretools``, and did some refactoring of that and of LSA :pr:`1090`
        * Changed ``show_all_features`` parameter into ``importance_threshold``, which allows for thresholding feature importance :pr:`1097`, :pr:`1103`
    * Documentation Changes
        * Update ``setup.py`` URL to point to the github repo :pr:`1037`
        * Added tutorial for using the cost-benefit matrix objective :pr:`1088`
        * Updated ``model_understanding.ipynb`` to include documentation for using plotly on Jupyter Lab :pr:`1108`
    * Testing Changes
        * Refactor CircleCI tests to use matrix jobs (:pr:`1043`)
        * Added a test to check that all test directories are included in evalml package :pr:`1054`


.. warning::

    **Breaking Changes**
        * ``confusion_matrix`` and ``normalize_confusion_matrix`` have been moved to ``evalml.utils`` :pr:`1038`
        * All graph utility methods previously under ``evalml.pipelines.graph_utils`` have been moved to ``evalml.utils.graph_utils`` :pr:`1060`


**v0.12.2 Aug. 6, 2020**
    * Enhancements
        * Add save/load method to components :pr:`1023`
        * Expose pickle ``protocol`` as optional arg to save/load :pr:`1023`
        * Updated estimators used in AutoML to include ExtraTrees and ElasticNet estimators :pr:`1030`
    * Fixes
    * Changes
        * Removed ``DeprecationWarning`` for ``SimpleImputer`` :pr:`1018`
    * Documentation Changes
        * Add note about version numbers to release process docs :pr:`1034`
    * Testing Changes
        * Test files are now included in the evalml package :pr:`1029`


**v0.12.0 Aug. 3, 2020**
    * Enhancements
        * Added string and categorical targets support for binary and multiclass pipelines and check for numeric targets for ``DetectLabelLeakage`` data check :pr:`932`
        * Added clear exception for regression pipelines if target datatype is string or categorical :pr:`960`
        * Added target column names and class labels in ``predict`` and ``predict_proba`` output for pipelines :pr:`951`
        * Added ``_compute_shap_values`` and ``normalize_values`` to ``pipelines/explanations`` module :pr:`958`
        * Added ``explain_prediction`` feature which explains single predictions with SHAP :pr:`974`
        * Added Imputer to allow different imputation strategies for numerical and categorical dtypes :pr:`991`
        * Added support for configuring logfile path using env var, and don't create logger if there are filesystem errors :pr:`975`
        * Updated catboost estimators' default parameters and automl hyperparameter ranges to speed up fit time :pr:`998`
    * Fixes
        * Fixed ReadtheDocs warning failure regarding embedded gif :pr:`943`
        * Removed incorrect parameter passed to pipeline classes in ``_add_baseline_pipelines`` :pr:`941`
        * Added universal error for calling ``predict``, ``predict_proba``, ``transform``, and ``feature_importances`` before fitting :pr:`969`, :pr:`994`
        * Made ``TextFeaturizer`` component and pip dependencies ``featuretools`` and ``nlp_primitives`` optional :pr:`976`
        * Updated imputation strategy in automl to no longer limit impute strategy to ``most_frequent`` for all features if there are any categorical columns :pr:`991`
        * Fixed ``UnboundLocalError`` for ``cv_pipeline`` when automl search errors :pr:`996`
        * Fixed ``Imputer`` to reset dataframe index to preserve behavior expected from  ``SimpleImputer`` :pr:`1009`
    * Changes
        * Moved ``get_estimators`` to ``evalml.pipelines.components.utils`` :pr:`934`
        * Modified Pipelines to raise ``PipelineScoreError`` when they encounter an error during scoring :pr:`936`
        * Moved ``evalml.model_families.list_model_families`` to ``evalml.pipelines.components.allowed_model_families`` :pr:`959`
        * Renamed ``DateTimeFeaturization`` to ``DateTimeFeaturizer`` :pr:`977`
        * Added check to stop search and raise an error if all pipelines in a batch return NaN scores :pr:`1015`
    * Documentation Changes
        * Updated ``README.md`` :pr:`963`
        * Reworded message when errors are returned from data checks in search :pr:`982`
        * Added section on understanding model predictions with ``explain_prediction`` to User Guide :pr:`981`
        * Added a section to the user guide and api reference about how XGBoost and CatBoost are not fully supported. :pr:`992`
        * Added custom components section in user guide :pr:`993`
        * Updated FAQ section formatting :pr:`997`
        * Updated release process documentation :pr:`1003`
    * Testing Changes
        * Moved ``predict_proba`` and ``predict`` tests regarding string / categorical targets to ``test_pipelines.py`` :pr:`972`
        * Fixed dependency update bot by updating python version to 3.7 to avoid frequent github version updates :pr:`1002`


.. warning::

    **Breaking Changes**
        * ``get_estimators`` has been moved to ``evalml.pipelines.components.utils`` (previously was under ``evalml.pipelines.utils``) :pr:`934`
        * Removed the ``raise_errors`` flag in AutoML search. All errors during pipeline evaluation will be caught and logged. :pr:`936`
        * ``evalml.model_families.list_model_families`` has been moved to ``evalml.pipelines.components.allowed_model_families`` :pr:`959`
        * ``TextFeaturizer``: the ``featuretools`` and ``nlp_primitives`` packages must be installed after installing evalml in order to use this component :pr:`976`
        * Renamed ``DateTimeFeaturization`` to ``DateTimeFeaturizer`` :pr:`977`


**v0.11.2 July 16, 2020**
    * Enhancements
        * Added ``NoVarianceDataCheck`` to ``DefaultDataChecks`` :pr:`893`
        * Added text processing and featurization component ``TextFeaturizer`` :pr:`913`, :pr:`924`
        * Added additional checks to ``InvalidTargetDataCheck`` to handle invalid target data types :pr:`929`
        * ``AutoMLSearch`` will now handle ``KeyboardInterrupt`` and prompt user for confirmation :pr:`915`
    * Fixes
        * Makes automl results a read-only property :pr:`919`
    * Changes
        * Deleted static pipelines and refactored tests involving static pipelines, removed ``all_pipelines()`` and ``get_pipelines()`` :pr:`904`
        * Moved ``list_model_families`` to ``evalml.model_family.utils`` :pr:`903`
        * Updated ``all_pipelines``, ``all_estimators``, ``all_components`` to use the same mechanism for dynamically generating their elements :pr:`898`
        * Rename ``master`` branch to ``main`` :pr:`918`
        * Add pypi release github action :pr:`923`
        * Updated ``AutoMLSearch.search`` stdout output and logging and removed tqdm progress bar :pr:`921`
        * Moved automl config checks previously in ``search()`` to init :pr:`933`
    * Documentation Changes
        * Reorganized and rewrote documentation :pr:`937`
        * Updated to use pydata sphinx theme :pr:`937`
        * Updated docs to use ``release_notes`` instead of ``changelog`` :pr:`942`
    * Testing Changes
        * Cleaned up fixture names and usages in tests :pr:`895`


.. warning::

    **Breaking Changes**
        * ``list_model_families`` has been moved to ``evalml.model_family.utils`` (previously was under ``evalml.pipelines.utils``) :pr:`903`
        * ``get_estimators`` has been moved to ``evalml.pipelines.components.utils`` (previously was under ``evalml.pipelines.utils``) :pr:`934`
        * Static pipeline definitions have been removed, but similar pipelines can still be constructed via creating an instance of ``PipelineBase`` :pr:`904`
        * ``all_pipelines()`` and ``get_pipelines()`` utility methods have been removed :pr:`904`


**v0.11.0 June 30, 2020**
    * Enhancements
        * Added multiclass support for ROC curve graphing :pr:`832`
        * Added preprocessing component to drop features whose percentage of NaN values exceeds a specified threshold :pr:`834`
        * Added data check to check for problematic target labels :pr:`814`
        * Added PerColumnImputer that allows imputation strategies per column :pr:`824`
        * Added transformer to drop specific columns :pr:`827`
        * Added support for ``categories``, ``handle_error``, and ``drop`` parameters in ``OneHotEncoder`` :pr:`830` :pr:`897`
        * Added preprocessing component to handle DateTime columns featurization :pr:`838`
        * Added ability to clone pipelines and components :pr:`842`
        * Define getter method for component ``parameters`` :pr:`847`
        * Added utility methods to calculate and graph permutation importances :pr:`860`, :pr:`880`
        * Added new utility functions necessary for generating dynamic preprocessing pipelines :pr:`852`
        * Added kwargs to all components :pr:`863`
        * Updated ``AutoSearchBase`` to use dynamically generated preprocessing pipelines :pr:`870`
        * Added SelectColumns transformer :pr:`873`
        * Added ability to evaluate additional pipelines for automl search :pr:`874`
        * Added ``default_parameters`` class property to components and pipelines :pr:`879`
        * Added better support for disabling data checks in automl search :pr:`892`
        * Added ability to save and load AutoML objects to file :pr:`888`
        * Updated ``AutoSearchBase.get_pipelines`` to return an untrained pipeline instance :pr:`876`
        * Saved learned binary classification thresholds in automl results cv data dict :pr:`876`
    * Fixes
        * Fixed bug where SimpleImputer cannot handle dropped columns :pr:`846`
        * Fixed bug where PerColumnImputer cannot handle dropped columns :pr:`855`
        * Enforce requirement that builtin components save all inputted values in their parameters dict :pr:`847`
        * Don't list base classes in ``all_components`` output :pr:`847`
        * Standardize all components to output pandas data structures, and accept either pandas or numpy :pr:`853`
        * Fixed rankings and full_rankings error when search has not been run :pr:`894`
    * Changes
        * Update ``all_pipelines`` and ``all_components`` to try initializing pipelines/components, and on failure exclude them :pr:`849`
        * Refactor ``handle_components`` to ``handle_components_class``, standardize to ``ComponentBase`` subclass instead of instance :pr:`850`
        * Refactor "blacklist"/"whitelist" to "allow"/"exclude" lists :pr:`854`
        * Replaced ``AutoClassificationSearch`` and ``AutoRegressionSearch`` with ``AutoMLSearch`` :pr:`871`
        * Renamed feature_importances and permutation_importances methods to use singular names (feature_importance and permutation_importance) :pr:`883`
        * Updated ``automl`` default data splitter to train/validation split for large datasets :pr:`877`
        * Added open source license, update some repo metadata :pr:`887`
        * Removed dead code in ``_get_preprocessing_components`` :pr:`896`
    * Documentation Changes
        * Fix some typos and update the EvalML logo :pr:`872`
    * Testing Changes
        * Update the changelog check job to expect the new branching pattern for the deps update bot :pr:`836`
        * Check that all components output pandas datastructures, and can accept either pandas or numpy :pr:`853`
        * Replaced ``AutoClassificationSearch`` and ``AutoRegressionSearch`` with ``AutoMLSearch`` :pr:`871`


.. warning::

    **Breaking Changes**
        * Pipelines' static ``component_graph`` field must contain either ``ComponentBase`` subclasses or ``str``, instead of ``ComponentBase`` subclass instances :pr:`850`
        * Rename ``handle_component`` to ``handle_component_class``. Now standardizes to ``ComponentBase`` subclasses instead of ``ComponentBase`` subclass instances :pr:`850`
        * Renamed automl's ``cv`` argument to ``data_split`` :pr:`877`
        * Pipelines' and classifiers' ``feature_importances`` is renamed ``feature_importance``, ``graph_feature_importances`` is renamed ``graph_feature_importance`` :pr:`883`
        * Passing ``data_checks=None`` to automl search will not perform any data checks as opposed to default checks. :pr:`892`
        * Pipelines to search for in AutoML are now determined automatically, rather than using the statically-defined pipeline classes. :pr:`870`
        * Updated ``AutoSearchBase.get_pipelines`` to return an untrained pipeline instance, instead of one which happened to be trained on the final cross-validation fold :pr:`876`


**v0.10.0 May 29, 2020**
    * Enhancements
        * Added baseline models for classification and regression, add functionality to calculate baseline models before searching in AutoML :pr:`746`
        * Port over highly-null guardrail as a data check and define ``DefaultDataChecks`` and ``DisableDataChecks`` classes :pr:`745`
        * Update ``Tuner`` classes to work directly with pipeline parameters dicts instead of flat parameter lists :pr:`779`
        * Add Elastic Net as a pipeline option :pr:`812`
        * Added new Pipeline option ``ExtraTrees`` :pr:`790`
        * Added precicion-recall curve metrics and plot for binary classification problems in ``evalml.pipeline.graph_utils`` :pr:`794`
        * Update the default automl algorithm to search in batches, starting with default parameters for each pipeline and iterating from there :pr:`793`
        * Added ``AutoMLAlgorithm`` class and ``IterativeAlgorithm`` impl, separated from ``AutoSearchBase`` :pr:`793`
    * Fixes
        * Update pipeline ``score`` to return ``nan`` score for any objective which throws an exception during scoring :pr:`787`
        * Fixed bug introduced in :pr:`787` where binary classification metrics requiring predicted probabilities error in scoring :pr:`798`
        * CatBoost and XGBoost classifiers and regressors can no longer have a learning rate of 0 :pr:`795`
    * Changes
        * Cleanup pipeline ``score`` code, and cleanup codecov :pr:`711`
        * Remove ``pass`` for abstract methods for codecov :pr:`730`
        * Added __str__ for AutoSearch object :pr:`675`
        * Add util methods to graph ROC and confusion matrix :pr:`720`
        * Refactor ``AutoBase`` to ``AutoSearchBase`` :pr:`758`
        * Updated AutoBase with ``data_checks`` parameter, removed previous ``detect_label_leakage`` parameter, and added functionality to run data checks before search in AutoML :pr:`765`
        * Updated our logger to use Python's logging utils :pr:`763`
        * Refactor most of ``AutoSearchBase._do_iteration`` impl into ``AutoSearchBase._evaluate`` :pr:`762`
        * Port over all guardrails to use the new DataCheck API :pr:`789`
        * Expanded ``import_or_raise`` to catch all exceptions :pr:`759`
        * Adds RMSE, MSLE, RMSLE as standard metrics :pr:`788`
        * Don't allow ``Recall`` to be used as an objective for AutoML :pr:`784`
        * Removed feature selection from pipelines :pr:`819`
        * Update default estimator parameters to make automl search faster and more accurate :pr:`793`
    * Documentation Changes
        * Add instructions to freeze ``master`` on ``release.md`` :pr:`726`
        * Update release instructions with more details :pr:`727` :pr:`733`
        * Add objective base classes to API reference :pr:`736`
        * Fix components API to match other modules :pr:`747`
    * Testing Changes
        * Delete codecov yml, use codecov.io's default :pr:`732`
        * Added unit tests for fraud cost, lead scoring, and standard metric objectives :pr:`741`
        * Update codecov client :pr:`782`
        * Updated AutoBase __str__ test to include no parameters case :pr:`783`
        * Added unit tests for ``ExtraTrees`` pipeline :pr:`790`
        * If codecov fails to upload, fail build :pr:`810`
        * Updated Python version of dependency action :pr:`816`
        * Update the dependency update bot to use a suffix when creating branches :pr:`817`

.. warning::

    **Breaking Changes**
        * The ``detect_label_leakage`` parameter for AutoML classes has been removed and replaced by a ``data_checks`` parameter :pr:`765`
        * Moved ROC and confusion matrix methods from ``evalml.pipeline.plot_utils`` to ``evalml.pipeline.graph_utils`` :pr:`720`
        * ``Tuner`` classes require a pipeline hyperparameter range dict as an init arg instead of a space definition :pr:`779`
        * ``Tuner.propose`` and ``Tuner.add`` work directly with pipeline parameters dicts instead of flat parameter lists :pr:`779`
        * ``PipelineBase.hyperparameters`` and ``custom_hyperparameters`` use pipeline parameters dict format instead of being represented as a flat list :pr:`779`
        * All guardrail functions previously under ``evalml.guardrails.utils`` will be removed and replaced by data checks :pr:`789`
        * ``Recall`` disallowed as an objective for AutoML :pr:`784`
        * ``AutoSearchBase`` parameter ``tuner`` has been renamed to ``tuner_class`` :pr:`793`
        * ``AutoSearchBase`` parameter ``possible_pipelines`` and ``possible_model_families`` have been renamed to ``allowed_pipelines`` and ``allowed_model_families`` :pr:`793`


**v0.9.0 Apr. 27, 2020**
    * Enhancements
        * Added ``Accuracy`` as an standard objective :pr:`624`
        * Added verbose parameter to load_fraud :pr:`560`
        * Added Balanced Accuracy metric for binary, multiclass :pr:`612` :pr:`661`
        * Added XGBoost regressor and XGBoost regression pipeline :pr:`666`
        * Added ``Accuracy`` metric for multiclass :pr:`672`
        * Added objective name in ``AutoBase.describe_pipeline`` :pr:`686`
        * Added ``DataCheck`` and ``DataChecks``, ``Message`` classes and relevant subclasses :pr:`739`
    * Fixes
        * Removed direct access to ``cls.component_graph`` :pr:`595`
        * Add testing files to .gitignore :pr:`625`
        * Remove circular dependencies from ``Makefile`` :pr:`637`
        * Add error case for ``normalize_confusion_matrix()`` :pr:`640`
        * Fixed ``XGBoostClassifier`` and ``XGBoostRegressor`` bug with feature names that contain [, ], or < :pr:`659`
        * Update ``make_pipeline_graph`` to not accidentally create empty file when testing if path is valid :pr:`649`
        * Fix pip installation warning about docsutils version, from boto dependency :pr:`664`
        * Removed zero division warning for F1/precision/recall metrics :pr:`671`
        * Fixed ``summary`` for pipelines without estimators :pr:`707`
    * Changes
        * Updated default objective for binary/multiclass classification to log loss :pr:`613`
        * Created classification and regression pipeline subclasses and removed objective as an attribute of pipeline classes :pr:`405`
        * Changed the output of ``score`` to return one dictionary :pr:`429`
        * Created binary and multiclass objective subclasses :pr:`504`
        * Updated objectives API :pr:`445`
        * Removed call to ``get_plot_data`` from AutoML :pr:`615`
        * Set ``raise_error`` to default to True for AutoML classes :pr:`638`
        * Remove unnecessary "u" prefixes on some unicode strings :pr:`641`
        * Changed one-hot encoder to return uint8 dtypes instead of ints :pr:`653`
        * Pipeline ``_name`` field changed to ``custom_name`` :pr:`650`
        * Removed ``graphs.py`` and moved methods into ``PipelineBase`` :pr:`657`, :pr:`665`
        * Remove s3fs as a dev dependency :pr:`664`
        * Changed requirements-parser to be a core dependency :pr:`673`
        * Replace ``supported_problem_types`` field on pipelines with ``problem_type`` attribute on base classes :pr:`678`
        * Changed AutoML to only show best results for a given pipeline template in ``rankings``, added ``full_rankings`` property to show all :pr:`682`
        * Update ``ModelFamily`` values: don't list xgboost/catboost as classifiers now that we have regression pipelines for them :pr:`677`
        * Changed AutoML's ``describe_pipeline`` to get problem type from pipeline instead :pr:`685`
        * Standardize ``import_or_raise`` error messages :pr:`683`
        * Updated argument order of objectives to align with sklearn's :pr:`698`
        * Renamed ``pipeline.feature_importance_graph`` to ``pipeline.graph_feature_importances`` :pr:`700`
        * Moved ROC and confusion matrix methods to ``evalml.pipelines.plot_utils`` :pr:`704`
        * Renamed ``MultiClassificationObjective`` to ``MulticlassClassificationObjective``, to align with pipeline naming scheme :pr:`715`
    * Documentation Changes
        * Fixed some sphinx warnings :pr:`593`
        * Fixed docstring for ``AutoClassificationSearch`` with correct command :pr:`599`
        * Limit readthedocs formats to pdf, not htmlzip and epub :pr:`594` :pr:`600`
        * Clean up objectives API documentation :pr:`605`
        * Fixed function on Exploring search results page :pr:`604`
        * Update release process doc :pr:`567`
        * ``AutoClassificationSearch`` and ``AutoRegressionSearch`` show inherited methods in API reference :pr:`651`
        * Fixed improperly formatted code in breaking changes for changelog :pr:`655`
        * Added configuration to treat Sphinx warnings as errors :pr:`660`
        * Removed separate plotting section for pipelines in API reference :pr:`657`, :pr:`665`
        * Have leads example notebook load S3 files using https, so we can delete s3fs dev dependency :pr:`664`
        * Categorized components in API reference and added descriptions for each category :pr:`663`
        * Fixed Sphinx warnings about ``BalancedAccuracy`` objective :pr:`669`
        * Updated API reference to include missing components and clean up pipeline docstrings :pr:`689`
        * Reorganize API ref, and clarify pipeline sub-titles :pr:`688`
        * Add and update preprocessing utils in API reference :pr:`687`
        * Added inheritance diagrams to API reference :pr:`695`
        * Documented which default objective AutoML optimizes for :pr:`699`
        * Create seperate install page :pr:`701`
        * Include more utils in API ref, like ``import_or_raise`` :pr:`704`
        * Add more color to pipeline documentation :pr:`705`
    * Testing Changes
        * Matched install commands of ``check_latest_dependencies`` test and it's GitHub action :pr:`578`
        * Added Github app to auto assign PR author as assignee :pr:`477`
        * Removed unneeded conda installation of xgboost in windows checkin tests :pr:`618`
        * Update graph tests to always use tmpfile dir :pr:`649`
        * Changelog checkin test workaround for release PRs: If 'future release' section is empty of PR refs, pass check :pr:`658`
        * Add changelog checkin test exception for ``dep-update`` branch :pr:`723`

.. warning::

    **Breaking Changes**

    * Pipelines will now no longer take an objective parameter during instantiation, and will no longer have an objective attribute.
    * ``fit()`` and ``predict()`` now use an optional ``objective`` parameter, which is only used in binary classification pipelines to fit for a specific objective.
    * ``score()`` will now use a required ``objectives`` parameter that is used to determine all the objectives to score on. This differs from the previous behavior, where the pipeline's objective was scored on regardless.
    * ``score()`` will now return one dictionary of all objective scores.
    * ``ROC`` and ``ConfusionMatrix`` plot methods via ``Auto(*).plot`` have been removed by :pr:`615` and are replaced by ``roc_curve`` and ``confusion_matrix`` in ``evamlm.pipelines.plot_utils`` in :pr:`704`
    * ``normalize_confusion_matrix`` has been moved to ``evalml.pipelines.plot_utils`` :pr:`704`
    * Pipelines ``_name`` field changed to ``custom_name``
    * Pipelines ``supported_problem_types`` field is removed because it is no longer necessary :pr:`678`
    * Updated argument order of objectives' ``objective_function`` to align with sklearn :pr:`698`
    * ``pipeline.feature_importance_graph`` has been renamed to ``pipeline.graph_feature_importances`` in :pr:`700`
    * Removed unsupported ``MSLE`` objective :pr:`704`


**v0.8.0 Apr. 1, 2020**
    * Enhancements
        * Add normalization option and information to confusion matrix :pr:`484`
        * Add util function to drop rows with NaN values :pr:`487`
        * Renamed ``PipelineBase.name`` as ``PipelineBase.summary`` and redefined ``PipelineBase.name`` as class property :pr:`491`
        * Added access to parameters in Pipelines with ``PipelineBase.parameters`` (used to be return of ``PipelineBase.describe``) :pr:`501`
        * Added ``fill_value`` parameter for ``SimpleImputer`` :pr:`509`
        * Added functionality to override component hyperparameters and made pipelines take hyperparemeters from components :pr:`516`
        * Allow ``numpy.random.RandomState`` for random_state parameters :pr:`556`
    * Fixes
        * Removed unused dependency ``matplotlib``, and move ``category_encoders`` to test reqs :pr:`572`
    * Changes
        * Undo version cap in XGBoost placed in :pr:`402` and allowed all released of XGBoost :pr:`407`
        * Support pandas 1.0.0 :pr:`486`
        * Made all references to the logger static :pr:`503`
        * Refactored ``model_type`` parameter for components and pipelines to ``model_family`` :pr:`507`
        * Refactored ``problem_types`` for pipelines and components into ``supported_problem_types`` :pr:`515`
        * Moved ``pipelines/utils.save_pipeline`` and ``pipelines/utils.load_pipeline`` to ``PipelineBase.save`` and ``PipelineBase.load`` :pr:`526`
        * Limit number of categories encoded by ``OneHotEncoder`` :pr:`517`
    * Documentation Changes
        * Updated API reference to remove ``PipelinePlot`` and added moved ``PipelineBase`` plotting methods :pr:`483`
        * Add code style and github issue guides :pr:`463` :pr:`512`
        * Updated API reference for to surface class variables for pipelines and components :pr:`537`
        * Fixed README documentation link :pr:`535`
        * Unhid PR references in changelog :pr:`656`
    * Testing Changes
        * Added automated dependency check PR :pr:`482`, :pr:`505`
        * Updated automated dependency check comment :pr:`497`
        * Have build_docs job use python executor, so that env vars are set properly :pr:`547`
        * Added simple test to make sure ``OneHotEncoder``'s top_n works with large number of categories :pr:`552`
        * Run windows unit tests on PRs :pr:`557`


.. warning::

    **Breaking Changes**

    * ``AutoClassificationSearch`` and ``AutoRegressionSearch``'s ``model_types`` parameter has been refactored into ``allowed_model_families``
    * ``ModelTypes`` enum has been changed to ``ModelFamily``
    * Components and Pipelines now have a ``model_family`` field instead of ``model_type``
    * ``get_pipelines`` utility function now accepts ``model_families`` as an argument instead of ``model_types``
    * ``PipelineBase.name`` no longer returns structure of pipeline and has been replaced by ``PipelineBase.summary``
    * ``PipelineBase.problem_types`` and ``Estimator.problem_types`` has been renamed to ``supported_problem_types``
    * ``pipelines/utils.save_pipeline`` and ``pipelines/utils.load_pipeline`` moved to ``PipelineBase.save`` and ``PipelineBase.load``


**v0.7.0 Mar. 9, 2020**
    * Enhancements
        * Added emacs buffers to .gitignore :pr:`350`
        * Add CatBoost (gradient-boosted trees) classification and regression components and pipelines :pr:`247`
        * Added Tuner abstract base class :pr:`351`
        * Added ``n_jobs`` as parameter for ``AutoClassificationSearch`` and ``AutoRegressionSearch`` :pr:`403`
        * Changed colors of confusion matrix to shades of blue and updated axis order to match scikit-learn's :pr:`426`
        * Added ``PipelineBase`` ``.graph`` and ``.feature_importance_graph`` methods, moved from previous location :pr:`423`
        * Added support for python 3.8 :pr:`462`
    * Fixes
        * Fixed ROC and confusion matrix plots not being calculated if user passed own additional_objectives :pr:`276`
        * Fixed ReadtheDocs ``FileNotFoundError`` exception for fraud dataset :pr:`439`
    * Changes
        * Added ``n_estimators`` as a tunable parameter for XGBoost :pr:`307`
        * Remove unused parameter ``ObjectiveBase.fit_needs_proba`` :pr:`320`
        * Remove extraneous parameter ``component_type`` from all components :pr:`361`
        * Remove unused ``rankings.csv`` file :pr:`397`
        * Downloaded demo and test datasets so unit tests can run offline :pr:`408`
        * Remove ``_needs_fitting`` attribute from Components :pr:`398`
        * Changed plot.feature_importance to show only non-zero feature importances by default, added optional parameter to show all :pr:`413`
        * Refactored ``PipelineBase`` to take in parameter dictionary and moved pipeline metadata to class attribute :pr:`421`
        * Dropped support for Python 3.5 :pr:`438`
        * Removed unused ``apply.py`` file :pr:`449`
        * Clean up ``requirements.txt`` to remove unused deps :pr:`451`
        * Support installation without all required dependencies :pr:`459`
    * Documentation Changes
        * Update release.md with instructions to release to internal license key :pr:`354`
    * Testing Changes
        * Added tests for utils (and moved current utils to gen_utils) :pr:`297`
        * Moved XGBoost install into it's own separate step on Windows using Conda :pr:`313`
        * Rewind pandas version to before 1.0.0, to diagnose test failures for that version :pr:`325`
        * Added dependency update checkin test :pr:`324`
        * Rewind XGBoost version to before 1.0.0 to diagnose test failures for that version :pr:`402`
        * Update dependency check to use a whitelist :pr:`417`
        * Update unit test jobs to not install dev deps :pr:`455`

.. warning::

    **Breaking Changes**

    * Python 3.5 will not be actively supported.

**v0.6.0 Dec. 16, 2019**
    * Enhancements
        * Added ability to create a plot of feature importances :pr:`133`
        * Add early stopping to AutoML using patience and tolerance parameters :pr:`241`
        * Added ROC and confusion matrix metrics and plot for classification problems and introduce PipelineSearchPlots class :pr:`242`
        * Enhanced AutoML results with search order :pr:`260`
        * Added utility function to show system and environment information :pr:`300`
    * Fixes
        * Lower botocore requirement :pr:`235`
        * Fixed decision_function calculation for ``FraudCost`` objective :pr:`254`
        * Fixed return value of ``Recall`` metrics :pr:`264`
        * Components return ``self`` on fit :pr:`289`
    * Changes
        * Renamed automl classes to ``AutoRegressionSearch`` and ``AutoClassificationSearch`` :pr:`287`
        * Updating demo datasets to retain column names :pr:`223`
        * Moving pipeline visualization to ``PipelinePlot`` class :pr:`228`
        * Standarizing inputs as ``pd.Dataframe`` / ``pd.Series`` :pr:`130`
        * Enforcing that pipelines must have an estimator as last component :pr:`277`
        * Added ``ipywidgets`` as a dependency in ``requirements.txt`` :pr:`278`
        * Added Random and Grid Search Tuners :pr:`240`
    * Documentation Changes
        * Adding class properties to API reference :pr:`244`
        * Fix and filter FutureWarnings from scikit-learn :pr:`249`, :pr:`257`
        * Adding Linear Regression to API reference and cleaning up some Sphinx warnings :pr:`227`
    * Testing Changes
        * Added support for testing on Windows with CircleCI :pr:`226`
        * Added support for doctests :pr:`233`

.. warning::

    **Breaking Changes**

    * The ``fit()`` method for ``AutoClassifier`` and ``AutoRegressor`` has been renamed to ``search()``.
    * ``AutoClassifier`` has been renamed to ``AutoClassificationSearch``
    * ``AutoRegressor`` has been renamed to ``AutoRegressionSearch``
    * ``AutoClassificationSearch.results`` and ``AutoRegressionSearch.results`` now is a dictionary with ``pipeline_results`` and ``search_order`` keys. ``pipeline_results`` can be used to access a dictionary that is identical to the old ``.results`` dictionary. Whereas, ``search_order`` returns a list of the search order in terms of ``pipeline_id``.
    * Pipelines now require an estimator as the last component in ``component_list``. Slicing pipelines now throws an ``NotImplementedError`` to avoid returning pipelines without an estimator.

**v0.5.2 Nov. 18, 2019**
    * Enhancements
        * Adding basic pipeline structure visualization :pr:`211`
    * Documentation Changes
        * Added notebooks to build process :pr:`212`

**v0.5.1 Nov. 15, 2019**
    * Enhancements
        * Added basic outlier detection guardrail :pr:`151`
        * Added basic ID column guardrail :pr:`135`
        * Added support for unlimited pipelines with a ``max_time`` limit :pr:`70`
        * Updated .readthedocs.yaml to successfully build :pr:`188`
    * Fixes
        * Removed MSLE from default additional objectives :pr:`203`
        * Fixed ``random_state`` passed in pipelines :pr:`204`
        * Fixed slow down in RFRegressor :pr:`206`
    * Changes
        * Pulled information for describe_pipeline from pipeline's new describe method :pr:`190`
        * Refactored pipelines :pr:`108`
        * Removed guardrails from Auto(*) :pr:`202`, :pr:`208`
    * Documentation Changes
        * Updated documentation to show ``max_time`` enhancements :pr:`189`
        * Updated release instructions for RTD :pr:`193`
        * Added notebooks to build process :pr:`212`
        * Added contributing instructions :pr:`213`
        * Added new content :pr:`222`

**v0.5.0 Oct. 29, 2019**
    * Enhancements
        * Added basic one hot encoding :pr:`73`
        * Use enums for model_type :pr:`110`
        * Support for splitting regression datasets :pr:`112`
        * Auto-infer multiclass classification :pr:`99`
        * Added support for other units in ``max_time`` :pr:`125`
        * Detect highly null columns :pr:`121`
        * Added additional regression objectives :pr:`100`
        * Show an interactive iteration vs. score plot when using fit() :pr:`134`
    * Fixes
        * Reordered ``describe_pipeline`` :pr:`94`
        * Added type check for ``model_type`` :pr:`109`
        * Fixed ``s`` units when setting string ``max_time`` :pr:`132`
        * Fix objectives not appearing in API documentation :pr:`150`
    * Changes
        * Reorganized tests :pr:`93`
        * Moved logging to its own module :pr:`119`
        * Show progress bar history :pr:`111`
        * Using ``cloudpickle`` instead of pickle to allow unloading of custom objectives :pr:`113`
        * Removed render.py :pr:`154`
    * Documentation Changes
        * Update release instructions :pr:`140`
        * Include additional_objectives parameter :pr:`124`
        * Added Changelog :pr:`136`
    * Testing Changes
        * Code coverage :pr:`90`
        * Added CircleCI tests for other Python versions :pr:`104`
        * Added doc notebooks as tests :pr:`139`
        * Test metadata for CircleCI and 2 core parallelism :pr:`137`

**v0.4.1 Sep. 16, 2019**
    * Enhancements
        * Added AutoML for classification and regressor using Autobase and Skopt :pr:`7` :pr:`9`
        * Implemented standard classification and regression metrics :pr:`7`
        * Added logistic regression, random forest, and XGBoost pipelines :pr:`7`
        * Implemented support for custom objectives :pr:`15`
        * Feature importance for pipelines :pr:`18`
        * Serialization for pipelines :pr:`19`
        * Allow fitting on objectives for optimal threshold :pr:`27`
        * Added detect label leakage :pr:`31`
        * Implemented callbacks :pr:`42`
        * Allow for multiclass classification :pr:`21`
        * Added support for additional objectives :pr:`79`
    * Fixes
        * Fixed feature selection in pipelines :pr:`13`
        * Made ``random_seed`` usage consistent :pr:`45`
    * Documentation Changes
        * Documentation Changes
        * Added docstrings :pr:`6`
        * Created notebooks for docs :pr:`6`
        * Initialized readthedocs EvalML :pr:`6`
        * Added favicon :pr:`38`
    * Testing Changes
        * Added testing for loading data :pr:`39`

**v0.2.0 Aug. 13, 2019**
    * Enhancements
        * Created fraud detection objective :pr:`4`

**v0.1.0 July. 31, 2019**
    * *First Release*
    * Enhancements
        * Added lead scoring objecitve :pr:`1`
        * Added basic classifier :pr:`1`
    * Documentation Changes
        * Initialized Sphinx for docs :pr:`1`<|MERGE_RESOLUTION|>--- conflicted
+++ resolved
@@ -34,11 +34,8 @@
         * Changed tuner class to allow and ignore single parameter values as input :pr:`1686`
     * Documentation Changes
         * Updated docs to include information about ``AutoMLSearch`` callback parameters and methods :pr:`1577`
-<<<<<<< HEAD
         * Fixed docs to show plots for ``AutoMLSearch`` :pr:`1697`
-=======
         * Updated docs to prompt users to install graphiz on Mac :pr:`1656`
->>>>>>> c41df79d
     * Testing Changes
 
 .. warning::
