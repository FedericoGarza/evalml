--- conflicted
+++ resolved
@@ -12,11 +12,8 @@
         * Updated pipelines to use a label encoder component instead of doing encoding on the pipeline level :pr:`2821`
         * Deleted scikit-learn ensembler :pr:`2819`
         * Refactored pipeline building logic out of ``AutoMLSearch`` and into ``IterativeAlgorithm`` :pr:`2854`
-<<<<<<< HEAD
         * Refactor ``OutliersDataCheck`` and ``HighlyNullDataCheck`` :pr:`2907`
-=======
         * Refactored names for methods in ``ComponentGraph`` and ``PipelineBase`` :pr:`2902`
->>>>>>> 5c85614f
     * Documentation Changes
         * Updated ``install.ipynb`` to reflect flexibility for ``cmdstan`` version installation :pr:`2880`
         * Updated the conda section of our contributing guide :pr:`2899`
