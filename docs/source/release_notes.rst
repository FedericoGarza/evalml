Release Notes
-------------
**Future Releases**
    * Enhancements
<<<<<<< HEAD
        * Provide a JSON representation of a pipeline's DAG structure :pr:``
=======
        * Updated to work with Woodwork 0.8.1 :pr:`2783`
        * Added validation that ``training_data`` and ``training_target`` are not ``None`` in prediction explanations :pr:`2787`
        * Added support for training-only components in pipelines and component graphs :pr:`2776`
        * Added default argument for the parameters value for ``ComponentGraph.instantiate`` :pr:`2796`
        * Added ``TIME_SERIES_REGRESSION`` to ``LightGBMRegressor's`` supported problem types :pr:`2793`
>>>>>>> ad797e16
    * Fixes
        * Fixed bug where ``calculate_permutation_importance`` was not calculating the right value for pipelines with target transformers :pr:`2782`
        * Fixed bug where transformed target values were not used in ``fit`` for time series pipelines :pr:`2780`
        * Fixed bug where ``score_pipelines`` method of ``AutoMLSearch`` would not work for time series problems :pr:`2786`
    * Changes
        * Deleted ``EmptyDataChecks`` class :pr:`2794`
    * Documentation Changes
    * Testing Changes
        * Updated matched assertion message regarding monotonic indices in polynomial detrender tests :pr:`2811`

.. warning::

    **Breaking Changes**
        * Deleted ``EmptyDataChecks`` class :pr:`2794`


**v0.33.0 Sep. 15, 2021**
    * Enhancements
    * Fixes
        * Fixed bug where warnings during ``make_pipeline`` were not being raised to the user :pr:`2765`
    * Changes
        * Refactored and removed ``SamplerBase`` class :pr:`2775`
    * Documentation Changes
        * Added docstring linting packages ``pydocstyle`` and ``darglint`` to `make-lint` command :pr:`2670`
    * Testing Changes

.. warning::

    **Breaking Changes**


**v0.32.1 Sep. 10, 2021**
    * Enhancements
        * Added ``verbose`` flag to ``AutoMLSearch`` to run search in silent mode by default :pr:`2645`
        * Added label encoder to ``XGBoostClassifier`` to remove the warning :pr:`2701`
        * Set ``eval_metric`` to ``logloss`` for ``XGBoostClassifier`` :pr:`2741`
        * Added support for ``woodwork`` versions ``0.7.0`` and ``0.7.1`` :pr:`2743`
        * Changed ``explain_predictions`` functions to display original feature values :pr:`2759`
        * Added ``X_train`` and ``y_train`` to ``graph_prediction_vs_actual_over_time`` and ``get_prediction_vs_actual_over_time_data`` :pr:`2762`
        * Added ``forecast_horizon`` as a required parameter to time series pipelines and ``AutoMLSearch`` :pr:`2697`
        * Added ``predict_in_sample`` and ``predict_proba_in_sample`` methods to time series pipelines to predict on data where the target is known, e.g. cross-validation :pr:`2697`
    * Fixes
        * Fixed bug where ``_catch_warnings`` assumed all warnings were ``PipelineNotUsed`` :pr:`2753`
        * Fixed bug where ``Imputer.transform`` would erase ww typing information prior to handing data to the ``SimpleImputer`` :pr:`2752`
        * Fixed bug where ``Oversampler`` could not be copied :pr:`2755`
    * Changes
        * Deleted ``drop_nan_target_rows`` utility method :pr:`2737`
        * Removed default logging setup and debugging log file :pr:`2645`
        * Changed the default n_jobs value for ``XGBoostClassifier`` and ``XGBoostRegressor`` to 12 :pr:`2757`
        * Changed ``TimeSeriesBaselineEstimator`` to only work on a time series pipeline with a ``DelayedFeaturesTransformer`` :pr:`2697`
        * Added ``X_train`` and ``y_train`` as optional parameters to pipeline ``predict``, ``predict_proba``. Only used for time series pipelines :pr:`2697`
        * Added ``training_data`` and ``training_target`` as optional parameters to ``explain_predictions`` and ``explain_predictions_best_worst`` to support time series pipelines :pr:`2697`
        * Changed time series pipeline predictions to no longer output series/dataframes padded with NaNs. A prediction will be returned for every row in the `X` input :pr:`2697`
    * Documentation Changes
        * Specified installation steps for Prophet :pr:`2713`
        * Added documentation for data exploration on data check actions :pr:`2696`
        * Added a user guide entry for time series modelling :pr:`2697`
    * Testing Changes
        * Fixed flaky ``TargetDistributionDataCheck`` test for very_lognormal distribution :pr:`2748`

.. warning::

    **Breaking Changes**
        * Removed default logging setup and debugging log file :pr:`2645`
        * Added ``X_train`` and ``y_train`` to ``graph_prediction_vs_actual_over_time`` and ``get_prediction_vs_actual_over_time_data`` :pr:`2762`
        * Added ``forecast_horizon`` as a required parameter to time series pipelines and ``AutoMLSearch`` :pr:`2697`
        * Changed ``TimeSeriesBaselineEstimator`` to only work on a time series pipeline with a ``DelayedFeaturesTransformer`` :pr:`2697`
        * Added ``X_train`` and ``y_train`` as required parameters for ``predict`` and ``predict_proba`` in time series pipelines :pr:`2697`
        * Added ``training_data`` and ``training_target`` as required parameters to ``explain_predictions`` and ``explain_predictions_best_worst`` for time series pipelines :pr:`2697`

**v0.32.0 Aug. 31, 2021**
    * Enhancements
        * Allow string for ``engine`` parameter for ``AutoMLSearch``:pr:`2667`
        * Add ``ProphetRegressor`` to AutoML :pr:`2619`
        * Integrated ``DefaultAlgorithm`` into ``AutoMLSearch`` :pr:`2634`
        * Removed SVM "linear" and "precomputed" kernel hyperparameter options, and improved default parameters :pr:`2651`
        * Updated ``ComponentGraph`` initalization to raise ``ValueError`` when user attempts to use ``.y`` for a component that does not produce a tuple output :pr:`2662`
        * Updated to support Woodwork 0.6.0 :pr:`2690`
        * Updated pipeline ``graph()`` to distingush X and y edges :pr:`2654`
        * Added ``DropRowsTransformer`` component :pr:`2692`
        * Added ``DROP_ROWS`` to ``_make_component_list_from_actions`` and clean up metadata :pr:`2694`
    * Fixes
        * Updated Oversampler logic to select best SMOTE based on component input instead of pipeline input :pr:`2695`
        * Added ability to explicitly close DaskEngine resources to improve runtime and reduce Dask warnings :pr:`2667`
        * Fixed partial dependence bug for ensemble pipelines :pr:`2714`
        * Updated ``TargetLeakageDataCheck`` to maintain user-selected logical types :pr:`2711`
    * Changes
        * Replaced ``SMOTEOversampler``, ``SMOTENOversampler`` and ``SMOTENCOversampler`` with consolidated ``Oversampler`` component :pr:`2695`
        * Removed ``LinearRegressor`` from the list of default ``AutoMLSearch`` estimators due to poor performance :pr:`2660`
    * Documentation Changes
        * Added user guide documentation for using ``ComponentGraph`` and added ``ComponentGraph`` to API reference :pr:`2673`
        * Updated documentation to make parallelization of AutoML clearer :pr:`2667`
    * Testing Changes
        * Removes the process-level parallelism from the ``test_cancel_job`` test :pr:`2666`
        * Installed numba 0.53 in windows CI to prevent problems installing version 0.54 :pr:`2710`

.. warning::

    **Breaking Changes**
        * Renamed the current top level ``search`` method to ``search_iterative`` and defined a new ``search`` method for the ``DefaultAlgorithm`` :pr:`2634`
        * Replaced ``SMOTEOversampler``, ``SMOTENOversampler`` and ``SMOTENCOversampler`` with consolidated ``Oversampler`` component :pr:`2695`
        * Removed ``LinearRegressor`` from the list of default ``AutoMLSearch`` estimators due to poor performance :pr:`2660`

**v0.31.0 Aug. 19, 2021**
    * Enhancements
        * Updated the high variance check in AutoMLSearch to be robust to a variety of objectives and cv scores :pr:`2622`
        * Use Woodwork's outlier detection for the ``OutliersDataCheck`` :pr:`2637`
        * Added ability to utilize instantiated components when creating a pipeline :pr:`2643`
        * Sped up the all Nan and unknown check in ``infer_feature_types`` :pr:`2661`
    * Fixes
    * Changes
        * Deleted ``_put_into_original_order`` helper function :pr:`2639`
        * Refactored time series pipeline code using a time series pipeline base class :pr:`2649`
        * Renamed ``dask_tests`` to ``parallel_tests`` :pr:`2657`
        * Removed commented out code in ``pipeline_meta.py`` :pr:`2659`
    * Documentation Changes
        * Add complete install command to README and Install section :pr:`2627`
        * Cleaned up documentation for ``MulticollinearityDataCheck`` :pr:`2664`
    * Testing Changes
        * Speed up CI by splitting Prophet tests into a separate workflow in GitHub :pr:`2644`

.. warning::

    **Breaking Changes**
        * ``TimeSeriesRegressionPipeline`` no longer inherits from ``TimeSeriesRegressionPipeline`` :pr:`2649`


**v0.30.2 Aug. 16, 2021**
    * Fixes
        * Updated changelog and version numbers to match the release.  Release 0.30.1 was release erroneously without a change to the version numbers.  0.30.2 replaces it.

**v0.30.1 Aug. 12, 2021**
    * Enhancements
        * Added ``DatetimeFormatDataCheck`` for time series problems :pr:`2603`
        * Added ``ProphetRegressor`` to estimators :pr:`2242`
        * Updated ``ComponentGraph`` to handle not calling samplers' transform during predict, and updated samplers' transform methods s.t. ``fit_transform`` is equivalent to ``fit(X, y).transform(X, y)`` :pr:`2583`
        * Updated ``ComponentGraph`` ``_validate_component_dict`` logic to be stricter about input values :pr:`2599`
        * Patched bug in ``xgboost`` estimators where predicting on a feature matrix of only booleans would throw an exception. :pr:`2602`
        * Updated ``ARIMARegressor`` to use relative forecasting to predict values :pr:`2613`
        * Added support for creating pipelines without an estimator as the final component and added ``transform(X, y)`` method to pipelines and component graphs :pr:`2625`
        * Updated to support Woodwork 0.5.1 :pr:`2610`
    * Fixes
        * Updated ``AutoMLSearch`` to drop ``ARIMARegressor`` from ``allowed_estimators`` if an incompatible frequency is detected :pr:`2632`
        * Updated ``get_best_sampler_for_data`` to consider all non-numeric datatypes as categorical for SMOTE :pr:`2590`
        * Fixed inconsistent test results from `TargetDistributionDataCheck` :pr:`2608`
        * Adopted vectorized pd.NA checking for Woodwork 0.5.1 support :pr:`2626`
        * Pinned upper version of astroid to 2.6.6 to keep ReadTheDocs working. :pr:`2638`
    * Changes
        * Renamed SMOTE samplers to SMOTE oversampler :pr:`2595`
        * Changed ``partial_dependence`` and ``graph_partial_dependence`` to raise a ``PartialDependenceError`` instead of ``ValueError``. This is not a breaking change because ``PartialDependenceError`` is a subclass of ``ValueError`` :pr:`2604`
        * Cleaned up code duplication in ``ComponentGraph`` :pr:`2612`
        * Stored predict_proba results in .x for intermediate estimators in ComponentGraph :pr:`2629`
    * Documentation Changes
        * To avoid local docs build error, only add warning disable and download headers on ReadTheDocs builds, not locally :pr:`2617`
    * Testing Changes
        * Updated partial_dependence tests to change the element-wise comparison per the Plotly 5.2.1 upgrade :pr:`2638`
        * Changed the lint CI job to only check against python 3.9 via the `-t` flag :pr:`2586`
        * Installed Prophet in linux nightlies test and fixed ``test_all_components`` :pr:`2598`
        * Refactored and fixed all ``make_pipeline`` tests to assert correct order and address new Woodwork Unknown type inference :pr:`2572`
        * Removed ``component_graphs`` as a global variable in ``test_component_graphs.py`` :pr:`2609`

.. warning::

    **Breaking Changes**
        * Renamed SMOTE samplers to SMOTE oversampler. Please use ``SMOTEOversampler``, ``SMOTENCOversampler``, ``SMOTENOversampler`` instead of ``SMOTESampler``, ``SMOTENCSampler``, and ``SMOTENSampler`` :pr:`2595`


**v0.30.0 Aug. 3, 2021**
    * Enhancements
        * Added ``LogTransformer`` and ``TargetDistributionDataCheck`` :pr:`2487`
        * Issue a warning to users when a pipeline parameter passed in isn't used in the pipeline :pr:`2564`
        * Added Gini coefficient as an objective :pr:`2544`
        * Added ``repr`` to ``ComponentGraph`` :pr:`2565`
        * Added components to extract features from ``URL`` and ``EmailAddress`` Logical Types :pr:`2550`
        * Added support for `NaN` values in ``TextFeaturizer`` :pr:`2532`
        * Added ``SelectByType`` transformer :pr:`2531`
        * Added separate thresholds for percent null rows and columns in ``HighlyNullDataCheck`` :pr:`2562`
        * Added support for `NaN` natural language values :pr:`2577`
    * Fixes
        * Raised error message for types ``URL``, ``NaturalLanguage``, and ``EmailAddress`` in ``partial_dependence`` :pr:`2573`
    * Changes
        * Updated ``PipelineBase`` implementation for creating pipelines from a list of components :pr:`2549`
        * Moved ``get_hyperparameter_ranges`` to ``PipelineBase`` class from automl/utils module :pr:`2546`
        * Renamed ``ComponentGraph``'s ``get_parents`` to ``get_inputs`` :pr:`2540`
        * Removed ``ComponentGraph.linearized_component_graph`` and ``ComponentGraph.from_list`` :pr:`2556`
        * Updated ``ComponentGraph`` to enforce requiring `.x` and `.y` inputs for each component in the graph :pr:`2563`
        * Renamed existing ensembler implementation from ``StackedEnsemblers`` to ``SklearnStackedEnsemblers`` :pr:`2578`
    * Documentation Changes
        * Added documentation for ``DaskEngine`` and ``CFEngine`` parallel engines :pr:`2560`
        * Improved detail of ``TextFeaturizer`` docstring and tutorial :pr:`2568`
    * Testing Changes
        * Added test that makes sure ``split_data`` does not shuffle for time series problems :pr:`2552`

.. warning::

    **Breaking Changes**
        * Moved ``get_hyperparameter_ranges`` to ``PipelineBase`` class from automl/utils module :pr:`2546`
        * Renamed ``ComponentGraph``'s ``get_parents`` to ``get_inputs`` :pr:`2540`
        * Removed ``ComponentGraph.linearized_component_graph`` and ``ComponentGraph.from_list`` :pr:`2556`
        * Updated ``ComponentGraph`` to enforce requiring `.x` and `.y` inputs for each component in the graph :pr:`2563`


**v0.29.0 Jul. 21, 2021**
    * Enhancements
        * Updated 1-way partial dependence support for datetime features :pr:`2454`
        * Added details on how to fix error caused by broken ww schema :pr:`2466`
        * Added ability to use built-in pickle for saving AutoMLSearch :pr:`2463`
        * Updated our components and component graphs to use latest features of ww 0.4.1, e.g. ``concat_columns`` and drop in-place. :pr:`2465`
        * Added new, concurrent.futures based engine for parallel AutoML :pr:`2506`
        * Added support for new Woodwork ``Unknown`` type in AutoMLSearch :pr:`2477`
        * Updated our components with an attribute that describes if they modify features or targets and can be used in list API for pipeline initialization :pr:`2504`
        * Updated ``ComponentGraph`` to accept X and y as inputs :pr:`2507`
        * Removed unused ``TARGET_BINARY_INVALID_VALUES`` from ``DataCheckMessageCode`` enum and fixed formatting of objective documentation :pr:`2520`
        * Added ``EvalMLAlgorithm`` :pr:`2525`
        * Added support for `NaN` values in ``TextFeaturizer`` :pr:`2532`
    * Fixes
        * Fixed ``FraudCost`` objective and reverted threshold optimization method for binary classification to ``Golden`` :pr:`2450`
        * Added custom exception message for partial dependence on features with scales that are too small :pr:`2455`
        * Ensures the typing for Ordinal and Datetime ltypes are passed through _retain_custom_types_and_initalize_woodwork :pr:`2461`
        * Updated to work with Pandas 1.3.0 :pr:`2442`
        * Updated to work with sktime 0.7.0 :pr:`2499`
    * Changes
        * Updated XGBoost dependency to ``>=1.4.2`` :pr:`2484`, :pr:`2498`
        * Added a ``DeprecationWarning`` about deprecating the list API for ``ComponentGraph`` :pr:`2488`
        * Updated ``make_pipeline`` for AutoML to create dictionaries, not lists, to initialize pipelines :pr:`2504`
        * No longer installing graphviz on windows in our CI pipelines because release 0.17 breaks windows 3.7 :pr:`2516`
    * Documentation Changes
        * Moved docstrings from ``__init__`` to class pages, added missing docstrings for missing classes, and updated missing default values :pr:`2452`
        * Build documentation with sphinx-autoapi :pr:`2458`
        * Change ``autoapi_ignore`` to only ignore files in ``evalml/tests/*`` :pr:`2530` 
    * Testing Changes
        * Fixed flaky dask tests :pr:`2471`
        * Removed shellcheck action from ``build_conda_pkg`` action :pr:`2514`
        * Added a tmp_dir fixture that deletes its contents after tests run :pr:`2505`
        * Added a test that makes sure all pipelines in ``AutoMLSearch`` get the same data splits :pr:`2513`
        * Condensed warning output in test logs :pr:`2521`

.. warning::

    **Breaking Changes**
        * `NaN` values in the `Natural Language` type are no longer supported by the Imputer with the pandas upgrade. :pr:`2477`

**v0.28.0 Jul. 2, 2021**
    * Enhancements
        * Added support for showing a Individual Conditional Expectations plot when graphing Partial Dependence :pr:`2386`
        * Exposed ``thread_count`` for Catboost estimators as ``n_jobs`` parameter :pr:`2410`
        * Updated Objectives API to allow for sample weighting :pr:`2433`
    * Fixes
        * Deleted unreachable line from ``IterativeAlgorithm`` :pr:`2464`
    * Changes
        * Pinned Woodwork version between 0.4.1 and 0.4.2 :pr:`2460`
        * Updated psutils minimum version in requirements :pr:`2438`
        * Updated ``log_error_callback`` to not include filepath in logged message :pr:`2429`
    * Documentation Changes
        * Sped up docs :pr:`2430`
        * Removed mentions of ``DataTable`` and ``DataColumn`` from the docs :pr:`2445`
    * Testing Changes
        * Added slack integration for nightlies tests :pr:`2436`
        * Changed ``build_conda_pkg`` CI job to run only when dependencies are updates :pr:`2446`
        * Updated workflows to store pytest runtimes as test artifacts :pr:`2448`
        * Added ``AutoMLTestEnv`` test fixture for making it easy to mock automl tests :pr:`2406`

**v0.27.0 Jun. 22, 2021**
    * Enhancements
        * Adds force plots for prediction explanations :pr:`2157`
        * Removed self-reference from ``AutoMLSearch`` :pr:`2304`
        * Added support for nonlinear pipelines for ``generate_pipeline_code`` :pr:`2332`
        * Added ``inverse_transform`` method to pipelines :pr:`2256`
        * Add optional automatic update checker :pr:`2350`
        * Added ``search_order`` to ``AutoMLSearch``'s ``rankings`` and ``full_rankings`` tables :pr:`2345`
        * Updated threshold optimization method for binary classification :pr:`2315`
        * Updated demos to pull data from S3 instead of including demo data in package :pr:`2387`
        * Upgrade woodwork version to v0.4.1 :pr:`2379`
    * Fixes
        * Preserve user-specified woodwork types throughout pipeline fit/predict :pr:`2297`
        * Fixed ``ComponentGraph`` appending target to ``final_component_features`` if there is a component that returns both X and y :pr:`2358`
        * Fixed partial dependence graph method failing on multiclass problems when the class labels are numeric :pr:`2372`
        * Added ``thresholding_objective`` argument to ``AutoMLSearch`` for binary classification problems :pr:`2320`
        * Added change for ``k_neighbors`` parameter in SMOTE Oversamplers to automatically handle small samples :pr:`2375`
        * Changed naming for ``Logistic Regression Classifier`` file :pr:`2399`
        * Pinned pytest-timeout to fix minimum dependence checker :pr:`2425`
        * Replaced ``Elastic Net Classifier`` base class with ``Logistsic Regression`` to avoid ``NaN`` outputs :pr:`2420`
    * Changes
        * Cleaned up ``PipelineBase``'s ``component_graph`` and ``_component_graph`` attributes. Updated ``PipelineBase`` ``__repr__`` and added ``__eq__`` for ``ComponentGraph`` :pr:`2332`
        * Added and applied  ``black`` linting package to the EvalML repo in place of ``autopep8`` :pr:`2306`
        * Separated `custom_hyperparameters` from pipelines and added them as an argument to ``AutoMLSearch`` :pr:`2317`
        * Replaced `allowed_pipelines` with `allowed_component_graphs` :pr:`2364`
        * Removed private method ``_compute_features_during_fit`` from ``PipelineBase`` :pr:`2359`
        * Updated ``compute_order`` in ``ComponentGraph`` to be a read-only property :pr:`2408`
        * Unpinned PyZMQ version in requirements.txt :pr:`2389` 
        * Uncapping LightGBM version in requirements.txt :pr:`2405`
        * Updated minimum version of plotly :pr:`2415`
        * Removed ``SensitivityLowAlert`` objective from core objectives :pr:`2418`
    * Documentation Changes
        * Fixed lead scoring weights in the demos documentation :pr:`2315`
        * Fixed start page code and description dataset naming discrepancy :pr:`2370`
    * Testing Changes
        * Update minimum unit tests to run on all pull requests :pr:`2314`
        * Pass token to authorize uploading of codecov reports :pr:`2344`
        * Add ``pytest-timeout``. All tests that run longer than 6 minutes will fail. :pr:`2374`
        * Separated the dask tests out into separate github action jobs to isolate dask failures. :pr:`2376`
        * Refactored dask tests :pr:`2377`
        * Added the combined dask/non-dask unit tests back and renamed the dask only unit tests. :pr:`2382`
        * Sped up unit tests and split into separate jobs :pr:`2365`
        * Change CI job names, run lint for python 3.9, run nightlies on python 3.8 at 3am EST :pr:`2395` :pr:`2398`
        * Set fail-fast to false for CI jobs that run for PRs :pr:`2402`

.. warning::

    **Breaking Changes**
        * `AutoMLSearch` will accept `allowed_component_graphs` instead of `allowed_pipelines` :pr:`2364`
        * Removed ``PipelineBase``'s ``_component_graph`` attribute. Updated ``PipelineBase`` ``__repr__`` and added ``__eq__`` for ``ComponentGraph`` :pr:`2332`
        * `pipeline_parameters` will no longer accept `skopt.space` variables since hyperparameter ranges will now be specified through `custom_hyperparameters` :pr:`2317`

**v0.25.0 Jun. 01, 2021**
    * Enhancements
        * Upgraded minimum woodwork to version 0.3.1. Previous versions will not be supported :pr:`2181`
        * Added a new callback parameter for ``explain_predictions_best_worst`` :pr:`2308`
    * Fixes
    * Changes
        * Deleted the ``return_pandas`` flag from our demo data loaders :pr:`2181`
        * Moved ``default_parameters`` to ``ComponentGraph`` from ``PipelineBase`` :pr:`2307`
    * Documentation Changes
        * Updated the release procedure documentation :pr:`2230`
    * Testing Changes
        * Ignoring ``test_saving_png_file`` while building conda package :pr:`2323`

.. warning::

    **Breaking Changes**
        * Deleted the ``return_pandas`` flag from our demo data loaders :pr:`2181`
        * Upgraded minimum woodwork to version 0.3.1. Previous versions will not be supported :pr:`2181`
        * Due to the weak-ref in woodwork, set the result of ``infer_feature_types`` to a variable before accessing woodwork :pr:`2181`

**v0.24.2 May. 24, 2021**
    * Enhancements
        * Added oversamplers to AutoMLSearch :pr:`2213` :pr:`2286`
        * Added dictionary input functionality for ``Undersampler`` component :pr:`2271`
        * Changed the default parameter values for ``Elastic Net Classifier`` and ``Elastic Net Regressor`` :pr:`2269`
        * Added dictionary input functionality for the Oversampler components :pr:`2288`
    * Fixes
        * Set default `n_jobs` to 1 for `StackedEnsembleClassifier` and `StackedEnsembleRegressor` until fix for text-based parallelism in sklearn stacking can be found :pr:`2295`
    * Changes
        * Updated ``start_iteration_callback`` to accept a pipeline instance instead of a pipeline class and no longer accept pipeline parameters as a parameter :pr:`2290`
        * Refactored ``calculate_permutation_importance`` method and add per-column permutation importance method :pr:`2302`
        * Updated logging information in ``AutoMLSearch.__init__`` to clarify pipeline generation :pr:`2263`
    * Documentation Changes
        * Minor changes to the release procedure :pr:`2230`
    * Testing Changes
        * Use codecov action to update coverage reports :pr:`2238`
        * Removed MarkupSafe dependency version pin from requirements.txt and moved instead into RTD docs build CI :pr:`2261`

.. warning::

    **Breaking Changes**
        * Updated ``start_iteration_callback`` to accept a pipeline instance instead of a pipeline class and no longer accept pipeline parameters as a parameter :pr:`2290`
        * Moved ``default_parameters`` to ``ComponentGraph`` from ``PipelineBase``. A pipeline's ``default_parameters`` is now accessible via ``pipeline.component_graph.default_parameters`` :pr:`2307`


**v0.24.1 May. 16, 2021**
    * Enhancements
        * Integrated ``ARIMARegressor`` into AutoML :pr:`2009`
        * Updated ``HighlyNullDataCheck`` to also perform a null row check :pr:`2222`
        * Set ``max_depth`` to 1 in calls to featuretools dfs :pr:`2231`
    * Fixes
        * Removed data splitter sampler calls during training :pr:`2253`
        * Set minimum required version for for pyzmq, colorama, and docutils :pr:`2254`
        * Changed BaseSampler to return None instead of y :pr:`2272`
    * Changes
        * Removed ensemble split and indices in ``AutoMLSearch`` :pr:`2260`
        * Updated pipeline ``repr()`` and ``generate_pipeline_code`` to return pipeline instances without generating custom pipeline class :pr:`2227`
    * Documentation Changes
        * Capped Sphinx version under 4.0.0 :pr:`2244`
    * Testing Changes
        * Change number of cores for pytest from 4 to 2 :pr:`2266`
        * Add minimum dependency checker to generate minimum requirement files :pr:`2267`
        * Add unit tests with minimum dependencies  :pr:`2277`


**v0.24.0 May. 04, 2021**
    * Enhancements
        * Added `date_index` as a required parameter for TimeSeries problems :pr:`2217`
        * Have the ``OneHotEncoder`` return the transformed columns as booleans rather than floats :pr:`2170`
        * Added Oversampler transformer component to EvalML :pr:`2079`
        * Added Undersampler to AutoMLSearch, as well as arguments ``_sampler_method`` and ``sampler_balanced_ratio`` :pr:`2128`
        * Updated prediction explanations functions to allow pipelines with XGBoost estimators :pr:`2162`
        * Added partial dependence for datetime columns :pr:`2180`
        * Update precision-recall curve with positive label index argument, and fix for 2d predicted probabilities :pr:`2090`
        * Add pct_null_rows to ``HighlyNullDataCheck`` :pr:`2211`
        * Added a standalone AutoML `search` method for convenience, which runs data checks and then runs automl :pr:`2152`
        * Make the first batch of AutoML have a predefined order, with linear models first and complex models last :pr:`2223` :pr:`2225`
        * Added sampling dictionary support to ``BalancedClassficationSampler`` :pr:`2235`
    * Fixes
        * Fixed partial dependence not respecting grid resolution parameter for numerical features :pr:`2180`
        * Enable prediction explanations for catboost for multiclass problems :pr:`2224`
    * Changes
        * Deleted baseline pipeline classes :pr:`2202`
        * Reverting user specified date feature PR :pr:`2155` until `pmdarima` installation fix is found :pr:`2214`
        * Updated pipeline API to accept component graph and other class attributes as instance parameters. Old pipeline API still works but will not be supported long-term. :pr:`2091`
        * Removed all old datasplitters from EvalML :pr:`2193`
        * Deleted ``make_pipeline_from_components`` :pr:`2218`
    * Documentation Changes
        * Renamed dataset to clarify that its gzipped but not a tarball :pr:`2183`
        * Updated documentation to use pipeline instances instead of pipeline subclasses :pr:`2195`
        * Updated contributing guide with a note about GitHub Actions permissions :pr:`2090`
        * Updated automl and model understanding user guides :pr:`2090`
    * Testing Changes
        * Use machineFL user token for dependency update bot, and add more reviewers :pr:`2189`


.. warning::

    **Breaking Changes**
        * All baseline pipeline classes (``BaselineBinaryPipeline``, ``BaselineMulticlassPipeline``, ``BaselineRegressionPipeline``, etc.) have been deleted :pr:`2202`
        * Updated pipeline API to accept component graph and other class attributes as instance parameters. Old pipeline API still works but will not be supported long-term. Pipelines can now be initialized by specifying the component graph as the first parameter, and then passing in optional arguments such as ``custom_name``, ``parameters``, etc. For example, ``BinaryClassificationPipeline(["Random Forest Classifier"], parameters={})``.  :pr:`2091`
        * Removed all old datasplitters from EvalML :pr:`2193`
        * Deleted utility method ``make_pipeline_from_components`` :pr:`2218`


**v0.23.0 Apr. 20, 2021**
    * Enhancements
        * Refactored ``EngineBase`` and ``SequentialEngine`` api. Adding ``DaskEngine`` :pr:`1975`.
        * Added optional ``engine`` argument to ``AutoMLSearch`` :pr:`1975`
        * Added a warning about how time series support is still in beta when a user passes in a time series problem to ``AutoMLSearch`` :pr:`2118`
        * Added ``NaturalLanguageNaNDataCheck`` data check :pr:`2122`
        * Added ValueError to ``partial_dependence`` to prevent users from computing partial dependence on columns with all NaNs :pr:`2120`
        * Added standard deviation of cv scores to rankings table :pr:`2154`
    * Fixes
        * Fixed ``BalancedClassificationDataCVSplit``, ``BalancedClassificationDataTVSplit``, and ``BalancedClassificationSampler`` to use ``minority:majority`` ratio instead of ``majority:minority`` :pr:`2077`
        * Fixed bug where two-way partial dependence plots with categorical variables were not working correctly :pr:`2117`
        * Fixed bug where ``hyperparameters`` were not displaying properly for pipelines with a list ``component_graph`` and duplicate components :pr:`2133`
        * Fixed bug where ``pipeline_parameters`` argument in ``AutoMLSearch`` was not applied to pipelines passed in as ``allowed_pipelines`` :pr:`2133`
        * Fixed bug where ``AutoMLSearch`` was not applying custom hyperparameters to pipelines with a list ``component_graph`` and duplicate components :pr:`2133`
    * Changes
        * Removed ``hyperparameter_ranges`` from Undersampler and renamed ``balanced_ratio`` to ``sampling_ratio`` for samplers :pr:`2113`
        * Renamed ``TARGET_BINARY_NOT_TWO_EXAMPLES_PER_CLASS`` data check message code to ``TARGET_MULTICLASS_NOT_TWO_EXAMPLES_PER_CLASS`` :pr:`2126`
        * Modified one-way partial dependence plots of categorical features to display data with a bar plot :pr:`2117`
        * Renamed ``score`` column for ``automl.rankings`` as ``mean_cv_score`` :pr:`2135`
        * Remove 'warning' from docs tool output :pr:`2031`
    * Documentation Changes
        * Fixed ``conf.py`` file :pr:`2112`
        * Added a sentence to the automl user guide stating that our support for time series problems is still in beta. :pr:`2118`
        * Fixed documentation demos :pr:`2139`
        * Update test badge in README to use GitHub Actions :pr:`2150`
    * Testing Changes
        * Fixed ``test_describe_pipeline`` for ``pandas`` ``v1.2.4`` :pr:`2129`
        * Added a GitHub Action for building the conda package :pr:`1870` :pr:`2148`


.. warning::

    **Breaking Changes**
        * Renamed ``balanced_ratio`` to ``sampling_ratio`` for the ``BalancedClassificationDataCVSplit``, ``BalancedClassificationDataTVSplit``, ``BalancedClassficationSampler``, and Undersampler :pr:`2113`
        * Deleted the "errors" key from automl results :pr:`1975`
        * Deleted the ``raise_and_save_error_callback`` and the ``log_and_save_error_callback`` :pr:`1975`
        * Fixed ``BalancedClassificationDataCVSplit``, ``BalancedClassificationDataTVSplit``, and ``BalancedClassificationSampler`` to use minority:majority ratio instead of majority:minority :pr:`2077`


**v0.22.0 Apr. 06, 2021**
    * Enhancements
        * Added a GitHub Action for ``linux_unit_tests``:pr:`2013`
        * Added recommended actions for ``InvalidTargetDataCheck``, updated ``_make_component_list_from_actions`` to address new action, and added ``TargetImputer`` component :pr:`1989`
        * Updated ``AutoMLSearch._check_for_high_variance`` to not emit ``RuntimeWarning`` :pr:`2024`
        * Added exception when pipeline passed to ``explain_predictions`` is a ``Stacked Ensemble`` pipeline :pr:`2033`
        * Added sensitivity at low alert rates as an objective :pr:`2001`
        * Added ``Undersampler`` transformer component :pr:`2030`
    * Fixes
        * Updated Engine's ``train_batch`` to apply undersampling :pr:`2038`
        * Fixed bug in where Time Series Classification pipelines were not encoding targets in ``predict`` and ``predict_proba`` :pr:`2040`
        * Fixed data splitting errors if target is float for classification problems :pr:`2050`
        * Pinned ``docutils`` to <0.17 to fix ReadtheDocs warning issues :pr:`2088`
    * Changes
        * Removed lists as acceptable hyperparameter ranges in ``AutoMLSearch`` :pr:`2028`
        * Renamed "details" to "metadata" for data check actions :pr:`2008`
    * Documentation Changes
        * Catch and suppress warnings in documentation :pr:`1991` :pr:`2097`
        * Change spacing in ``start.ipynb`` to provide clarity for ``AutoMLSearch`` :pr:`2078`
        * Fixed start code on README :pr:`2108`
    * Testing Changes


**v0.21.0 Mar. 24, 2021**
    * Enhancements
        * Changed ``AutoMLSearch`` to default ``optimize_thresholds`` to True :pr:`1943`
        * Added multiple oversampling and undersampling sampling methods as data splitters for imbalanced classification :pr:`1775`
        * Added params to balanced classification data splitters for visibility :pr:`1966`
        * Updated ``make_pipeline`` to not add ``Imputer`` if input data does not have numeric or categorical columns :pr:`1967`
        * Updated ``ClassImbalanceDataCheck`` to better handle multiclass imbalances :pr:`1986`
        * Added recommended actions for the output of data check's ``validate`` method :pr:`1968`
        * Added error message for ``partial_dependence`` when features are mostly the same value :pr:`1994`
        * Updated ``OneHotEncoder`` to drop one redundant feature by default for features with two categories :pr:`1997`
        * Added a ``PolynomialDetrender`` component :pr:`1992`
        * Added ``DateTimeNaNDataCheck`` data check :pr:`2039`
    * Fixes
        * Changed best pipeline to train on the entire dataset rather than just ensemble indices for ensemble problems :pr:`2037`
        * Updated binary classification pipelines to use objective decision function during scoring of custom objectives :pr:`1934`
    * Changes
        * Removed ``data_checks`` parameter, ``data_check_results`` and data checks logic from ``AutoMLSearch`` :pr:`1935`
        * Deleted ``random_state`` argument :pr:`1985`
        * Updated Woodwork version requirement to ``v0.0.11`` :pr:`1996`
    * Documentation Changes
    * Testing Changes
        * Removed ``build_docs`` CI job in favor of RTD GH builder :pr:`1974`
        * Added tests to confirm support for Python 3.9 :pr:`1724`
        * Added tests to support Dask AutoML/Engine :pr:`1990`
        * Changed ``build_conda_pkg`` job to use ``latest_release_changes`` branch in the feedstock. :pr:`1979`

.. warning::

    **Breaking Changes**
        * Changed ``AutoMLSearch`` to default ``optimize_thresholds`` to True :pr:`1943`
        * Removed ``data_checks`` parameter, ``data_check_results`` and data checks logic from ``AutoMLSearch``. To run the data checks which were previously run by default in ``AutoMLSearch``, please call ``DefaultDataChecks().validate(X_train, y_train)`` or take a look at our documentation for more examples. :pr:`1935`
        * Deleted ``random_state`` argument :pr:`1985`

**v0.20.0 Mar. 10, 2021**
    * Enhancements
        * Added a GitHub Action for Detecting dependency changes :pr:`1933`
        * Create a separate CV split to train stacked ensembler on for AutoMLSearch :pr:`1814`
        * Added a GitHub Action for Linux unit tests :pr:`1846`
        * Added ``ARIMARegressor`` estimator :pr:`1894`
        * Added ``DataCheckAction`` class and ``DataCheckActionCode`` enum :pr:`1896`
        * Updated ``Woodwork`` requirement to ``v0.0.10`` :pr:`1900`
        * Added ``BalancedClassificationDataCVSplit`` and ``BalancedClassificationDataTVSplit`` to AutoMLSearch :pr:`1875`
        * Update default classification data splitter to use downsampling for highly imbalanced data :pr:`1875`
        * Updated ``describe_pipeline`` to return more information, including ``id`` of pipelines used for ensemble models :pr:`1909`
        * Added utility method to create list of components from a list of ``DataCheckAction`` :pr:`1907`
        * Updated ``validate`` method to include a ``action`` key in returned dictionary for all ``DataCheck``and ``DataChecks`` :pr:`1916`
        * Aggregating the shap values for predictions that we know the provenance of, e.g. OHE, text, and date-time. :pr:`1901`
        * Improved error message when custom objective is passed as a string in ``pipeline.score`` :pr:`1941`
        * Added ``score_pipelines`` and ``train_pipelines`` methods to ``AutoMLSearch`` :pr:`1913`
        * Added support for ``pandas`` version 1.2.0 :pr:`1708`
        * Added ``score_batch`` and ``train_batch`` abstact methods to ``EngineBase`` and implementations in ``SequentialEngine`` :pr:`1913`
        * Added ability to handle index columns in ``AutoMLSearch`` and ``DataChecks`` :pr:`2138`
    * Fixes
        * Removed CI check for ``check_dependencies_updated_linux`` :pr:`1950`
        * Added metaclass for time series pipelines and fix binary classification pipeline ``predict`` not using objective if it is passed as a named argument :pr:`1874`
        * Fixed stack trace in prediction explanation functions caused by mixed string/numeric pandas column names :pr:`1871`
        * Fixed stack trace caused by passing pipelines with duplicate names to ``AutoMLSearch`` :pr:`1932`
        * Fixed ``AutoMLSearch.get_pipelines`` returning pipelines with the same attributes :pr:`1958`
    * Changes
        * Reversed GitHub Action for Linux unit tests until a fix for report generation is found :pr:`1920`
        * Updated ``add_results`` in ``AutoMLAlgorithm`` to take in entire pipeline results dictionary from ``AutoMLSearch`` :pr:`1891`
        * Updated ``ClassImbalanceDataCheck`` to look for severe class imbalance scenarios :pr:`1905`
        * Deleted the ``explain_prediction`` function :pr:`1915`
        * Removed ``HighVarianceCVDataCheck`` and convered it to an ``AutoMLSearch`` method instead :pr:`1928`
        * Removed warning in ``InvalidTargetDataCheck`` returned when numeric binary classification targets are not (0, 1) :pr:`1959`
    * Documentation Changes
        * Updated ``model_understanding.ipynb`` to demo the two-way partial dependence capability :pr:`1919`
    * Testing Changes

.. warning::

    **Breaking Changes**
        * Deleted the ``explain_prediction`` function :pr:`1915`
        * Removed ``HighVarianceCVDataCheck`` and convered it to an ``AutoMLSearch`` method instead :pr:`1928`
        * Added ``score_batch`` and ``train_batch`` abstact methods to ``EngineBase``. These need to be implemented in Engine subclasses :pr:`1913`


**v0.19.0 Feb. 23, 2021**
    * Enhancements
        * Added a GitHub Action for Python windows unit tests :pr:`1844`
        * Added a GitHub Action for checking updated release notes :pr:`1849`
        * Added a GitHub Action for Python lint checks :pr:`1837`
        * Adjusted ``explain_prediction``, ``explain_predictions`` and ``explain_predictions_best_worst`` to handle timeseries problems. :pr:`1818`
        * Updated ``InvalidTargetDataCheck`` to check for mismatched indices in target and features :pr:`1816`
        * Updated ``Woodwork`` structures returned from components to support ``Woodwork`` logical type overrides set by the user :pr:`1784`
        * Updated estimators to keep track of input feature names during ``fit()`` :pr:`1794`
        * Updated ``visualize_decision_tree`` to include feature names in output :pr:`1813`
        * Added ``is_bounded_like_percentage`` property for objectives. If true, the ``calculate_percent_difference`` method will return the absolute difference rather than relative difference :pr:`1809`
        * Added full error traceback to AutoMLSearch logger file :pr:`1840`
        * Changed ``TargetEncoder`` to preserve custom indices in the data :pr:`1836`
        * Refactored ``explain_predictions`` and ``explain_predictions_best_worst`` to only compute features once for all rows that need to be explained :pr:`1843`
        * Added custom random undersampler data splitter for classification :pr:`1857`
        * Updated ``OutliersDataCheck`` implementation to calculate the probability of having no outliers :pr:`1855`
        * Added ``Engines`` pipeline processing API :pr:`1838`
    * Fixes
        * Changed EngineBase random_state arg to random_seed and same for user guide docs :pr:`1889`
    * Changes
        * Modified ``calculate_percent_difference`` so that division by 0 is now inf rather than nan :pr:`1809`
        * Removed ``text_columns`` parameter from ``LSA`` and ``TextFeaturizer`` components :pr:`1652`
        * Added ``random_seed`` as an argument to our automl/pipeline/component API. Using ``random_state`` will raise a warning :pr:`1798`
        * Added ``DataCheckError`` message in ``InvalidTargetDataCheck`` if input target is None and removed exception raised :pr:`1866`
    * Documentation Changes
    * Testing Changes
        * Added back coverage for ``_get_feature_provenance`` in ``TextFeaturizer`` after ``text_columns`` was removed :pr:`1842`
        * Pin graphviz version for windows builds :pr:`1847`
        * Unpin graphviz version for windows builds :pr:`1851`

.. warning::

    **Breaking Changes**
        * Added a deprecation warning to ``explain_prediction``. It will be deleted in the next release. :pr:`1860`


**v0.18.2 Feb. 10, 2021**
    * Enhancements
        * Added uniqueness score data check :pr:`1785`
        * Added "dataframe" output format for prediction explanations :pr:`1781`
        * Updated LightGBM estimators to handle ``pandas.MultiIndex`` :pr:`1770`
        * Sped up permutation importance for some pipelines :pr:`1762`
        * Added sparsity data check :pr:`1797`
        * Confirmed support for threshold tuning for binary time series classification problems :pr:`1803`
    * Fixes
    * Changes
    * Documentation Changes
        * Added section on conda to the contributing guide :pr:`1771`
        * Updated release process to reflect freezing `main` before perf tests :pr:`1787`
        * Moving some prs to the right section of the release notes :pr:`1789`
        * Tweak README.md. :pr:`1800`
        * Fixed back arrow on install page docs :pr:`1795`
        * Fixed docstring for `ClassImbalanceDataCheck.validate()` :pr:`1817`
    * Testing Changes

**v0.18.1 Feb. 1, 2021**
    * Enhancements
        * Added ``graph_t_sne`` as a visualization tool for high dimensional data :pr:`1731`
        * Added the ability to see the linear coefficients of features in linear models terms :pr:`1738`
        * Added support for ``scikit-learn`` ``v0.24.0`` :pr:`1733`
        * Added support for ``scipy`` ``v1.6.0`` :pr:`1752`
        * Added SVM Classifier and Regressor to estimators :pr:`1714` :pr:`1761`
    * Fixes
        * Addressed bug with ``partial_dependence`` and categorical data with more categories than grid resolution :pr:`1748`
        * Removed ``random_state`` arg from ``get_pipelines`` in ``AutoMLSearch`` :pr:`1719`
        * Pinned pyzmq at less than 22.0.0 till we add support :pr:`1756`
    * Changes
        * Updated components and pipelines to return ``Woodwork`` data structures :pr:`1668`
        * Updated ``clone()`` for pipelines and components to copy over random state automatically :pr:`1753`
        * Dropped support for Python version 3.6 :pr:`1751`
        * Removed deprecated ``verbose`` flag from ``AutoMLSearch`` parameters :pr:`1772`
    * Documentation Changes
        * Add Twitter and Github link to documentation toolbar :pr:`1754`
        * Added Open Graph info to documentation :pr:`1758`
    * Testing Changes

.. warning::

    **Breaking Changes**
        * Components and pipelines return ``Woodwork`` data structures instead of ``pandas`` data structures :pr:`1668`
        * Python 3.6 will not be actively supported due to discontinued support from EvalML dependencies.
        * Deprecated ``verbose`` flag is removed for ``AutoMLSearch`` :pr:`1772`


**v0.18.0 Jan. 26, 2021**
    * Enhancements
        * Added RMSLE, MSLE, and MAPE to core objectives while checking for negative target values in ``invalid_targets_data_check`` :pr:`1574`
        * Added validation checks for binary problems with regression-like datasets and multiclass problems without true multiclass targets in ``invalid_targets_data_check`` :pr:`1665`
        * Added time series support for ``make_pipeline`` :pr:`1566`
        * Added target name for output of pipeline ``predict`` method :pr:`1578`
        * Added multiclass check to ``InvalidTargetDataCheck`` for two examples per class :pr:`1596`
        * Added support for ``graphviz`` ``v0.16`` :pr:`1657`
        * Enhanced time series pipelines to accept empty features :pr:`1651`
        * Added KNN Classifier to estimators. :pr:`1650`
        * Added support for list inputs for objectives :pr:`1663`
        * Added support for ``AutoMLSearch`` to handle time series classification pipelines :pr:`1666`
        * Enhanced ``DelayedFeaturesTransformer`` to encode categorical features and targets before delaying them :pr:`1691`
        * Added 2-way dependence plots. :pr:`1690`
        * Added ability to directly iterate through components within Pipelines :pr:`1583`
    * Fixes
        * Fixed inconsistent attributes and added Exceptions to docs :pr:`1673`
        * Fixed ``TargetLeakageDataCheck`` to use Woodwork ``mutual_information`` rather than using Pandas' Pearson Correlation :pr:`1616`
        * Fixed thresholding for pipelines in ``AutoMLSearch`` to only threshold binary classification pipelines :pr:`1622` :pr:`1626`
        * Updated ``load_data`` to return Woodwork structures and update default parameter value for ``index`` to ``None`` :pr:`1610`
        * Pinned scipy at < 1.6.0 while we work on adding support :pr:`1629`
        * Fixed data check message formatting in ``AutoMLSearch`` :pr:`1633`
        * Addressed stacked ensemble component for ``scikit-learn`` v0.24 support by setting ``shuffle=True`` for default CV :pr:`1613`
        * Fixed bug where ``Imputer`` reset the index on ``X`` :pr:`1590`
        * Fixed ``AutoMLSearch`` stacktrace when a cutom objective was passed in as a primary objective or additional objective :pr:`1575`
        * Fixed custom index bug for ``MAPE`` objective :pr:`1641`
        * Fixed index bug for ``TextFeaturizer`` and ``LSA`` components :pr:`1644`
        * Limited ``load_fraud`` dataset loaded into ``automl.ipynb`` :pr:`1646`
        * ``add_to_rankings`` updates ``AutoMLSearch.best_pipeline`` when necessary :pr:`1647`
        * Fixed bug where time series baseline estimators were not receiving ``gap`` and ``max_delay`` in ``AutoMLSearch`` :pr:`1645`
        * Fixed jupyter notebooks to help the RTD buildtime :pr:`1654`
        * Added ``positive_only`` objectives to ``non_core_objectives`` :pr:`1661`
        * Fixed stacking argument ``n_jobs`` for IterativeAlgorithm :pr:`1706`
        * Updated CatBoost estimators to return self in ``.fit()`` rather than the underlying model for consistency :pr:`1701`
        * Added ability to initialize pipeline parameters in ``AutoMLSearch`` constructor :pr:`1676`
    * Changes
        * Added labeling to ``graph_confusion_matrix`` :pr:`1632`
        * Rerunning search for ``AutoMLSearch`` results in a message thrown rather than failing the search, and removed ``has_searched`` property :pr:`1647`
        * Changed tuner class to allow and ignore single parameter values as input :pr:`1686`
        * Capped LightGBM version limit to remove bug in docs :pr:`1711`
        * Removed support for `np.random.RandomState` in EvalML :pr:`1727`
    * Documentation Changes
        * Update Model Understanding in the user guide to include ``visualize_decision_tree`` :pr:`1678`
        * Updated docs to include information about ``AutoMLSearch`` callback parameters and methods :pr:`1577`
        * Updated docs to prompt users to install graphiz on Mac :pr:`1656`
        * Added ``infer_feature_types`` to the ``start.ipynb`` guide :pr:`1700`
        * Added multicollinearity data check to API reference and docs :pr:`1707`
    * Testing Changes

.. warning::

    **Breaking Changes**
        * Removed ``has_searched`` property from ``AutoMLSearch`` :pr:`1647`
        * Components and pipelines return ``Woodwork`` data structures instead of ``pandas`` data structures :pr:`1668`
        * Removed support for `np.random.RandomState` in EvalML. Rather than passing ``np.random.RandomState`` as component and pipeline random_state values, we use int random_seed :pr:`1727`


**v0.17.0 Dec. 29, 2020**
    * Enhancements
        * Added ``save_plot`` that allows for saving figures from different backends :pr:`1588`
        * Added ``LightGBM Regressor`` to regression components :pr:`1459`
        * Added ``visualize_decision_tree`` for tree visualization with ``decision_tree_data_from_estimator`` and ``decision_tree_data_from_pipeline`` to reformat tree structure output :pr:`1511`
        * Added `DFS Transformer` component into transformer components :pr:`1454`
        * Added ``MAPE`` to the standard metrics for time series problems and update objectives :pr:`1510`
        * Added ``graph_prediction_vs_actual_over_time`` and ``get_prediction_vs_actual_over_time_data`` to the model understanding module for time series problems :pr:`1483`
        * Added a ``ComponentGraph`` class that will support future pipelines as directed acyclic graphs :pr:`1415`
        * Updated data checks to accept ``Woodwork`` data structures :pr:`1481`
        * Added parameter to ``InvalidTargetDataCheck`` to show only top unique values rather than all unique values :pr:`1485`
        * Added multicollinearity data check :pr:`1515`
        * Added baseline pipeline and components for time series regression problems :pr:`1496`
        * Added more information to users about ensembling behavior in ``AutoMLSearch`` :pr:`1527`
        * Add woodwork support for more utility and graph methods :pr:`1544`
        * Changed ``DateTimeFeaturizer`` to encode features as int :pr:`1479`
        * Return trained pipelines from ``AutoMLSearch.best_pipeline`` :pr:`1547`
        * Added utility method so that users can set feature types without having to learn about Woodwork directly :pr:`1555`
        * Added Linear Discriminant Analysis transformer for dimensionality reduction :pr:`1331`
        * Added multiclass support for ``partial_dependence`` and ``graph_partial_dependence`` :pr:`1554`
        * Added ``TimeSeriesBinaryClassificationPipeline`` and ``TimeSeriesMulticlassClassificationPipeline`` classes :pr:`1528`
        * Added ``make_data_splitter`` method for easier automl data split customization :pr:`1568`
        * Integrated ``ComponentGraph`` class into Pipelines for full non-linear pipeline support :pr:`1543`
        * Update ``AutoMLSearch`` constructor to take training data instead of ``search`` and ``add_to_leaderboard`` :pr:`1597`
        * Update ``split_data`` helper args :pr:`1597`
        * Add problem type utils ``is_regression``, ``is_classification``, ``is_timeseries`` :pr:`1597`
        * Rename ``AutoMLSearch`` ``data_split`` arg to ``data_splitter`` :pr:`1569`
    * Fixes
        * Fix AutoML not passing CV folds to ``DefaultDataChecks`` for usage by ``ClassImbalanceDataCheck`` :pr:`1619`
        * Fix Windows CI jobs: install ``numba`` via conda, required for ``shap`` :pr:`1490`
        * Added custom-index support for `reset-index-get_prediction_vs_actual_over_time_data` :pr:`1494`
        * Fix ``generate_pipeline_code`` to account for boolean and None differences between Python and JSON :pr:`1524` :pr:`1531`
        * Set max value for plotly and xgboost versions while we debug CI failures with newer versions :pr:`1532`
        * Undo version pinning for plotly :pr:`1533`
        * Fix ReadTheDocs build by updating the version of ``setuptools`` :pr:`1561`
        * Set ``random_state`` of data splitter in AutoMLSearch to take int to keep consistency in the resulting splits :pr:`1579`
        * Pin sklearn version while we work on adding support :pr:`1594`
        * Pin pandas at <1.2.0 while we work on adding support :pr:`1609`
        * Pin graphviz at < 0.16 while we work on adding support :pr:`1609`
    * Changes
        * Reverting ``save_graph`` :pr:`1550` to resolve kaleido build issues :pr:`1585`
        * Update circleci badge to apply to ``main`` :pr:`1489`
        * Added script to generate github markdown for releases :pr:`1487`
        * Updated selection using pandas ``dtypes`` to selecting using Woodwork logical types :pr:`1551`
        * Updated dependencies to fix ``ImportError: cannot import name 'MaskedArray' from 'sklearn.utils.fixes'`` error and to address Woodwork and Featuretool dependencies :pr:`1540`
        * Made ``get_prediction_vs_actual_data()`` a public method :pr:`1553`
        * Updated ``Woodwork`` version requirement to v0.0.7 :pr:`1560`
        * Move data splitters from ``evalml.automl.data_splitters`` to ``evalml.preprocessing.data_splitters`` :pr:`1597`
        * Rename "# Testing" in automl log output to "# Validation" :pr:`1597`
    * Documentation Changes
        * Added partial dependence methods to API reference :pr:`1537`
        * Updated documentation for confusion matrix methods :pr:`1611`
    * Testing Changes
        * Set ``n_jobs=1`` in most unit tests to reduce memory :pr:`1505`

.. warning::

    **Breaking Changes**
        * Updated minimal dependencies: ``numpy>=1.19.1``, ``pandas>=1.1.0``, ``scikit-learn>=0.23.1``, ``scikit-optimize>=0.8.1``
        * Updated ``AutoMLSearch.best_pipeline`` to return a trained pipeline. Pass in ``train_best_pipeline=False`` to AutoMLSearch in order to return an untrained pipeline.
        * Pipeline component instances can no longer be iterated through using ``Pipeline.component_graph`` :pr:`1543`
        * Update ``AutoMLSearch`` constructor to take training data instead of ``search`` and ``add_to_leaderboard`` :pr:`1597`
        * Update ``split_data`` helper args :pr:`1597`
        * Move data splitters from ``evalml.automl.data_splitters`` to ``evalml.preprocessing.data_splitters`` :pr:`1597`
        * Rename ``AutoMLSearch`` ``data_split`` arg to ``data_splitter`` :pr:`1569`



**v0.16.1 Dec. 1, 2020**
    * Enhancements
        * Pin woodwork version to v0.0.6 to avoid breaking changes :pr:`1484`
        * Updated ``Woodwork`` to >=0.0.5 in ``core-requirements.txt`` :pr:`1473`
        * Removed ``copy_dataframe`` parameter for ``Woodwork``, updated ``Woodwork`` to >=0.0.6 in ``core-requirements.txt`` :pr:`1478`
        * Updated ``detect_problem_type`` to use ``pandas.api.is_numeric_dtype`` :pr:`1476`
    * Changes
        * Changed ``make clean`` to delete coverage reports as a convenience for developers :pr:`1464`
        * Set ``n_jobs=-1`` by default for stacked ensemble components :pr:`1472`
    * Documentation Changes
        * Updated pipeline and component documentation and demos to use ``Woodwork`` :pr:`1466`
    * Testing Changes
        * Update dependency update checker to use everything from core and optional dependencies :pr:`1480`


**v0.16.0 Nov. 24, 2020**
    * Enhancements
        * Updated pipelines and ``make_pipeline`` to accept ``Woodwork`` inputs :pr:`1393`
        * Updated components to accept ``Woodwork`` inputs :pr:`1423`
        * Added ability to freeze hyperparameters for ``AutoMLSearch`` :pr:`1284`
        * Added ``Target Encoder`` into transformer components :pr:`1401`
        * Added callback for error handling in ``AutoMLSearch`` :pr:`1403`
        * Added the index id to the ``explain_predictions_best_worst`` output to help users identify which rows in their data are included :pr:`1365`
        * The top_k features displayed in ``explain_predictions_*`` functions are now determined by the magnitude of shap values as opposed to the ``top_k`` largest and smallest shap values. :pr:`1374`
        * Added a problem type for time series regression :pr:`1386`
        * Added a ``is_defined_for_problem_type`` method to ``ObjectiveBase`` :pr:`1386`
        * Added a ``random_state`` parameter to ``make_pipeline_from_components`` function :pr:`1411`
        * Added ``DelayedFeaturesTransformer`` :pr:`1396`
        * Added a ``TimeSeriesRegressionPipeline`` class :pr:`1418`
        * Removed ``core-requirements.txt`` from the package distribution :pr:`1429`
        * Updated data check messages to include a `"code"` and `"details"` fields :pr:`1451`, :pr:`1462`
        * Added a ``TimeSeriesSplit`` data splitter for time series problems :pr:`1441`
        * Added a ``problem_configuration`` parameter to AutoMLSearch :pr:`1457`
    * Fixes
        * Fixed ``IndexError`` raised in ``AutoMLSearch`` when ``ensembling = True`` but only one pipeline to iterate over :pr:`1397`
        * Fixed stacked ensemble input bug and LightGBM warning and bug in ``AutoMLSearch`` :pr:`1388`
        * Updated enum classes to show possible enum values as attributes :pr:`1391`
        * Updated calls to ``Woodwork``'s ``to_pandas()`` to ``to_series()`` and ``to_dataframe()`` :pr:`1428`
        * Fixed bug in OHE where column names were not guaranteed to be unique :pr:`1349`
        * Fixed bug with percent improvement of ``ExpVariance`` objective on data with highly skewed target :pr:`1467`
        * Fix SimpleImputer error which occurs when all features are bool type :pr:`1215`
    * Changes
        * Changed ``OutliersDataCheck`` to return the list of columns, rather than rows, that contain outliers :pr:`1377`
        * Simplified and cleaned output for Code Generation :pr:`1371`
        * Reverted changes from :pr:`1337` :pr:`1409`
        * Updated data checks to return dictionary of warnings and errors instead of a list :pr:`1448`
        * Updated ``AutoMLSearch`` to pass ``Woodwork`` data structures to every pipeline (instead of pandas DataFrames) :pr:`1450`
        * Update ``AutoMLSearch`` to default to ``max_batches=1`` instead of ``max_iterations=5`` :pr:`1452`
        * Updated _evaluate_pipelines to consolidate side effects :pr:`1410`
    * Documentation Changes
        * Added description of CLA to contributing guide, updated description of draft PRs :pr:`1402`
        * Updated documentation to include all data checks, ``DataChecks``, and usage of data checks in AutoML :pr:`1412`
        * Updated docstrings from ``np.array`` to ``np.ndarray`` :pr:`1417`
        * Added section on stacking ensembles in AutoMLSearch documentation :pr:`1425`
    * Testing Changes
        * Removed ``category_encoders`` from test-requirements.txt :pr:`1373`
        * Tweak codecov.io settings again to avoid flakes :pr:`1413`
        * Modified ``make lint`` to check notebook versions in the docs :pr:`1431`
        * Modified ``make lint-fix`` to standardize notebook versions in the docs :pr:`1431`
        * Use new version of pull request Github Action for dependency check (:pr:`1443`)
        * Reduced number of workers for tests to 4 :pr:`1447`

.. warning::

    **Breaking Changes**
        * The ``top_k`` and ``top_k_features`` parameters in ``explain_predictions_*`` functions now return ``k`` features as opposed to ``2 * k`` features :pr:`1374`
        * Renamed ``problem_type`` to ``problem_types`` in ``RegressionObjective``, ``BinaryClassificationObjective``, and ``MulticlassClassificationObjective`` :pr:`1319`
        * Data checks now return a dictionary of warnings and errors instead of a list :pr:`1448`



**v0.15.0 Oct. 29, 2020**
    * Enhancements
        * Added stacked ensemble component classes (``StackedEnsembleClassifier``, ``StackedEnsembleRegressor``) :pr:`1134`
        * Added stacked ensemble components to ``AutoMLSearch`` :pr:`1253`
        * Added ``DecisionTreeClassifier`` and ``DecisionTreeRegressor`` to AutoML :pr:`1255`
        * Added ``graph_prediction_vs_actual`` in ``model_understanding`` for regression problems :pr:`1252`
        * Added parameter to ``OneHotEncoder`` to enable filtering for features to encode for :pr:`1249`
        * Added percent-better-than-baseline for all objectives to automl.results :pr:`1244`
        * Added ``HighVarianceCVDataCheck`` and replaced synonymous warning in ``AutoMLSearch`` :pr:`1254`
        * Added `PCA Transformer` component for dimensionality reduction :pr:`1270`
        * Added ``generate_pipeline_code`` and ``generate_component_code`` to allow for code generation given a pipeline or component instance :pr:`1306`
        * Added ``PCA Transformer`` component for dimensionality reduction :pr:`1270`
        * Updated ``AutoMLSearch`` to support ``Woodwork`` data structures :pr:`1299`
        * Added cv_folds to ``ClassImbalanceDataCheck`` and added this check to ``DefaultDataChecks`` :pr:`1333`
        * Make ``max_batches`` argument to ``AutoMLSearch.search`` public :pr:`1320`
        * Added text support to automl search :pr:`1062`
        * Added ``_pipelines_per_batch`` as a private argument to ``AutoMLSearch`` :pr:`1355`
    * Fixes
        * Fixed ML performance issue with ordered datasets: always shuffle data in automl's default CV splits :pr:`1265`
        * Fixed broken ``evalml info`` CLI command :pr:`1293`
        * Fixed ``boosting type='rf'`` for LightGBM Classifier, as well as ``num_leaves`` error :pr:`1302`
        * Fixed bug in ``explain_predictions_best_worst`` where a custom index in the target variable would cause a ``ValueError`` :pr:`1318`
        * Added stacked ensemble estimators to to ``evalml.pipelines.__init__`` file :pr:`1326`
        * Fixed bug in OHE where calls to transform were not deterministic if ``top_n`` was less than the number of categories in a column :pr:`1324`
        * Fixed LightGBM warning messages during AutoMLSearch :pr:`1342`
        * Fix warnings thrown during AutoMLSearch in ``HighVarianceCVDataCheck`` :pr:`1346`
        * Fixed bug where TrainingValidationSplit would return invalid location indices for dataframes with a custom index :pr:`1348`
        * Fixed bug where the AutoMLSearch ``random_state`` was not being passed to the created pipelines :pr:`1321`
    * Changes
        * Allow ``add_to_rankings`` to be called before AutoMLSearch is called :pr:`1250`
        * Removed Graphviz from test-requirements to add to requirements.txt :pr:`1327`
        * Removed ``max_pipelines`` parameter from ``AutoMLSearch`` :pr:`1264`
        * Include editable installs in all install make targets :pr:`1335`
        * Made pip dependencies `featuretools` and `nlp_primitives` core dependencies :pr:`1062`
        * Removed `PartOfSpeechCount` from `TextFeaturizer` transform primitives :pr:`1062`
        * Added warning for ``partial_dependency`` when the feature includes null values :pr:`1352`
    * Documentation Changes
        * Fixed and updated code blocks in Release Notes :pr:`1243`
        * Added DecisionTree estimators to API Reference :pr:`1246`
        * Changed class inheritance display to flow vertically :pr:`1248`
        * Updated cost-benefit tutorial to use a holdout/test set :pr:`1159`
        * Added ``evalml info`` command to documentation :pr:`1293`
        * Miscellaneous doc updates :pr:`1269`
        * Removed conda pre-release testing from the release process document :pr:`1282`
        * Updates to contributing guide :pr:`1310`
        * Added Alteryx footer to docs with Twitter and Github link :pr:`1312`
        * Added documentation for evalml installation for Python 3.6 :pr:`1322`
        * Added documentation changes to make the API Docs easier to understand :pr:`1323`
        * Fixed documentation for ``feature_importance`` :pr:`1353`
        * Added tutorial for running `AutoML` with text data :pr:`1357`
        * Added documentation for woodwork integration with automl search :pr:`1361`
    * Testing Changes
        * Added tests for ``jupyter_check`` to handle IPython :pr:`1256`
        * Cleaned up ``make_pipeline`` tests to test for all estimators :pr:`1257`
        * Added a test to check conda build after merge to main :pr:`1247`
        * Removed code that was lacking codecov for ``__main__.py`` and unnecessary :pr:`1293`
        * Codecov: round coverage up instead of down :pr:`1334`
        * Add DockerHub credentials to CI testing environment :pr:`1356`
        * Add DockerHub credentials to conda testing environment :pr:`1363`

.. warning::

    **Breaking Changes**
        * Renamed ``LabelLeakageDataCheck`` to ``TargetLeakageDataCheck`` :pr:`1319`
        * ``max_pipelines`` parameter has been removed from ``AutoMLSearch``. Please use ``max_iterations`` instead. :pr:`1264`
        * ``AutoMLSearch.search()`` will now log a warning if the input is not a ``Woodwork`` data structure (``pandas``, ``numpy``) :pr:`1299`
        * Make ``max_batches`` argument to ``AutoMLSearch.search`` public :pr:`1320`
        * Removed unused argument `feature_types` from AutoMLSearch.search :pr:`1062`

**v0.14.1 Sep. 29, 2020**
    * Enhancements
        * Updated partial dependence methods to support calculating numeric columns in a dataset with non-numeric columns :pr:`1150`
        * Added ``get_feature_names`` on ``OneHotEncoder`` :pr:`1193`
        * Added ``detect_problem_type`` to ``problem_type/utils.py`` to automatically detect the problem type given targets :pr:`1194`
        * Added LightGBM to ``AutoMLSearch`` :pr:`1199`
        * Updated ``scikit-learn`` and ``scikit-optimize`` to use latest versions - 0.23.2 and 0.8.1 respectively :pr:`1141`
        * Added ``__str__`` and ``__repr__`` for pipelines and components :pr:`1218`
        * Included internal target check for both training and validation data in ``AutoMLSearch`` :pr:`1226`
        * Added ``ProblemTypes.all_problem_types`` helper to get list of supported problem types :pr:`1219`
        * Added ``DecisionTreeClassifier`` and ``DecisionTreeRegressor`` classes :pr:`1223`
        * Added ``ProblemTypes.all_problem_types`` helper to get list of supported problem types :pr:`1219`
        * ``DataChecks`` can now be parametrized by passing a list of ``DataCheck`` classes and a parameter dictionary :pr:`1167`
        * Added first CV fold score as validation score in ``AutoMLSearch.rankings`` :pr:`1221`
        * Updated ``flake8`` configuration to enable linting on ``__init__.py`` files :pr:`1234`
        * Refined ``make_pipeline_from_components`` implementation :pr:`1204`
    * Fixes
        * Updated GitHub URL after migration to Alteryx GitHub org :pr:`1207`
        * Changed Problem Type enum to be more similar to the string name :pr:`1208`
        * Wrapped call to scikit-learn's partial dependence method in a ``try``/``finally`` block :pr:`1232`
    * Changes
        * Added ``allow_writing_files`` as a named argument to CatBoost estimators. :pr:`1202`
        * Added ``solver`` and ``multi_class`` as named arguments to ``LogisticRegressionClassifier`` :pr:`1202`
        * Replaced pipeline's ``._transform`` method to evaluate all the preprocessing steps of a pipeline with ``.compute_estimator_features`` :pr:`1231`
        * Changed default large dataset train/test splitting behavior :pr:`1205`
    * Documentation Changes
        * Included description of how to access the component instances and features for pipeline user guide :pr:`1163`
        * Updated API docs to refer to target as "target" instead of "labels" for non-classification tasks and minor docs cleanup :pr:`1160`
        * Added Class Imbalance Data Check to ``api_reference.rst`` :pr:`1190` :pr:`1200`
        * Added pipeline properties to API reference :pr:`1209`
        * Clarified what the objective parameter in AutoML is used for in AutoML API reference and AutoML user guide :pr:`1222`
        * Updated API docs to include ``skopt.space.Categorical`` option for component hyperparameter range definition :pr:`1228`
        * Added install documentation for ``libomp`` in order to use LightGBM on Mac :pr:`1233`
        * Improved description of ``max_iterations`` in documentation :pr:`1212`
        * Removed unused code from sphinx conf :pr:`1235`
    * Testing Changes

.. warning::

    **Breaking Changes**
        * ``DefaultDataChecks`` now accepts a ``problem_type`` parameter that must be specified :pr:`1167`
        * Pipeline's ``._transform`` method to evaluate all the preprocessing steps of a pipeline has been replaced with ``.compute_estimator_features`` :pr:`1231`
        * ``get_objectives`` has been renamed to ``get_core_objectives``. This function will now return a list of valid objective instances :pr:`1230`


**v0.13.2 Sep. 17, 2020**
    * Enhancements
        * Added ``output_format`` field to explain predictions functions :pr:`1107`
        * Modified ``get_objective`` and ``get_objectives`` to be able to return any objective in ``evalml.objectives`` :pr:`1132`
        * Added a ``return_instance`` boolean parameter to ``get_objective`` :pr:`1132`
        * Added ``ClassImbalanceDataCheck`` to determine whether target imbalance falls below a given threshold :pr:`1135`
        * Added label encoder to LightGBM for binary classification :pr:`1152`
        * Added labels for the row index of confusion matrix :pr:`1154`
        * Added ``AutoMLSearch`` object as another parameter in search callbacks :pr:`1156`
        * Added the corresponding probability threshold for each point displayed in ``graph_roc_curve`` :pr:`1161`
        * Added ``__eq__`` for ``ComponentBase`` and ``PipelineBase`` :pr:`1178`
        * Added support for multiclass classification for ``roc_curve`` :pr:`1164`
        * Added ``categories`` accessor to ``OneHotEncoder`` for listing the categories associated with a feature :pr:`1182`
        * Added utility function to create pipeline instances from a list of component instances :pr:`1176`
    * Fixes
        * Fixed XGBoost column names for partial dependence methods :pr:`1104`
        * Removed dead code validating column type from ``TextFeaturizer`` :pr:`1122`
        * Fixed issue where ``Imputer`` cannot fit when there is None in a categorical or boolean column :pr:`1144`
        * ``OneHotEncoder`` preserves the custom index in the input data :pr:`1146`
        * Fixed representation for ``ModelFamily`` :pr:`1165`
        * Removed duplicate ``nbsphinx`` dependency in ``dev-requirements.txt`` :pr:`1168`
        * Users can now pass in any valid kwargs to all estimators :pr:`1157`
        * Remove broken accessor ``OneHotEncoder.get_feature_names`` and unneeded base class :pr:`1179`
        * Removed LightGBM Estimator from AutoML models :pr:`1186`
    * Changes
        * Pinned ``scikit-optimize`` version to 0.7.4 :pr:`1136`
        * Removed ``tqdm`` as a dependency :pr:`1177`
        * Added lightgbm version 3.0.0 to ``latest_dependency_versions.txt`` :pr:`1185`
        * Rename ``max_pipelines`` to ``max_iterations`` :pr:`1169`
    * Documentation Changes
        * Fixed API docs for ``AutoMLSearch`` ``add_result_callback`` :pr:`1113`
        * Added a step to our release process for pushing our latest version to conda-forge :pr:`1118`
        * Added warning for missing ipywidgets dependency for using ``PipelineSearchPlots`` on Jupyterlab :pr:`1145`
        * Updated ``README.md`` example to load demo dataset :pr:`1151`
        * Swapped mapping of breast cancer targets in ``model_understanding.ipynb`` :pr:`1170`
    * Testing Changes
        * Added test confirming ``TextFeaturizer`` never outputs null values :pr:`1122`
        * Changed Python version of ``Update Dependencies`` action to 3.8.x :pr:`1137`
        * Fixed release notes check-in test for ``Update Dependencies`` actions :pr:`1172`

.. warning::

    **Breaking Changes**
        * ``get_objective`` will now return a class definition rather than an instance by default :pr:`1132`
        * Deleted ``OPTIONS`` dictionary in ``evalml.objectives.utils.py`` :pr:`1132`
        * If specifying an objective by string, the string must now match the objective's name field, case-insensitive :pr:`1132`
        * Passing "Cost Benefit Matrix", "Fraud Cost", "Lead Scoring", "Mean Squared Log Error",
            "Recall", "Recall Macro", "Recall Micro", "Recall Weighted", or "Root Mean Squared Log Error" to ``AutoMLSearch`` will now result in a ``ValueError``
            rather than an ``ObjectiveNotFoundError`` :pr:`1132`
        * Search callbacks ``start_iteration_callback`` and ``add_results_callback`` have changed to include a copy of the AutoMLSearch object as a third parameter :pr:`1156`
        * Deleted ``OneHotEncoder.get_feature_names`` method which had been broken for a while, in favor of pipelines' ``input_feature_names`` :pr:`1179`
        * Deleted empty base class ``CategoricalEncoder`` which ``OneHotEncoder`` component was inheriting from :pr:`1176`
        * Results from ``roc_curve`` will now return as a list of dictionaries with each dictionary representing a class :pr:`1164`
        * ``max_pipelines`` now raises a ``DeprecationWarning`` and will be removed in the next release. ``max_iterations`` should be used instead. :pr:`1169`


**v0.13.1 Aug. 25, 2020**
    * Enhancements
        * Added Cost-Benefit Matrix objective for binary classification :pr:`1038`
        * Split ``fill_value`` into ``categorical_fill_value`` and ``numeric_fill_value`` for Imputer :pr:`1019`
        * Added ``explain_predictions`` and ``explain_predictions_best_worst`` for explaining multiple predictions with SHAP :pr:`1016`
        * Added new LSA component for text featurization :pr:`1022`
        * Added guide on installing with conda :pr:`1041`
        * Added a “cost-benefit curve” util method to graph cost-benefit matrix scores vs. binary classification thresholds :pr:`1081`
        * Standardized error when calling transform/predict before fit for pipelines :pr:`1048`
        * Added ``percent_better_than_baseline`` to AutoML search rankings and full rankings table :pr:`1050`
        * Added one-way partial dependence and partial dependence plots :pr:`1079`
        * Added "Feature Value" column to prediction explanation reports. :pr:`1064`
        * Added LightGBM classification estimator :pr:`1082`, :pr:`1114`
        * Added ``max_batches`` parameter to ``AutoMLSearch`` :pr:`1087`
    * Fixes
        * Updated ``TextFeaturizer`` component to no longer require an internet connection to run :pr:`1022`
        * Fixed non-deterministic element of ``TextFeaturizer`` transformations :pr:`1022`
        * Added a StandardScaler to all ElasticNet pipelines :pr:`1065`
        * Updated cost-benefit matrix to normalize score :pr:`1099`
        * Fixed logic in ``calculate_percent_difference`` so that it can handle negative values :pr:`1100`
    * Changes
        * Added ``needs_fitting`` property to ``ComponentBase`` :pr:`1044`
        * Updated references to data types to use datatype lists defined in ``evalml.utils.gen_utils`` :pr:`1039`
        * Remove maximum version limit for SciPy dependency :pr:`1051`
        * Moved ``all_components`` and other component importers into runtime methods :pr:`1045`
        * Consolidated graphing utility methods under ``evalml.utils.graph_utils`` :pr:`1060`
        * Made slight tweaks to how ``TextFeaturizer`` uses ``featuretools``, and did some refactoring of that and of LSA :pr:`1090`
        * Changed ``show_all_features`` parameter into ``importance_threshold``, which allows for thresholding feature importance :pr:`1097`, :pr:`1103`
    * Documentation Changes
        * Update ``setup.py`` URL to point to the github repo :pr:`1037`
        * Added tutorial for using the cost-benefit matrix objective :pr:`1088`
        * Updated ``model_understanding.ipynb`` to include documentation for using plotly on Jupyter Lab :pr:`1108`
    * Testing Changes
        * Refactor CircleCI tests to use matrix jobs (:pr:`1043`)
        * Added a test to check that all test directories are included in evalml package :pr:`1054`


.. warning::

    **Breaking Changes**
        * ``confusion_matrix`` and ``normalize_confusion_matrix`` have been moved to ``evalml.utils`` :pr:`1038`
        * All graph utility methods previously under ``evalml.pipelines.graph_utils`` have been moved to ``evalml.utils.graph_utils`` :pr:`1060`


**v0.12.2 Aug. 6, 2020**
    * Enhancements
        * Add save/load method to components :pr:`1023`
        * Expose pickle ``protocol`` as optional arg to save/load :pr:`1023`
        * Updated estimators used in AutoML to include ExtraTrees and ElasticNet estimators :pr:`1030`
    * Fixes
    * Changes
        * Removed ``DeprecationWarning`` for ``SimpleImputer`` :pr:`1018`
    * Documentation Changes
        * Add note about version numbers to release process docs :pr:`1034`
    * Testing Changes
        * Test files are now included in the evalml package :pr:`1029`


**v0.12.0 Aug. 3, 2020**
    * Enhancements
        * Added string and categorical targets support for binary and multiclass pipelines and check for numeric targets for ``DetectLabelLeakage`` data check :pr:`932`
        * Added clear exception for regression pipelines if target datatype is string or categorical :pr:`960`
        * Added target column names and class labels in ``predict`` and ``predict_proba`` output for pipelines :pr:`951`
        * Added ``_compute_shap_values`` and ``normalize_values`` to ``pipelines/explanations`` module :pr:`958`
        * Added ``explain_prediction`` feature which explains single predictions with SHAP :pr:`974`
        * Added Imputer to allow different imputation strategies for numerical and categorical dtypes :pr:`991`
        * Added support for configuring logfile path using env var, and don't create logger if there are filesystem errors :pr:`975`
        * Updated catboost estimators' default parameters and automl hyperparameter ranges to speed up fit time :pr:`998`
    * Fixes
        * Fixed ReadtheDocs warning failure regarding embedded gif :pr:`943`
        * Removed incorrect parameter passed to pipeline classes in ``_add_baseline_pipelines`` :pr:`941`
        * Added universal error for calling ``predict``, ``predict_proba``, ``transform``, and ``feature_importances`` before fitting :pr:`969`, :pr:`994`
        * Made ``TextFeaturizer`` component and pip dependencies ``featuretools`` and ``nlp_primitives`` optional :pr:`976`
        * Updated imputation strategy in automl to no longer limit impute strategy to ``most_frequent`` for all features if there are any categorical columns :pr:`991`
        * Fixed ``UnboundLocalError`` for ``cv_pipeline`` when automl search errors :pr:`996`
        * Fixed ``Imputer`` to reset dataframe index to preserve behavior expected from  ``SimpleImputer`` :pr:`1009`
    * Changes
        * Moved ``get_estimators`` to ``evalml.pipelines.components.utils`` :pr:`934`
        * Modified Pipelines to raise ``PipelineScoreError`` when they encounter an error during scoring :pr:`936`
        * Moved ``evalml.model_families.list_model_families`` to ``evalml.pipelines.components.allowed_model_families`` :pr:`959`
        * Renamed ``DateTimeFeaturization`` to ``DateTimeFeaturizer`` :pr:`977`
        * Added check to stop search and raise an error if all pipelines in a batch return NaN scores :pr:`1015`
    * Documentation Changes
        * Updated ``README.md`` :pr:`963`
        * Reworded message when errors are returned from data checks in search :pr:`982`
        * Added section on understanding model predictions with ``explain_prediction`` to User Guide :pr:`981`
        * Added a section to the user guide and api reference about how XGBoost and CatBoost are not fully supported. :pr:`992`
        * Added custom components section in user guide :pr:`993`
        * Updated FAQ section formatting :pr:`997`
        * Updated release process documentation :pr:`1003`
    * Testing Changes
        * Moved ``predict_proba`` and ``predict`` tests regarding string / categorical targets to ``test_pipelines.py`` :pr:`972`
        * Fixed dependency update bot by updating python version to 3.7 to avoid frequent github version updates :pr:`1002`


.. warning::

    **Breaking Changes**
        * ``get_estimators`` has been moved to ``evalml.pipelines.components.utils`` (previously was under ``evalml.pipelines.utils``) :pr:`934`
        * Removed the ``raise_errors`` flag in AutoML search. All errors during pipeline evaluation will be caught and logged. :pr:`936`
        * ``evalml.model_families.list_model_families`` has been moved to ``evalml.pipelines.components.allowed_model_families`` :pr:`959`
        * ``TextFeaturizer``: the ``featuretools`` and ``nlp_primitives`` packages must be installed after installing evalml in order to use this component :pr:`976`
        * Renamed ``DateTimeFeaturization`` to ``DateTimeFeaturizer`` :pr:`977`


**v0.11.2 July 16, 2020**
    * Enhancements
        * Added ``NoVarianceDataCheck`` to ``DefaultDataChecks`` :pr:`893`
        * Added text processing and featurization component ``TextFeaturizer`` :pr:`913`, :pr:`924`
        * Added additional checks to ``InvalidTargetDataCheck`` to handle invalid target data types :pr:`929`
        * ``AutoMLSearch`` will now handle ``KeyboardInterrupt`` and prompt user for confirmation :pr:`915`
    * Fixes
        * Makes automl results a read-only property :pr:`919`
    * Changes
        * Deleted static pipelines and refactored tests involving static pipelines, removed ``all_pipelines()`` and ``get_pipelines()`` :pr:`904`
        * Moved ``list_model_families`` to ``evalml.model_family.utils`` :pr:`903`
        * Updated ``all_pipelines``, ``all_estimators``, ``all_components`` to use the same mechanism for dynamically generating their elements :pr:`898`
        * Rename ``master`` branch to ``main`` :pr:`918`
        * Add pypi release github action :pr:`923`
        * Updated ``AutoMLSearch.search`` stdout output and logging and removed tqdm progress bar :pr:`921`
        * Moved automl config checks previously in ``search()`` to init :pr:`933`
    * Documentation Changes
        * Reorganized and rewrote documentation :pr:`937`
        * Updated to use pydata sphinx theme :pr:`937`
        * Updated docs to use ``release_notes`` instead of ``changelog`` :pr:`942`
    * Testing Changes
        * Cleaned up fixture names and usages in tests :pr:`895`


.. warning::

    **Breaking Changes**
        * ``list_model_families`` has been moved to ``evalml.model_family.utils`` (previously was under ``evalml.pipelines.utils``) :pr:`903`
        * ``get_estimators`` has been moved to ``evalml.pipelines.components.utils`` (previously was under ``evalml.pipelines.utils``) :pr:`934`
        * Static pipeline definitions have been removed, but similar pipelines can still be constructed via creating an instance of ``PipelineBase`` :pr:`904`
        * ``all_pipelines()`` and ``get_pipelines()`` utility methods have been removed :pr:`904`


**v0.11.0 June 30, 2020**
    * Enhancements
        * Added multiclass support for ROC curve graphing :pr:`832`
        * Added preprocessing component to drop features whose percentage of NaN values exceeds a specified threshold :pr:`834`
        * Added data check to check for problematic target labels :pr:`814`
        * Added PerColumnImputer that allows imputation strategies per column :pr:`824`
        * Added transformer to drop specific columns :pr:`827`
        * Added support for ``categories``, ``handle_error``, and ``drop`` parameters in ``OneHotEncoder`` :pr:`830` :pr:`897`
        * Added preprocessing component to handle DateTime columns featurization :pr:`838`
        * Added ability to clone pipelines and components :pr:`842`
        * Define getter method for component ``parameters`` :pr:`847`
        * Added utility methods to calculate and graph permutation importances :pr:`860`, :pr:`880`
        * Added new utility functions necessary for generating dynamic preprocessing pipelines :pr:`852`
        * Added kwargs to all components :pr:`863`
        * Updated ``AutoSearchBase`` to use dynamically generated preprocessing pipelines :pr:`870`
        * Added SelectColumns transformer :pr:`873`
        * Added ability to evaluate additional pipelines for automl search :pr:`874`
        * Added ``default_parameters`` class property to components and pipelines :pr:`879`
        * Added better support for disabling data checks in automl search :pr:`892`
        * Added ability to save and load AutoML objects to file :pr:`888`
        * Updated ``AutoSearchBase.get_pipelines`` to return an untrained pipeline instance :pr:`876`
        * Saved learned binary classification thresholds in automl results cv data dict :pr:`876`
    * Fixes
        * Fixed bug where SimpleImputer cannot handle dropped columns :pr:`846`
        * Fixed bug where PerColumnImputer cannot handle dropped columns :pr:`855`
        * Enforce requirement that builtin components save all inputted values in their parameters dict :pr:`847`
        * Don't list base classes in ``all_components`` output :pr:`847`
        * Standardize all components to output pandas data structures, and accept either pandas or numpy :pr:`853`
        * Fixed rankings and full_rankings error when search has not been run :pr:`894`
    * Changes
        * Update ``all_pipelines`` and ``all_components`` to try initializing pipelines/components, and on failure exclude them :pr:`849`
        * Refactor ``handle_components`` to ``handle_components_class``, standardize to ``ComponentBase`` subclass instead of instance :pr:`850`
        * Refactor "blacklist"/"whitelist" to "allow"/"exclude" lists :pr:`854`
        * Replaced ``AutoClassificationSearch`` and ``AutoRegressionSearch`` with ``AutoMLSearch`` :pr:`871`
        * Renamed feature_importances and permutation_importances methods to use singular names (feature_importance and permutation_importance) :pr:`883`
        * Updated ``automl`` default data splitter to train/validation split for large datasets :pr:`877`
        * Added open source license, update some repo metadata :pr:`887`
        * Removed dead code in ``_get_preprocessing_components`` :pr:`896`
    * Documentation Changes
        * Fix some typos and update the EvalML logo :pr:`872`
    * Testing Changes
        * Update the changelog check job to expect the new branching pattern for the deps update bot :pr:`836`
        * Check that all components output pandas datastructures, and can accept either pandas or numpy :pr:`853`
        * Replaced ``AutoClassificationSearch`` and ``AutoRegressionSearch`` with ``AutoMLSearch`` :pr:`871`


.. warning::

    **Breaking Changes**
        * Pipelines' static ``component_graph`` field must contain either ``ComponentBase`` subclasses or ``str``, instead of ``ComponentBase`` subclass instances :pr:`850`
        * Rename ``handle_component`` to ``handle_component_class``. Now standardizes to ``ComponentBase`` subclasses instead of ``ComponentBase`` subclass instances :pr:`850`
        * Renamed automl's ``cv`` argument to ``data_split`` :pr:`877`
        * Pipelines' and classifiers' ``feature_importances`` is renamed ``feature_importance``, ``graph_feature_importances`` is renamed ``graph_feature_importance`` :pr:`883`
        * Passing ``data_checks=None`` to automl search will not perform any data checks as opposed to default checks. :pr:`892`
        * Pipelines to search for in AutoML are now determined automatically, rather than using the statically-defined pipeline classes. :pr:`870`
        * Updated ``AutoSearchBase.get_pipelines`` to return an untrained pipeline instance, instead of one which happened to be trained on the final cross-validation fold :pr:`876`


**v0.10.0 May 29, 2020**
    * Enhancements
        * Added baseline models for classification and regression, add functionality to calculate baseline models before searching in AutoML :pr:`746`
        * Port over highly-null guardrail as a data check and define ``DefaultDataChecks`` and ``DisableDataChecks`` classes :pr:`745`
        * Update ``Tuner`` classes to work directly with pipeline parameters dicts instead of flat parameter lists :pr:`779`
        * Add Elastic Net as a pipeline option :pr:`812`
        * Added new Pipeline option ``ExtraTrees`` :pr:`790`
        * Added precicion-recall curve metrics and plot for binary classification problems in ``evalml.pipeline.graph_utils`` :pr:`794`
        * Update the default automl algorithm to search in batches, starting with default parameters for each pipeline and iterating from there :pr:`793`
        * Added ``AutoMLAlgorithm`` class and ``IterativeAlgorithm`` impl, separated from ``AutoSearchBase`` :pr:`793`
    * Fixes
        * Update pipeline ``score`` to return ``nan`` score for any objective which throws an exception during scoring :pr:`787`
        * Fixed bug introduced in :pr:`787` where binary classification metrics requiring predicted probabilities error in scoring :pr:`798`
        * CatBoost and XGBoost classifiers and regressors can no longer have a learning rate of 0 :pr:`795`
    * Changes
        * Cleanup pipeline ``score`` code, and cleanup codecov :pr:`711`
        * Remove ``pass`` for abstract methods for codecov :pr:`730`
        * Added __str__ for AutoSearch object :pr:`675`
        * Add util methods to graph ROC and confusion matrix :pr:`720`
        * Refactor ``AutoBase`` to ``AutoSearchBase`` :pr:`758`
        * Updated AutoBase with ``data_checks`` parameter, removed previous ``detect_label_leakage`` parameter, and added functionality to run data checks before search in AutoML :pr:`765`
        * Updated our logger to use Python's logging utils :pr:`763`
        * Refactor most of ``AutoSearchBase._do_iteration`` impl into ``AutoSearchBase._evaluate`` :pr:`762`
        * Port over all guardrails to use the new DataCheck API :pr:`789`
        * Expanded ``import_or_raise`` to catch all exceptions :pr:`759`
        * Adds RMSE, MSLE, RMSLE as standard metrics :pr:`788`
        * Don't allow ``Recall`` to be used as an objective for AutoML :pr:`784`
        * Removed feature selection from pipelines :pr:`819`
        * Update default estimator parameters to make automl search faster and more accurate :pr:`793`
    * Documentation Changes
        * Add instructions to freeze ``master`` on ``release.md`` :pr:`726`
        * Update release instructions with more details :pr:`727` :pr:`733`
        * Add objective base classes to API reference :pr:`736`
        * Fix components API to match other modules :pr:`747`
    * Testing Changes
        * Delete codecov yml, use codecov.io's default :pr:`732`
        * Added unit tests for fraud cost, lead scoring, and standard metric objectives :pr:`741`
        * Update codecov client :pr:`782`
        * Updated AutoBase __str__ test to include no parameters case :pr:`783`
        * Added unit tests for ``ExtraTrees`` pipeline :pr:`790`
        * If codecov fails to upload, fail build :pr:`810`
        * Updated Python version of dependency action :pr:`816`
        * Update the dependency update bot to use a suffix when creating branches :pr:`817`

.. warning::

    **Breaking Changes**
        * The ``detect_label_leakage`` parameter for AutoML classes has been removed and replaced by a ``data_checks`` parameter :pr:`765`
        * Moved ROC and confusion matrix methods from ``evalml.pipeline.plot_utils`` to ``evalml.pipeline.graph_utils`` :pr:`720`
        * ``Tuner`` classes require a pipeline hyperparameter range dict as an init arg instead of a space definition :pr:`779`
        * ``Tuner.propose`` and ``Tuner.add`` work directly with pipeline parameters dicts instead of flat parameter lists :pr:`779`
        * ``PipelineBase.hyperparameters`` and ``custom_hyperparameters`` use pipeline parameters dict format instead of being represented as a flat list :pr:`779`
        * All guardrail functions previously under ``evalml.guardrails.utils`` will be removed and replaced by data checks :pr:`789`
        * ``Recall`` disallowed as an objective for AutoML :pr:`784`
        * ``AutoSearchBase`` parameter ``tuner`` has been renamed to ``tuner_class`` :pr:`793`
        * ``AutoSearchBase`` parameter ``possible_pipelines`` and ``possible_model_families`` have been renamed to ``allowed_pipelines`` and ``allowed_model_families`` :pr:`793`


**v0.9.0 Apr. 27, 2020**
    * Enhancements
        * Added ``Accuracy`` as an standard objective :pr:`624`
        * Added verbose parameter to load_fraud :pr:`560`
        * Added Balanced Accuracy metric for binary, multiclass :pr:`612` :pr:`661`
        * Added XGBoost regressor and XGBoost regression pipeline :pr:`666`
        * Added ``Accuracy`` metric for multiclass :pr:`672`
        * Added objective name in ``AutoBase.describe_pipeline`` :pr:`686`
        * Added ``DataCheck`` and ``DataChecks``, ``Message`` classes and relevant subclasses :pr:`739`
    * Fixes
        * Removed direct access to ``cls.component_graph`` :pr:`595`
        * Add testing files to .gitignore :pr:`625`
        * Remove circular dependencies from ``Makefile`` :pr:`637`
        * Add error case for ``normalize_confusion_matrix()`` :pr:`640`
        * Fixed ``XGBoostClassifier`` and ``XGBoostRegressor`` bug with feature names that contain [, ], or < :pr:`659`
        * Update ``make_pipeline_graph`` to not accidentally create empty file when testing if path is valid :pr:`649`
        * Fix pip installation warning about docsutils version, from boto dependency :pr:`664`
        * Removed zero division warning for F1/precision/recall metrics :pr:`671`
        * Fixed ``summary`` for pipelines without estimators :pr:`707`
    * Changes
        * Updated default objective for binary/multiclass classification to log loss :pr:`613`
        * Created classification and regression pipeline subclasses and removed objective as an attribute of pipeline classes :pr:`405`
        * Changed the output of ``score`` to return one dictionary :pr:`429`
        * Created binary and multiclass objective subclasses :pr:`504`
        * Updated objectives API :pr:`445`
        * Removed call to ``get_plot_data`` from AutoML :pr:`615`
        * Set ``raise_error`` to default to True for AutoML classes :pr:`638`
        * Remove unnecessary "u" prefixes on some unicode strings :pr:`641`
        * Changed one-hot encoder to return uint8 dtypes instead of ints :pr:`653`
        * Pipeline ``_name`` field changed to ``custom_name`` :pr:`650`
        * Removed ``graphs.py`` and moved methods into ``PipelineBase`` :pr:`657`, :pr:`665`
        * Remove s3fs as a dev dependency :pr:`664`
        * Changed requirements-parser to be a core dependency :pr:`673`
        * Replace ``supported_problem_types`` field on pipelines with ``problem_type`` attribute on base classes :pr:`678`
        * Changed AutoML to only show best results for a given pipeline template in ``rankings``, added ``full_rankings`` property to show all :pr:`682`
        * Update ``ModelFamily`` values: don't list xgboost/catboost as classifiers now that we have regression pipelines for them :pr:`677`
        * Changed AutoML's ``describe_pipeline`` to get problem type from pipeline instead :pr:`685`
        * Standardize ``import_or_raise`` error messages :pr:`683`
        * Updated argument order of objectives to align with sklearn's :pr:`698`
        * Renamed ``pipeline.feature_importance_graph`` to ``pipeline.graph_feature_importances`` :pr:`700`
        * Moved ROC and confusion matrix methods to ``evalml.pipelines.plot_utils`` :pr:`704`
        * Renamed ``MultiClassificationObjective`` to ``MulticlassClassificationObjective``, to align with pipeline naming scheme :pr:`715`
    * Documentation Changes
        * Fixed some sphinx warnings :pr:`593`
        * Fixed docstring for ``AutoClassificationSearch`` with correct command :pr:`599`
        * Limit readthedocs formats to pdf, not htmlzip and epub :pr:`594` :pr:`600`
        * Clean up objectives API documentation :pr:`605`
        * Fixed function on Exploring search results page :pr:`604`
        * Update release process doc :pr:`567`
        * ``AutoClassificationSearch`` and ``AutoRegressionSearch`` show inherited methods in API reference :pr:`651`
        * Fixed improperly formatted code in breaking changes for changelog :pr:`655`
        * Added configuration to treat Sphinx warnings as errors :pr:`660`
        * Removed separate plotting section for pipelines in API reference :pr:`657`, :pr:`665`
        * Have leads example notebook load S3 files using https, so we can delete s3fs dev dependency :pr:`664`
        * Categorized components in API reference and added descriptions for each category :pr:`663`
        * Fixed Sphinx warnings about ``BalancedAccuracy`` objective :pr:`669`
        * Updated API reference to include missing components and clean up pipeline docstrings :pr:`689`
        * Reorganize API ref, and clarify pipeline sub-titles :pr:`688`
        * Add and update preprocessing utils in API reference :pr:`687`
        * Added inheritance diagrams to API reference :pr:`695`
        * Documented which default objective AutoML optimizes for :pr:`699`
        * Create seperate install page :pr:`701`
        * Include more utils in API ref, like ``import_or_raise`` :pr:`704`
        * Add more color to pipeline documentation :pr:`705`
    * Testing Changes
        * Matched install commands of ``check_latest_dependencies`` test and it's GitHub action :pr:`578`
        * Added Github app to auto assign PR author as assignee :pr:`477`
        * Removed unneeded conda installation of xgboost in windows checkin tests :pr:`618`
        * Update graph tests to always use tmpfile dir :pr:`649`
        * Changelog checkin test workaround for release PRs: If 'future release' section is empty of PR refs, pass check :pr:`658`
        * Add changelog checkin test exception for ``dep-update`` branch :pr:`723`

.. warning::

    **Breaking Changes**

    * Pipelines will now no longer take an objective parameter during instantiation, and will no longer have an objective attribute.
    * ``fit()`` and ``predict()`` now use an optional ``objective`` parameter, which is only used in binary classification pipelines to fit for a specific objective.
    * ``score()`` will now use a required ``objectives`` parameter that is used to determine all the objectives to score on. This differs from the previous behavior, where the pipeline's objective was scored on regardless.
    * ``score()`` will now return one dictionary of all objective scores.
    * ``ROC`` and ``ConfusionMatrix`` plot methods via ``Auto(*).plot`` have been removed by :pr:`615` and are replaced by ``roc_curve`` and ``confusion_matrix`` in ``evamlm.pipelines.plot_utils`` in :pr:`704`
    * ``normalize_confusion_matrix`` has been moved to ``evalml.pipelines.plot_utils`` :pr:`704`
    * Pipelines ``_name`` field changed to ``custom_name``
    * Pipelines ``supported_problem_types`` field is removed because it is no longer necessary :pr:`678`
    * Updated argument order of objectives' ``objective_function`` to align with sklearn :pr:`698`
    * ``pipeline.feature_importance_graph`` has been renamed to ``pipeline.graph_feature_importances`` in :pr:`700`
    * Removed unsupported ``MSLE`` objective :pr:`704`


**v0.8.0 Apr. 1, 2020**
    * Enhancements
        * Add normalization option and information to confusion matrix :pr:`484`
        * Add util function to drop rows with NaN values :pr:`487`
        * Renamed ``PipelineBase.name`` as ``PipelineBase.summary`` and redefined ``PipelineBase.name`` as class property :pr:`491`
        * Added access to parameters in Pipelines with ``PipelineBase.parameters`` (used to be return of ``PipelineBase.describe``) :pr:`501`
        * Added ``fill_value`` parameter for ``SimpleImputer`` :pr:`509`
        * Added functionality to override component hyperparameters and made pipelines take hyperparemeters from components :pr:`516`
        * Allow ``numpy.random.RandomState`` for random_state parameters :pr:`556`
    * Fixes
        * Removed unused dependency ``matplotlib``, and move ``category_encoders`` to test reqs :pr:`572`
    * Changes
        * Undo version cap in XGBoost placed in :pr:`402` and allowed all released of XGBoost :pr:`407`
        * Support pandas 1.0.0 :pr:`486`
        * Made all references to the logger static :pr:`503`
        * Refactored ``model_type`` parameter for components and pipelines to ``model_family`` :pr:`507`
        * Refactored ``problem_types`` for pipelines and components into ``supported_problem_types`` :pr:`515`
        * Moved ``pipelines/utils.save_pipeline`` and ``pipelines/utils.load_pipeline`` to ``PipelineBase.save`` and ``PipelineBase.load`` :pr:`526`
        * Limit number of categories encoded by ``OneHotEncoder`` :pr:`517`
    * Documentation Changes
        * Updated API reference to remove ``PipelinePlot`` and added moved ``PipelineBase`` plotting methods :pr:`483`
        * Add code style and github issue guides :pr:`463` :pr:`512`
        * Updated API reference for to surface class variables for pipelines and components :pr:`537`
        * Fixed README documentation link :pr:`535`
        * Unhid PR references in changelog :pr:`656`
    * Testing Changes
        * Added automated dependency check PR :pr:`482`, :pr:`505`
        * Updated automated dependency check comment :pr:`497`
        * Have build_docs job use python executor, so that env vars are set properly :pr:`547`
        * Added simple test to make sure ``OneHotEncoder``'s top_n works with large number of categories :pr:`552`
        * Run windows unit tests on PRs :pr:`557`


.. warning::

    **Breaking Changes**

    * ``AutoClassificationSearch`` and ``AutoRegressionSearch``'s ``model_types`` parameter has been refactored into ``allowed_model_families``
    * ``ModelTypes`` enum has been changed to ``ModelFamily``
    * Components and Pipelines now have a ``model_family`` field instead of ``model_type``
    * ``get_pipelines`` utility function now accepts ``model_families`` as an argument instead of ``model_types``
    * ``PipelineBase.name`` no longer returns structure of pipeline and has been replaced by ``PipelineBase.summary``
    * ``PipelineBase.problem_types`` and ``Estimator.problem_types`` has been renamed to ``supported_problem_types``
    * ``pipelines/utils.save_pipeline`` and ``pipelines/utils.load_pipeline`` moved to ``PipelineBase.save`` and ``PipelineBase.load``


**v0.7.0 Mar. 9, 2020**
    * Enhancements
        * Added emacs buffers to .gitignore :pr:`350`
        * Add CatBoost (gradient-boosted trees) classification and regression components and pipelines :pr:`247`
        * Added Tuner abstract base class :pr:`351`
        * Added ``n_jobs`` as parameter for ``AutoClassificationSearch`` and ``AutoRegressionSearch`` :pr:`403`
        * Changed colors of confusion matrix to shades of blue and updated axis order to match scikit-learn's :pr:`426`
        * Added ``PipelineBase`` ``.graph`` and ``.feature_importance_graph`` methods, moved from previous location :pr:`423`
        * Added support for python 3.8 :pr:`462`
    * Fixes
        * Fixed ROC and confusion matrix plots not being calculated if user passed own additional_objectives :pr:`276`
        * Fixed ReadtheDocs ``FileNotFoundError`` exception for fraud dataset :pr:`439`
    * Changes
        * Added ``n_estimators`` as a tunable parameter for XGBoost :pr:`307`
        * Remove unused parameter ``ObjectiveBase.fit_needs_proba`` :pr:`320`
        * Remove extraneous parameter ``component_type`` from all components :pr:`361`
        * Remove unused ``rankings.csv`` file :pr:`397`
        * Downloaded demo and test datasets so unit tests can run offline :pr:`408`
        * Remove ``_needs_fitting`` attribute from Components :pr:`398`
        * Changed plot.feature_importance to show only non-zero feature importances by default, added optional parameter to show all :pr:`413`
        * Refactored ``PipelineBase`` to take in parameter dictionary and moved pipeline metadata to class attribute :pr:`421`
        * Dropped support for Python 3.5 :pr:`438`
        * Removed unused ``apply.py`` file :pr:`449`
        * Clean up ``requirements.txt`` to remove unused deps :pr:`451`
        * Support installation without all required dependencies :pr:`459`
    * Documentation Changes
        * Update release.md with instructions to release to internal license key :pr:`354`
    * Testing Changes
        * Added tests for utils (and moved current utils to gen_utils) :pr:`297`
        * Moved XGBoost install into it's own separate step on Windows using Conda :pr:`313`
        * Rewind pandas version to before 1.0.0, to diagnose test failures for that version :pr:`325`
        * Added dependency update checkin test :pr:`324`
        * Rewind XGBoost version to before 1.0.0 to diagnose test failures for that version :pr:`402`
        * Update dependency check to use a whitelist :pr:`417`
        * Update unit test jobs to not install dev deps :pr:`455`

.. warning::

    **Breaking Changes**

    * Python 3.5 will not be actively supported.

**v0.6.0 Dec. 16, 2019**
    * Enhancements
        * Added ability to create a plot of feature importances :pr:`133`
        * Add early stopping to AutoML using patience and tolerance parameters :pr:`241`
        * Added ROC and confusion matrix metrics and plot for classification problems and introduce PipelineSearchPlots class :pr:`242`
        * Enhanced AutoML results with search order :pr:`260`
        * Added utility function to show system and environment information :pr:`300`
    * Fixes
        * Lower botocore requirement :pr:`235`
        * Fixed decision_function calculation for ``FraudCost`` objective :pr:`254`
        * Fixed return value of ``Recall`` metrics :pr:`264`
        * Components return ``self`` on fit :pr:`289`
    * Changes
        * Renamed automl classes to ``AutoRegressionSearch`` and ``AutoClassificationSearch`` :pr:`287`
        * Updating demo datasets to retain column names :pr:`223`
        * Moving pipeline visualization to ``PipelinePlot`` class :pr:`228`
        * Standarizing inputs as ``pd.Dataframe`` / ``pd.Series`` :pr:`130`
        * Enforcing that pipelines must have an estimator as last component :pr:`277`
        * Added ``ipywidgets`` as a dependency in ``requirements.txt`` :pr:`278`
        * Added Random and Grid Search Tuners :pr:`240`
    * Documentation Changes
        * Adding class properties to API reference :pr:`244`
        * Fix and filter FutureWarnings from scikit-learn :pr:`249`, :pr:`257`
        * Adding Linear Regression to API reference and cleaning up some Sphinx warnings :pr:`227`
    * Testing Changes
        * Added support for testing on Windows with CircleCI :pr:`226`
        * Added support for doctests :pr:`233`

.. warning::

    **Breaking Changes**

    * The ``fit()`` method for ``AutoClassifier`` and ``AutoRegressor`` has been renamed to ``search()``.
    * ``AutoClassifier`` has been renamed to ``AutoClassificationSearch``
    * ``AutoRegressor`` has been renamed to ``AutoRegressionSearch``
    * ``AutoClassificationSearch.results`` and ``AutoRegressionSearch.results`` now is a dictionary with ``pipeline_results`` and ``search_order`` keys. ``pipeline_results`` can be used to access a dictionary that is identical to the old ``.results`` dictionary. Whereas, ``search_order`` returns a list of the search order in terms of ``pipeline_id``.
    * Pipelines now require an estimator as the last component in ``component_list``. Slicing pipelines now throws an ``NotImplementedError`` to avoid returning pipelines without an estimator.

**v0.5.2 Nov. 18, 2019**
    * Enhancements
        * Adding basic pipeline structure visualization :pr:`211`
    * Documentation Changes
        * Added notebooks to build process :pr:`212`

**v0.5.1 Nov. 15, 2019**
    * Enhancements
        * Added basic outlier detection guardrail :pr:`151`
        * Added basic ID column guardrail :pr:`135`
        * Added support for unlimited pipelines with a ``max_time`` limit :pr:`70`
        * Updated .readthedocs.yaml to successfully build :pr:`188`
    * Fixes
        * Removed MSLE from default additional objectives :pr:`203`
        * Fixed ``random_state`` passed in pipelines :pr:`204`
        * Fixed slow down in RFRegressor :pr:`206`
    * Changes
        * Pulled information for describe_pipeline from pipeline's new describe method :pr:`190`
        * Refactored pipelines :pr:`108`
        * Removed guardrails from Auto(*) :pr:`202`, :pr:`208`
    * Documentation Changes
        * Updated documentation to show ``max_time`` enhancements :pr:`189`
        * Updated release instructions for RTD :pr:`193`
        * Added notebooks to build process :pr:`212`
        * Added contributing instructions :pr:`213`
        * Added new content :pr:`222`

**v0.5.0 Oct. 29, 2019**
    * Enhancements
        * Added basic one hot encoding :pr:`73`
        * Use enums for model_type :pr:`110`
        * Support for splitting regression datasets :pr:`112`
        * Auto-infer multiclass classification :pr:`99`
        * Added support for other units in ``max_time`` :pr:`125`
        * Detect highly null columns :pr:`121`
        * Added additional regression objectives :pr:`100`
        * Show an interactive iteration vs. score plot when using fit() :pr:`134`
    * Fixes
        * Reordered ``describe_pipeline`` :pr:`94`
        * Added type check for ``model_type`` :pr:`109`
        * Fixed ``s`` units when setting string ``max_time`` :pr:`132`
        * Fix objectives not appearing in API documentation :pr:`150`
    * Changes
        * Reorganized tests :pr:`93`
        * Moved logging to its own module :pr:`119`
        * Show progress bar history :pr:`111`
        * Using ``cloudpickle`` instead of pickle to allow unloading of custom objectives :pr:`113`
        * Removed render.py :pr:`154`
    * Documentation Changes
        * Update release instructions :pr:`140`
        * Include additional_objectives parameter :pr:`124`
        * Added Changelog :pr:`136`
    * Testing Changes
        * Code coverage :pr:`90`
        * Added CircleCI tests for other Python versions :pr:`104`
        * Added doc notebooks as tests :pr:`139`
        * Test metadata for CircleCI and 2 core parallelism :pr:`137`

**v0.4.1 Sep. 16, 2019**
    * Enhancements
        * Added AutoML for classification and regressor using Autobase and Skopt :pr:`7` :pr:`9`
        * Implemented standard classification and regression metrics :pr:`7`
        * Added logistic regression, random forest, and XGBoost pipelines :pr:`7`
        * Implemented support for custom objectives :pr:`15`
        * Feature importance for pipelines :pr:`18`
        * Serialization for pipelines :pr:`19`
        * Allow fitting on objectives for optimal threshold :pr:`27`
        * Added detect label leakage :pr:`31`
        * Implemented callbacks :pr:`42`
        * Allow for multiclass classification :pr:`21`
        * Added support for additional objectives :pr:`79`
    * Fixes
        * Fixed feature selection in pipelines :pr:`13`
        * Made ``random_seed`` usage consistent :pr:`45`
    * Documentation Changes
        * Documentation Changes
        * Added docstrings :pr:`6`
        * Created notebooks for docs :pr:`6`
        * Initialized readthedocs EvalML :pr:`6`
        * Added favicon :pr:`38`
    * Testing Changes
        * Added testing for loading data :pr:`39`

**v0.2.0 Aug. 13, 2019**
    * Enhancements
        * Created fraud detection objective :pr:`4`

**v0.1.0 July. 31, 2019**
    * *First Release*
    * Enhancements
        * Added lead scoring objecitve :pr:`1`
        * Added basic classifier :pr:`1`
    * Documentation Changes
        * Initialized Sphinx for docs :pr:`1`<|MERGE_RESOLUTION|>--- conflicted
+++ resolved
@@ -2,15 +2,12 @@
 -------------
 **Future Releases**
     * Enhancements
-<<<<<<< HEAD
-        * Provide a JSON representation of a pipeline's DAG structure :pr:``
-=======
         * Updated to work with Woodwork 0.8.1 :pr:`2783`
         * Added validation that ``training_data`` and ``training_target`` are not ``None`` in prediction explanations :pr:`2787`
         * Added support for training-only components in pipelines and component graphs :pr:`2776`
         * Added default argument for the parameters value for ``ComponentGraph.instantiate`` :pr:`2796`
         * Added ``TIME_SERIES_REGRESSION`` to ``LightGBMRegressor's`` supported problem types :pr:`2793`
->>>>>>> ad797e16
+        * Provide a JSON representation of a pipeline's DAG structure :pr:``
     * Fixes
         * Fixed bug where ``calculate_permutation_importance`` was not calculating the right value for pipelines with target transformers :pr:`2782`
         * Fixed bug where transformed target values were not used in ``fit`` for time series pipelines :pr:`2780`
